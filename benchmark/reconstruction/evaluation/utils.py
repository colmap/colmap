# Copyright (c), ETH Zurich and UNC Chapel Hill.
# All rights reserved.
#
# Redistribution and use in source and binary forms, with or without
# modification, are permitted provided that the following conditions are met:
#
#     * Redistributions of source code must retain the above copyright
#       notice, this list of conditions and the following disclaimer.
#
#     * Redistributions in binary form must reproduce the above copyright
#       notice, this list of conditions and the following disclaimer in the
#       documentation and/or other materials provided with the distribution.
#
#     * Neither the name of ETH Zurich and UNC Chapel Hill nor the names of
#       its contributors may be used to endorse or promote products derived
#       from this software without specific prior written permission.
#
# THIS SOFTWARE IS PROVIDED BY THE COPYRIGHT HOLDERS AND CONTRIBUTORS "AS IS"
# AND ANY EXPRESS OR IMPLIED WARRANTIES, INCLUDING, BUT NOT LIMITED TO, THE
# IMPLIED WARRANTIES OF MERCHANTABILITY AND FITNESS FOR A PARTICULAR PURPOSE
# ARE DISCLAIMED. IN NO EVENT SHALL THE COPYRIGHT HOLDERS OR CONTRIBUTORS BE
# LIABLE FOR ANY DIRECT, INDIRECT, INCIDENTAL, SPECIAL, EXEMPLARY, OR
# CONSEQUENTIAL DAMAGES (INCLUDING, BUT NOT LIMITED TO, PROCUREMENT OF
# SUBSTITUTE GOODS OR SERVICES; LOSS OF USE, DATA, OR PROFITS; OR BUSINESS
# INTERRUPTION) HOWEVER CAUSED AND ON ANY THEORY OF LIABILITY, WHETHER IN
# CONTRACT, STRICT LIABILITY, OR TORT (INCLUDING NEGLIGENCE OR OTHERWISE)
# ARISING IN ANY WAY OUT OF THE USE OF THIS SOFTWARE, EVEN IF ADVISED OF THE
# POSSIBILITY OF SUCH DAMAGE.

import argparse
import collections
import copy
import dataclasses
import datetime
import functools
import multiprocessing
import shutil
import subprocess
from abc import ABC, abstractmethod
from pathlib import Path
from typing import Callable, Optional

import numpy as np
import numpy.typing as npt

import pycolmap


@dataclasses.dataclass(kw_only=True)
class SceneInfo:
    # Dataset name.
    dataset: str
    # Category name.
    category: str
    # Scene name.
    scene: str
    # Path to the workspace directory in the run directory.
    workspace_path: Path
    # Path to the input images.
    image_path: Path
    # Path to the ground-truth sparse reconstruction.
    sparse_gt_path: Path
    # Whether to update camera priors from the ground-truth reconstruction.
    camera_priors_from_sparse_gt: bool
    # Additional arguments for the COLMAP reconstruction command.
    colmap_extra_args: list[str]


@dataclasses.dataclass(kw_only=True)
class SceneResult:
    # Scene information for which the result was computed.
    scene_info: SceneInfo
    # Flat list of errors.
    errors: npt.NDArray[np.floating]
    # Number of images in the scene.
    num_images: int
    # Number of registered images in the scene (over all components).
    num_reg_images: int
    # Number of components in the scene.
    num_components: int
    # Number of images in the largest component.
    largest_component: int


@dataclasses.dataclass(kw_only=True)
<<<<<<< HEAD
class Metrics:
=======
class SceneMetrics:
    # Recall at specified error thresholds.
    recalls: np.ndarray
>>>>>>> fcc85de9
    # Area under the curve (AUC) scores at specified error thresholds.
    aucs: npt.NDArray[np.floating]
    error_thresholds: npt.NDArray[np.floating]
    error_type: str
    # Number of images in the scene.
    num_images: int
    # Number of registered images in the scene (over all components).
    num_reg_images: int
    # Number of components in the scene.
    num_components: int
    # Number of images in the largest component.
    largest_component: int


MetricsByScene = dict[str, Metrics]
MetricsByCatByScene = dict[str, MetricsByScene]
MetricsByDatasetByCatByScene = dict[str, MetricsByCatByScene]


class Dataset(ABC):
    def __init__(
        self,
        data_path: Path,
        categories: list[str],
        scenes: list[Path],
        run_path: Path,
        run_name: str,
    ):
        self.data_path = data_path
        self.categories = categories
        self.scenes = scenes
        self.run_path = run_path
        self.run_name = run_name

    @property
    @abstractmethod
    def position_accuracy_gt(self) -> float:
        """Ground-truth position accuracy in meters."""
        pass

    @abstractmethod
    def list_scenes(self) -> list[SceneInfo]:
        """List all scenes to evaluate."""
        pass

    @abstractmethod
    def prepare_scene(self, scene_info: SceneInfo) -> None:
        """Prepare the scene for reconstruction."""
        pass


def parse_args() -> argparse.Namespace:
    datetime_str = datetime.datetime.now().strftime("%Y-%m-%d_%H-%M-%S")

    parser = argparse.ArgumentParser()
    parser.add_argument(
        "--data_path", default=Path(__file__).parent.parent / "data", type=Path
    )
    parser.add_argument(
        "--datasets",
        nargs="+",
        default=["eth3d", "blended-mvs", "imc2023", "imc2024"],
    )
    parser.add_argument(
        "--categories",
        nargs="+",
        default=[],
        help="Categories to evaluate, if empty all categories are evaluated.",
    )
    parser.add_argument(
        "--scenes",
        nargs="+",
        default=[],
        help="Scenes to evaluate, if empty all scenes are evaluated.",
    )
    parser.add_argument(
        "--run_path", default=Path(__file__).parent.parent / "runs", type=Path
    )
    parser.add_argument("--run_name", default=datetime_str)
    parser.add_argument("--report_name", default=f"report-{datetime_str}")
    parser.add_argument(
        "--overwrite_database", default=False, action="store_true"
    )
    parser.add_argument(
        "--overwrite_matches", default=False, action="store_true"
    )
    parser.add_argument(
        "--overwrite_reconstruction", default=False, action="store_true"
    )
    parser.add_argument(
        "--overwrite_alignment", default=False, action="store_true"
    )
    parser.add_argument("--colmap_path", required=True)
    parser.add_argument("--use_gpu", default=True, action="store_true")
    parser.add_argument("--use_cpu", dest="use_gpu", action="store_false")
    parser.add_argument(
        "--parallelism",
        type=int,
        default=multiprocessing.cpu_count(),
        help="Number of processes for parallel reconstruction.",
    )
    parser.add_argument(
        "--mapper",
        default="incremental",
        choices=["incremental", "hierarchical", "global"],
    )
    parser.add_argument(
        "--quality", default="high", choices=["low", "medium", "high"]
    )
    parser.add_argument(
        "--error_type",
        default="relative_auc",
        choices=[
            "relative_auc",
            "absolute_auc",
            "relative_recall",
            "absolute_recall",
        ],
        help="Whether to evaluate relative pairwise pose errors in angular "
        "distance or absolute pose errors through GT alignment.",
    )
    parser.add_argument(
        "--rel_error_thresholds",
        type=float,
        nargs="+",
        default=[0.5, 1, 5, 10],
        help="Evaluation thresholds in degrees.",
    )
    parser.add_argument(
        "--abs_error_thresholds",
        type=float,
        nargs="+",
        default=[0.02, 0.05, 0.2, 0.5],
        help="Evaluation thresholds in meters.",
    )
    args = parser.parse_args()
    args.colmap_path = Path(args.colmap_path).resolve()
    if args.overwrite_database:
        pycolmap.logging.info(
            "Overwriting database also overwrites reconstruction"
        )
        args.overwrite_reconstruction = True
    if args.overwrite_matches:
        pycolmap.logging.info(
            "Overwriting matches also overwrites reconstruction"
        )
        args.overwrite_reconstruction = True
    if args.overwrite_reconstruction:
        pycolmap.logging.info(
            "Overwriting reconstruction also overwrites alignment"
        )
        args.overwrite_alignment = True
    return args


def update_camera_priors_from_sparse_gt(
    database_path: Path, camera_priors_sparse_gt: pycolmap.Reconstruction
) -> None:
    pycolmap.logging.info("Setting prior cameras from GT")

    with pycolmap.Database.open(str(database_path)) as database:
        images_gt_by_name = {}
        for image_gt in camera_priors_sparse_gt.images.values():
            images_gt_by_name[image_gt.name] = image_gt

        updated_camera_ids = set()
        for image in database.read_all_images():
            if image.name not in images_gt_by_name:
                pycolmap.logging.warning(
                    f"Not setting prior camera for image {image.name}, "
                    "because it does not exist in GT"
                )
                continue
            image_gt = images_gt_by_name[image.name]
            if image_gt.camera_id in updated_camera_ids:
                continue
            camera_gt = camera_priors_sparse_gt.cameras[image_gt.camera_id]
            camera_gt.camera_id = image.camera_id
            camera_gt.has_prior_focal_length = True
            database.update_camera(camera_gt)
            updated_camera_ids.add(image_gt.camera_id)


def colmap_reconstruction(
    args: argparse.Namespace,
    workspace_path: Path,
    image_path: Path,
    camera_priors_sparse_gt: Optional[pycolmap.Reconstruction] = None,
    colmap_extra_args: Optional[list] = None,
    num_threads: int = 1,
) -> None:
    workspace_path.mkdir(parents=True, exist_ok=True)

    database_path = workspace_path / "database.db"
    if args.overwrite_database and database_path.exists():
        database_path.unlink()

    sparse_path = workspace_path / "sparse"
    if args.overwrite_reconstruction and sparse_path.exists():
        shutil.rmtree(sparse_path)

    if sparse_path.exists():
        pycolmap.logging.info("Skipping reconstruction, as it already exists")
        return

    if args.overwrite_matches:
        subprocess.check_call(
            [
                args.colmap_path,
                "database_cleaner",
                "--database_path",
                database_path,
                "--type",
                "matches",
            ],
            cwd=workspace_path,
        )

    # TODO: Expose automatic reconstruction through pycolmap bindings instead
    # of using the command line interface. One blocker for this is that we
    # currently do not produce CUDA enabled pycolmap packages.
    colmap_args = [
        args.colmap_path,
        "automatic_reconstructor",
        "--image_path",
        image_path,
        "--workspace_path",
        workspace_path,
        "--use_gpu",
        "1" if args.use_gpu else "0",
        "--num_threads",
        str(num_threads),
        "--mapper",
        args.mapper,
        "--quality",
        args.quality,
    ]

    subprocess.check_call(
        colmap_args
        + (colmap_extra_args or [])
        + [
            "--extraction",
            "1",
            "--matching",
            "0",
            "--sparse",
            "0",
            "--dense",
            "0",
        ],
        cwd=workspace_path,
    )

    if camera_priors_sparse_gt is not None:
        update_camera_priors_from_sparse_gt(
            database_path, camera_priors_sparse_gt
        )

    subprocess.check_call(
        colmap_args
        + (colmap_extra_args or [])
        + [
            "--extraction",
            "0",
            "--matching",
            "1",
            "--sparse",
            "0",
            "--dense",
            "0",
        ],
        cwd=workspace_path,
    )

    # Decouple matching from sparse reconstruction, because matching will
    # initialize an OpenGL context and Mac on Apple silicon tends to assign GUI
    # applications to the low efficiency cores but we want to use the
    # performance cores.
    subprocess.check_call(
        colmap_args
        + (colmap_extra_args or [])
        + [
            "--extraction",
            "0",
            "--matching",
            "0",
            "--sparse",
            "1",
            "--dense",
            "0",
        ],
        cwd=workspace_path,
    )


def colmap_alignment(
    args: argparse.Namespace,
    sparse_path: Path,
    sparse_gt_path: Path,
    sparse_aligned_path: Path,
    max_ref_model_error: float,
) -> None:
    if args.overwrite_alignment and sparse_aligned_path.exists():
        shutil.rmtree(sparse_aligned_path)
    if sparse_aligned_path.exists():
        pycolmap.logging.info("Skipping alignment, as it already exists")
        return

    if sparse_path.exists():
        sparse_aligned_path.mkdir(parents=True, exist_ok=True)
        subprocess.call(
            [
                args.colmap_path,
                "model_aligner",
                "--input_path",
                sparse_path,
                "--ref_model_path",
                sparse_gt_path,
                "--output_path",
                sparse_aligned_path,
                "--alignment_max_error",
                str(max_ref_model_error),
            ]
        )


def process_scene(
    args: argparse.Namespace,
    scene_info: SceneInfo,
    prepare_scene: Callable[[SceneInfo], None],
    position_accuracy_gt: float,
    num_threads: int,
) -> SceneResult:
    pycolmap.logging.info(
        f"Processing dataset={scene_info.dataset}, "
        f"category={scene_info.category}, "
        f"scene={scene_info.scene}"
    )

    prepare_scene(scene_info)

    sparse_gt = pycolmap.Reconstruction(str(scene_info.sparse_gt_path))

    colmap_reconstruction(
        args=args,
        workspace_path=scene_info.workspace_path,
        image_path=scene_info.image_path,
        camera_priors_sparse_gt=(
            sparse_gt if scene_info.camera_priors_from_sparse_gt else None
        ),
        num_threads=num_threads,
        colmap_extra_args=scene_info.colmap_extra_args,
    )

    # Merge all sub-models into a single reconstruction. Each sub-model will be
    # "randomly" aligned to the other sub-models. We then compute the overall
    # error over the merged reconstruction. With this simple appraoch, there is
    # a small chance that the randomly aligned images in one sub-model are
    # correctly aligned with other sub-models and the error is therefore
    # underestimated. However, this is very unlikely to happen.
    sparse_merged = pycolmap.Reconstruction()
    num_components = 0
    largest_component = 0
    for sparse_path in (scene_info.workspace_path / "sparse").iterdir():
        if not sparse_path.is_dir():
            continue
        num_components += 1
        sparse = None
<<<<<<< HEAD
        if args.error_type == "relative":
            sparse = pycolmap.Reconstruction(str(sparse_path))
        elif args.error_type == "absolute":
=======
        if args.error_type.startswith("relative"):
            sparse = pycolmap.Reconstruction(sparse_path)
        elif args.error_type.startswith("absolute"):
>>>>>>> fcc85de9
            sparse_aligned_path = scene_info.workspace_path / "sparse_aligned"
            colmap_alignment(
                args=args,
                sparse_path=sparse_path,
                sparse_gt_path=scene_info.sparse_gt_path,
                sparse_aligned_path=sparse_aligned_path,
                max_ref_model_error=position_accuracy_gt,
            )
            if (sparse_aligned_path / "images.bin").exists():
                sparse = pycolmap.Reconstruction(str(sparse_aligned_path))
        else:
            raise ValueError(f"Invalid error type: {args.error_type}")

        if sparse is not None:
            largest_component = max(largest_component, sparse.num_images())
            for image in sparse.images.values():
                if image.image_id in sparse_merged.images:
                    continue
                if image.camera_id not in sparse_merged.cameras:
                    sparse_merged.add_camera(image.camera)
                if image.frame_id not in sparse_merged.frames:
                    if image.frame.rig_id not in sparse_merged.rigs:
                        sparse_merged.add_rig(image.frame.rig)
                    image.frame.reset_rig_ptr()
                    sparse_merged.add_frame(image.frame)
                image.reset_camera_ptr()
                image.reset_frame_ptr()
                sparse_merged.add_image(image)

    if args.error_type.startswith("relative"):
        dts, dRs = compute_rel_errors(
            sparse_gt=sparse_gt,
            sparse=sparse_merged,
            min_proj_center_dist=position_accuracy_gt,
        )
        errors = np.maximum(dts, dRs)
    elif args.error_type.startswith("absolute"):
        dts, dRs = compute_abs_errors(
            sparse_gt=sparse_gt,
            sparse=sparse_merged,
        )
        errors = dts
    else:
        raise ValueError(f"Invalid error type: {args.error_type}")

    return SceneResult(
        scene_info=scene_info,
        errors=errors,
        num_images=sparse_gt.num_images(),
        num_reg_images=sparse_merged.num_images(),
        num_components=num_components,
        largest_component=largest_component,
    )


def process_scenes(
    args: argparse.Namespace,
    scene_infos: list[SceneInfo],
    prepare_scene: Callable[[SceneInfo], None],
    position_accuracy_gt: float,
) -> MetricsByCatByScene:
    error_thresholds = get_error_thresholds(args)

    num_threads = min(
        args.parallelism, 2 * max(1, int(args.parallelism / len(scene_infos)))
    )
    with multiprocessing.Pool(processes=args.parallelism) as p:
        results = p.map(
            functools.partial(
                process_scene,
                args,
                prepare_scene=prepare_scene,
                position_accuracy_gt=position_accuracy_gt,
                num_threads=num_threads,
            ),
            scene_infos,
        )

    metrics: MetricsByCatByScene = collections.defaultdict(dict)
    errors_by_category: dict[str, list] = collections.defaultdict(list)
    total_num_images = 0
    total_num_reg_images = 0
    total_num_components = 0
    total_largest_components = 0
    num_scenes = len(results)
    for result in results:
        errors_by_category[result.scene_info.category].extend(result.errors)
        total_num_images += result.num_images
        total_num_reg_images += result.num_reg_images
        total_num_components += result.num_components
        total_largest_components += result.largest_component
<<<<<<< HEAD
        metrics[result.scene_info.category][result.scene_info.scene] = Metrics(
            aucs=compute_auc(
                result.errors,
                error_thresholds,
                min_error=position_accuracy_gt,
            ),
            error_thresholds=error_thresholds,
            error_type=args.error_type,
            num_images=result.num_images,
            num_reg_images=result.num_reg_images,
            num_components=result.num_components,
            largest_component=result.largest_component,
=======
        metrics[result.scene_info.category][result.scene_info.scene] = (
            SceneMetrics(
                aucs=compute_auc(
                    result.errors,
                    error_thresholds,
                    min_error=position_accuracy_gt,
                ),
                recalls=compute_recall(result.errors, error_thresholds),
                error_thresholds=error_thresholds,
                error_type=args.error_type,
                num_images=result.num_images,
                num_reg_images=result.num_reg_images,
                num_components=result.num_components,
                largest_component=result.largest_component,
            )
>>>>>>> fcc85de9
        )

    for category, errors in errors_by_category.items():
        metrics[category]["__all__"] = Metrics(
            aucs=compute_auc(
                np.array(errors),
                error_thresholds,
                min_error=position_accuracy_gt,
            ),
            recalls=compute_recall(errors, error_thresholds),
            error_thresholds=error_thresholds,
            error_type=args.error_type,
            num_images=total_num_images,
            num_reg_images=total_num_reg_images,
            num_components=total_num_components,
            largest_component=total_largest_components,
        )
<<<<<<< HEAD
        metrics[category]["__avg__"] = Metrics(
            aucs=compute_avg_auc(metrics[category]),
=======
        aucs, recalls = compute_avg_metrics(metrics[category])
        metrics[category]["__avg__"] = SceneMetrics(
            aucs=aucs,
            recalls=recalls,
>>>>>>> fcc85de9
            error_thresholds=error_thresholds,
            error_type=args.error_type,
            num_images=int(round(total_num_images / num_scenes)),
            num_reg_images=int(round(total_num_reg_images / num_scenes)),
            num_components=int(round(total_num_components / num_scenes)),
            largest_component=int(round(total_largest_components / num_scenes)),
        )

    return metrics


def normalize_vec(
    vec: npt.NDArray[np.floating], eps: float = 1e-10
) -> npt.NDArray[np.floating]:
    return vec / max(eps, float(np.linalg.norm(vec)))


def vec_angular_dist_deg(
    vec1: npt.NDArray[np.floating], vec2: npt.NDArray[np.floating]
) -> float:
    cos_dist = np.clip(np.dot(normalize_vec(vec1), normalize_vec(vec2)), -1, 1)
    return np.rad2deg(np.acos(cos_dist))


<<<<<<< HEAD
def get_error_thresholds(args: argparse.Namespace) -> npt.NDArray[np.floating]:
    if args.error_type == "relative":
=======
def get_error_thresholds(args: argparse.Namespace) -> list[float]:
    if args.error_type.startswith("relative"):
>>>>>>> fcc85de9
        return np.array(args.rel_error_thresholds)
    elif args.error_type.startswith("absolute"):
        return np.array(args.abs_error_thresholds)
    else:
        raise ValueError(f"Invalid error type: {args.error_type}")


def get_scores(error_type: str, metrics: SceneMetrics) -> np.ndarray:
    if error_type.endswith("auc"):
        return metrics.aucs
    elif error_type.endswith("recall"):
        return metrics.recalls
    else:
        raise ValueError(f"Invalid error type: {error_type}")


def compute_rel_errors(
    sparse_gt: pycolmap.Reconstruction,
    sparse: pycolmap.Reconstruction,
    min_proj_center_dist: float,
) -> tuple[npt.NDArray[np.floating], npt.NDArray[np.floating]]:
    """Computes angular relative pose errors across all image pairs.

    Notice that this approach leads to a super-linear decrease in the AUC scores
    when multiple images fail to register. Consider that we have N images in
    total in a dataset and M images are registered in the evaluated
    reconstruction. In this case, we can compute "finite" errors for (N-M)^2
    pairs while the dataset has a total of N^2 pairs. In case of many
    unregistered images, the AUC score will drop much more than the
    (intuitively) expected (N-M) / N ratio. One could appropriately normalize by
    computing a single score per image through a suitable normalization of all
    pairwise errors per image. However, this becomes difficult when multiple
    sub-components are incorrectly stitched together in the same reconstruction
    (e.g., in the case of symmetry issues).
    """

    if sparse is None:
        pycolmap.logging.error("Reconstruction failed")
        return len(sparse_gt.images) * [np.inf], len(sparse_gt.images) * [180]

    images = {}
    for image in sparse.images.values():
        images[image.name] = image

    dts = []
    dRs = []
    for this_image_gt in sparse_gt.images.values():
        if this_image_gt.name not in images:
            for _ in range(sparse_gt.num_images() - 1):
                dts.append(np.inf)
                dRs.append(180)
            continue

        this_image = images[this_image_gt.name]

        for other_image_gt in sparse_gt.images.values():
            if this_image_gt.image_id == other_image_gt.image_id:
                continue

            if other_image_gt.name not in images:
                dts.append(np.inf)
                dRs.append(180)
                continue

            other_image = images[other_image_gt.name]

            other_from_this = (
                other_image.cam_from_world()
                * this_image.cam_from_world().inverse()
            )
            other_from_this_gt = (
                other_image_gt.cam_from_world()
                * this_image_gt.cam_from_world().inverse()
            )

            estimated_from_gt = other_from_this.inverse() * other_from_this_gt

            if (
                np.linalg.norm(other_from_this_gt.translation)
                < min_proj_center_dist
            ):
                # If the cameras almost coincide, then the angular direction
                # distance is unstable, because a small position change can
                # cause a large rotational error. In this case, we only measure
                # rotational relative pose error.
                dt = 0.0
            else:
                dt = vec_angular_dist_deg(
                    other_from_this.translation, other_from_this_gt.translation
                )

            dR = np.rad2deg(estimated_from_gt.rotation.angle())

            dts.append(dt)
            dRs.append(dR)

    return np.array(dts), np.array(dRs)


def compute_abs_errors(
    sparse_gt: pycolmap.Reconstruction, sparse: pycolmap.Reconstruction
) -> tuple[npt.NDArray[np.floating], npt.NDArray[np.floating]]:
    """Computes rotational and translational absolute pose errors.

    Assumes that the input reconstructions are aligned in the same coordinate
    system. Computes one error per ground-truth image.
    """

    dts = np.full(len(sparse_gt.images), fill_value=np.inf, dtype=np.float64)
    dRs = np.full(len(sparse_gt.images), fill_value=180, dtype=np.float64)

    if sparse is None:
        pycolmap.logging.error("Reconstruction or alignment failed")
        return dts, dRs

    images = {}
    for image in sparse.images.values():
        images[image.name] = image

    dts = np.full(len(sparse_gt.images), fill_value=np.inf, dtype=np.float64)
    dRs = np.full(len(sparse_gt.images), fill_value=180, dtype=np.float64)
    for i, image_gt in enumerate(sparse_gt.images.values()):
        if image_gt.name not in images:
            continue

        image = images[image_gt.name]

        estimated_from_gt = (
            image.cam_from_world() * image_gt.cam_from_world().inverse()
        )

        dts[i] = np.linalg.norm(estimated_from_gt.translation)
        dRs[i] = np.rad2deg(estimated_from_gt.rotation.angle())

    return dts, dRs


def compute_auc(
<<<<<<< HEAD
    errors: npt.NDArray[np.floating],
    thresholds: npt.NDArray[np.floating],
    min_error: float = 0,
) -> npt.NDArray[np.floating]:
    if len(errors) == 0:
=======
    errors: np.ndarray, thresholds: list[float], min_error: float = 0
) -> list[float]:
    num_elems = len(errors)
    if num_elems == 0:
>>>>>>> fcc85de9
        raise ValueError("No errors to evaluate")

    errors = np.sort(errors)
    recalls = (np.arange(num_elems) + 1) / num_elems

    if min_error > 0:
        min_index = np.searchsorted(errors, min_error, side="right")
        min_score = min_index / num_elems
        recalls = np.r_[min_score, min_score, recalls[min_index:]]
        errors = np.r_[0, min_error, errors[min_index:]]
    else:
        recalls = np.r_[0, recalls]
        errors = np.r_[0, errors]

    aucs = np.zeros(len(thresholds), dtype=np.float64)
    for i, t in enumerate(thresholds):
        last_index = np.searchsorted(errors, t, side="right")
        r = np.r_[recalls[:last_index], recalls[last_index - 1]]
        e = np.r_[errors[:last_index], t]
        auc = np.trapezoid(r, x=e) / t
        aucs[i] = auc * 100

    return aucs


<<<<<<< HEAD
def compute_avg_auc(
    scene_metrics: MetricsByScene,
) -> npt.NDArray[np.floating]:
=======
def compute_recall(
    errors: np.ndarray, thresholds: list[float], min_error: float = 0
) -> list[float]:
    num_elems = len(errors)
    if num_elems == 0:
        raise ValueError("No errors to evaluate")

    recalls = np.zeros(len(thresholds), dtype=np.float64)
    for i, t in enumerate(thresholds):
        recalls[i] = 100 * np.sum(errors <= t) / num_elems

    return recalls


def compute_avg_metrics(scene_metrics: dict[str, SceneMetrics]) -> list[float]:
>>>>>>> fcc85de9
    auc_sum = None
    recall_sum = None
    num_scenes = 0
    for scene, metrics in scene_metrics.items():
        if scene.startswith("__") and scene.endswith("__"):
            continue
        num_scenes += 1
        if auc_sum is None:
            auc_sum = copy.copy(metrics.aucs)
        if recall_sum is None:
            recall_sum = copy.copy(metrics.recalls)
        else:
            for i in range(len(auc_sum)):
                auc_sum[i] += metrics.aucs[i]
            for i in range(len(recall_sum)):
                recall_sum[i] += metrics.recalls[i]
    return np.array(auc_sum) / num_scenes, np.array(recall_sum) / num_scenes


def diff_metrics(
    metrics_a: MetricsByDatasetByCatByScene,
    metrics_b: MetricsByDatasetByCatByScene,
):
    """Computes difference between two sets of metrics.

    Raises exception if the metrics are inconsistent.
    """
    metrics_diff = copy.deepcopy(metrics_a)
    for dataset, category_metrics_a in metrics_a.items():
        if dataset not in metrics_b:
            raise ValueError(f"Dataset {dataset} not found in metrics_b")
        category_metrics_b = metrics_b[dataset]
        for category, scene_metrics_a in category_metrics_a.items():
            if category not in category_metrics_b:
                raise ValueError(f"Category {category} not found in metrics_b")
            scene_metrics_b = category_metrics_b[category]
            for scene, metrics_a_item in scene_metrics_a.items():
                if scene not in scene_metrics_b:
                    raise ValueError(f"Scene {scene} not found in metrics_b")
                metrics_b_item = scene_metrics_b[scene]
                if (
                    metrics_a_item.error_type != metrics_b_item.error_type
                    or not np.all(
                        metrics_a_item.error_thresholds
                        == metrics_b_item.error_thresholds
                    )
                ):
                    raise ValueError("Inconsistent error thresholds or types")
<<<<<<< HEAD
                metrics_diff[dataset][category][scene] = Metrics(
                    aucs=metrics_a_item.aucs - metrics_b_item.aucs,
                    error_thresholds=metrics_a_item.error_thresholds,
                    error_type=metrics_a_item.error_type,
                    num_images=metrics_a_item.num_images
                    - metrics_b_item.num_images,
                    num_reg_images=metrics_a_item.num_reg_images
                    - metrics_b_item.num_reg_images,
                    num_components=metrics_a_item.num_components
                    - metrics_b_item.num_components,
                    largest_component=metrics_a_item.largest_component
                    - metrics_b_item.largest_component,
=======
                metrics_diff[dataset][category][scene] = SceneMetrics(
                    aucs=metrics_a.aucs - metrics_b.aucs,
                    recalls=metrics_a.recalls - metrics_b.recalls,
                    error_thresholds=metrics_a.error_thresholds,
                    error_type=metrics_a.error_type,
                    num_images=metrics_a.num_images - metrics_b.num_images,
                    num_reg_images=metrics_a.num_reg_images
                    - metrics_b.num_reg_images,
                    num_components=metrics_a.num_components
                    - metrics_b.num_components,
                    largest_component=metrics_a.largest_component
                    - metrics_b.largest_component,
>>>>>>> fcc85de9
                )
    return metrics_diff


def create_result_table(
    dataset_metrics: MetricsByDatasetByCatByScene,
) -> str:
    first_metrics = next(
        iter(next(iter(next(iter(dataset_metrics.values())).values())).values())
    )

    is_auc = first_metrics.error_type.endswith("auc")
    is_relative = first_metrics.error_type.startswith("relative")
    score_type = "AUC" if is_auc else "Recall"
    score_unit = "deg" if is_relative else "cm"
    label = f"{score_type} @ X {score_unit} (%)"
    if is_relative:
        thresholds = first_metrics.error_thresholds
    else:
        thresholds = 100 * first_metrics.error_thresholds  # cm

    column = "scenes"
    size_scenes = max(
        len(column) + 2,
        max(
            len(s)
            for d in dataset_metrics.values()
            for c in d.values()
            for s in c
        ),
    )
    size_aucs = max(len(label) + 2, len(thresholds) * 7 - 1)
    size_imgs = 12
    size_comps = 12
    size_sep = size_scenes + size_aucs + size_imgs + size_comps + 3
    header = (
        f"{column:=^{size_scenes}} {label:=^{size_aucs}} "
        f"{'images':=^{size_imgs}} {'components':=^{size_comps}}"
    )
    header += "\n" + " " * (size_scenes + 1)
    header += " ".join(f"{str(t).rstrip('.'):^6}" for t in thresholds)
    header += "    reg   all  num largest"
    text = [header]
    for dataset, category_metrics in dataset_metrics.items():
        for category, scene_metrics in category_metrics.items():
            text.append(f"\n{dataset + '=' + category:=^{size_sep}}")
            for scene, metrics in scene_metrics.items():
                scores = get_scores(first_metrics.error_type, metrics)
                assert len(scores) == len(thresholds)
                row = ""
                if scene == "__avg__":
                    scene = "average"
                    row += "-" * size_sep + "\n"
                if scene == "__all__":
                    scene = "overall"
                    row += "-" * size_sep + "\n"
                row += f"{scene:<{size_scenes}} "
                row += " ".join(f"{score:>6.2f}" for score in scores)
                row += f" {metrics.num_reg_images:6d}"
                row += f"{metrics.num_images:6d}"
                row += f" {metrics.num_components:4d}"
                row += f"{metrics.largest_component:8d}"
                text.append(row)
    return "\n".join(text)<|MERGE_RESOLUTION|>--- conflicted
+++ resolved
@@ -83,13 +83,9 @@
 
 
 @dataclasses.dataclass(kw_only=True)
-<<<<<<< HEAD
 class Metrics:
-=======
-class SceneMetrics:
     # Recall at specified error thresholds.
-    recalls: np.ndarray
->>>>>>> fcc85de9
+    recalls: npt.NDArray[np.floating]
     # Area under the curve (AUC) scores at specified error thresholds.
     aucs: npt.NDArray[np.floating]
     error_thresholds: npt.NDArray[np.floating]
@@ -459,15 +455,9 @@
             continue
         num_components += 1
         sparse = None
-<<<<<<< HEAD
-        if args.error_type == "relative":
+        if args.error_type.startswith("relative"):
             sparse = pycolmap.Reconstruction(str(sparse_path))
-        elif args.error_type == "absolute":
-=======
-        if args.error_type.startswith("relative"):
-            sparse = pycolmap.Reconstruction(sparse_path)
         elif args.error_type.startswith("absolute"):
->>>>>>> fcc85de9
             sparse_aligned_path = scene_info.workspace_path / "sparse_aligned"
             colmap_alignment(
                 args=args,
@@ -559,36 +549,19 @@
         total_num_reg_images += result.num_reg_images
         total_num_components += result.num_components
         total_largest_components += result.largest_component
-<<<<<<< HEAD
         metrics[result.scene_info.category][result.scene_info.scene] = Metrics(
             aucs=compute_auc(
                 result.errors,
                 error_thresholds,
                 min_error=position_accuracy_gt,
             ),
+            recalls=compute_recall(result.errors, error_thresholds),
             error_thresholds=error_thresholds,
             error_type=args.error_type,
             num_images=result.num_images,
             num_reg_images=result.num_reg_images,
             num_components=result.num_components,
             largest_component=result.largest_component,
-=======
-        metrics[result.scene_info.category][result.scene_info.scene] = (
-            SceneMetrics(
-                aucs=compute_auc(
-                    result.errors,
-                    error_thresholds,
-                    min_error=position_accuracy_gt,
-                ),
-                recalls=compute_recall(result.errors, error_thresholds),
-                error_thresholds=error_thresholds,
-                error_type=args.error_type,
-                num_images=result.num_images,
-                num_reg_images=result.num_reg_images,
-                num_components=result.num_components,
-                largest_component=result.largest_component,
-            )
->>>>>>> fcc85de9
         )
 
     for category, errors in errors_by_category.items():
@@ -606,15 +579,10 @@
             num_components=total_num_components,
             largest_component=total_largest_components,
         )
-<<<<<<< HEAD
+        aucs, recalls = compute_avg_metrics(metrics[category])
         metrics[category]["__avg__"] = Metrics(
-            aucs=compute_avg_auc(metrics[category]),
-=======
-        aucs, recalls = compute_avg_metrics(metrics[category])
-        metrics[category]["__avg__"] = SceneMetrics(
             aucs=aucs,
             recalls=recalls,
->>>>>>> fcc85de9
             error_thresholds=error_thresholds,
             error_type=args.error_type,
             num_images=int(round(total_num_images / num_scenes)),
@@ -639,13 +607,8 @@
     return np.rad2deg(np.acos(cos_dist))
 
 
-<<<<<<< HEAD
 def get_error_thresholds(args: argparse.Namespace) -> npt.NDArray[np.floating]:
-    if args.error_type == "relative":
-=======
-def get_error_thresholds(args: argparse.Namespace) -> list[float]:
     if args.error_type.startswith("relative"):
->>>>>>> fcc85de9
         return np.array(args.rel_error_thresholds)
     elif args.error_type.startswith("absolute"):
         return np.array(args.abs_error_thresholds)
@@ -653,7 +616,7 @@
         raise ValueError(f"Invalid error type: {args.error_type}")
 
 
-def get_scores(error_type: str, metrics: SceneMetrics) -> np.ndarray:
+def get_scores(error_type: str, metrics: Metrics) -> npt.NDArray[np.floating]:
     if error_type.endswith("auc"):
         return metrics.aucs
     elif error_type.endswith("recall"):
@@ -784,18 +747,12 @@
 
 
 def compute_auc(
-<<<<<<< HEAD
     errors: npt.NDArray[np.floating],
     thresholds: npt.NDArray[np.floating],
     min_error: float = 0,
 ) -> npt.NDArray[np.floating]:
+    num_elems = len(errors)
     if len(errors) == 0:
-=======
-    errors: np.ndarray, thresholds: list[float], min_error: float = 0
-) -> list[float]:
-    num_elems = len(errors)
-    if num_elems == 0:
->>>>>>> fcc85de9
         raise ValueError("No errors to evaluate")
 
     errors = np.sort(errors)
@@ -821,14 +778,11 @@
     return aucs
 
 
-<<<<<<< HEAD
-def compute_avg_auc(
-    scene_metrics: MetricsByScene,
+def compute_recall(
+    errors: npt.NDArray[np.floating],
+    thresholds: npt.NDArray[np.floating],
+    min_error: float = 0,
 ) -> npt.NDArray[np.floating]:
-=======
-def compute_recall(
-    errors: np.ndarray, thresholds: list[float], min_error: float = 0
-) -> list[float]:
     num_elems = len(errors)
     if num_elems == 0:
         raise ValueError("No errors to evaluate")
@@ -840,8 +794,9 @@
     return recalls
 
 
-def compute_avg_metrics(scene_metrics: dict[str, SceneMetrics]) -> list[float]:
->>>>>>> fcc85de9
+def compute_avg_metrics(
+    scene_metrics: MetricsByScene,
+) -> tuple[npt.NDArray[np.floating], npt.NDArray[np.floating]]:
     auc_sum = None
     recall_sum = None
     num_scenes = 0
@@ -890,21 +845,7 @@
                     )
                 ):
                     raise ValueError("Inconsistent error thresholds or types")
-<<<<<<< HEAD
                 metrics_diff[dataset][category][scene] = Metrics(
-                    aucs=metrics_a_item.aucs - metrics_b_item.aucs,
-                    error_thresholds=metrics_a_item.error_thresholds,
-                    error_type=metrics_a_item.error_type,
-                    num_images=metrics_a_item.num_images
-                    - metrics_b_item.num_images,
-                    num_reg_images=metrics_a_item.num_reg_images
-                    - metrics_b_item.num_reg_images,
-                    num_components=metrics_a_item.num_components
-                    - metrics_b_item.num_components,
-                    largest_component=metrics_a_item.largest_component
-                    - metrics_b_item.largest_component,
-=======
-                metrics_diff[dataset][category][scene] = SceneMetrics(
                     aucs=metrics_a.aucs - metrics_b.aucs,
                     recalls=metrics_a.recalls - metrics_b.recalls,
                     error_thresholds=metrics_a.error_thresholds,
@@ -916,7 +857,6 @@
                     - metrics_b.num_components,
                     largest_component=metrics_a.largest_component
                     - metrics_b.largest_component,
->>>>>>> fcc85de9
                 )
     return metrics_diff
 
