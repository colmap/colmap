name: COLMAP (Mac)

on:
  push:
    branches:
      - main
      - release/*
  pull_request:
    types: [ assigned, opened, synchronize, reopened ]
  release:
    types: [ published, edited ]

jobs:
  build:
    name: ${{ matrix.config.os }} ${{ matrix.config.arch }} ${{ matrix.config.cmakeBuildType }}
    runs-on: ${{ matrix.config.os }}
    strategy:
      matrix:
        config: [
          {
            os: macos-14,
            arch: arm64,
            cmakeBuildType: Release,
            exportPackage: true,
          },
        ]

    env:
      COMPILER_CACHE_VERSION: 1
      COMPILER_CACHE_DIR: ${{ github.workspace }}/compiler-cache
      CCACHE_DIR: ${{ github.workspace }}/compiler-cache/ccache
      CCACHE_BASEDIR: ${{ github.workspace }}

    steps:
      - uses: actions/checkout@v4
      - uses: actions/cache@v4
        id: cache-builds
        with:
          key: v${{ env.COMPILER_CACHE_VERSION }}-${{ matrix.config.os }}-${{ matrix.config.arch }}-${{ matrix.config.cmakeBuildType }}-${{ github.run_id }}-${{ github.run_number }}
          restore-keys: v${{ env.COMPILER_CACHE_VERSION }}-${{ matrix.config.os }}-${{ matrix.config.arch }}-${{ matrix.config.cmakeBuildType }}
          path: ${{ env.COMPILER_CACHE_DIR }}

      - name: Setup Mac
        run: |
          # Fix `brew link` error.
          find /usr/local/bin -lname '*/Library/Frameworks/Python.framework/*' -delete          

          # Temporary fix, see: https://github.com/actions/runner-images/issues/10984
          brew uninstall --ignore-dependencies --force pkg-config@0.29.2

          brew install \
            cmake \
            ninja \
            boost \
            eigen \
            flann \
            freeimage \
            metis \
            glog \
            googletest \
            ceres-solver \
            qt5 \
            glew \
            cgal \
            sqlite3 \
            ccache

          # Temporary fix for: https://github.com/ceres-solver/ceres-solver/issues/1118
          sed -i '' 's/find_package(Eigen3 ${CERES_EIGEN_VERSION} QUIET)/find_package(Eigen3 ${CERES_EIGEN_VERSION} CONFIG QUIET)/' /opt/homebrew/lib/cmake/Ceres/CeresConfig.cmake

      - name: Configure and build
        run: |
          export PATH="/usr/local/opt/qt@5/bin:$PATH"
          cmake --version
          mkdir build
          cd build
          cmake .. \
            -GNinja \
            -DCMAKE_BUILD_TYPE=${{ matrix.config.cmakeBuildType }} \
            -DTESTS_ENABLED=ON \
<<<<<<< HEAD
            -DCMAKE_OSX_ARCHITECTURES=${{ matrix.config.arch }} \
            -DCMAKE_PREFIX_PATH="/opt/homebrew/opt/flann;/opt/homebrew/opt/metis;/opt/homebrew/opt/suite-sparse;/opt/homebrew/opt/qt@5;/opt/homebrew/opt/freeimage"
=======
            -DCMAKE_PREFIX_PATH="$(brew --prefix qt@5)"
>>>>>>> 9da34b21
          ninja

      - name: Run tests
        run: |
          cd build
          set +e
          ctest --output-on-failure

      - name: Export package
        if: matrix.config.exportPackage
        run: |
          scripts/shell/build_mac_app.sh build/src/colmap/exe/colmap

      - name: Upload package
        uses: actions/upload-artifact@v4
        if: matrix.config.exportPackage
        with:
          name: colmap-${{ matrix.config.arch }}-mac
          path: build/src/colmap/exe/COLMAP.zip

      - name: Cleanup compiler cache
        run: |
          set -x
          ccache --show-stats --verbose
          ccache --evict-older-than 1d
          ccache --show-stats --verbose<|MERGE_RESOLUTION|>--- conflicted
+++ resolved
@@ -76,14 +76,10 @@
           cd build
           cmake .. \
             -GNinja \
+            -DCMAKE_OSX_ARCHITECTURES=${{ matrix.config.arch }} \
             -DCMAKE_BUILD_TYPE=${{ matrix.config.cmakeBuildType }} \
-            -DTESTS_ENABLED=ON \
-<<<<<<< HEAD
-            -DCMAKE_OSX_ARCHITECTURES=${{ matrix.config.arch }} \
-            -DCMAKE_PREFIX_PATH="/opt/homebrew/opt/flann;/opt/homebrew/opt/metis;/opt/homebrew/opt/suite-sparse;/opt/homebrew/opt/qt@5;/opt/homebrew/opt/freeimage"
-=======
-            -DCMAKE_PREFIX_PATH="$(brew --prefix qt@5)"
->>>>>>> 9da34b21
+            -DCMAKE_PREFIX_PATH="$(brew --prefix qt@5)" \
+            -DTESTS_ENABLED=ON
           ninja
 
       - name: Run tests
