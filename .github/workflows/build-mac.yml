--- conflicted
+++ resolved
@@ -67,11 +67,8 @@
             cgal \
             sqlite3 \
             ccache \
-<<<<<<< HEAD
-            onnxruntime
-=======
+            onnxruntime \
             libomp
->>>>>>> dc49f9ac
           brew link --force libomp
 
       - name: Configure and build
