name: COLMAP (Mac)

concurrency:
  group: ${{ github.workflow }}-${{ github.event.pull_request.number || github.ref }}
  cancel-in-progress: ${{ github.event_name == 'pull_request' }}

on:
  push:
    branches:
      - main
      - release/*
  pull_request:
    types: [ assigned, opened, synchronize, reopened ]
  release:
    types: [ published, edited ]

jobs:
  build:
    name: ${{ matrix.config.os }} ${{ matrix.config.arch }} ${{ matrix.config.cmakeBuildType }}
    runs-on: ${{ matrix.config.os }}
    strategy:
      matrix:
        config: [
          {
            os: macos-15,
            arch: arm64,
            cmakeBuildType: Release,
          },
        ]

    env:
      COMPILER_CACHE_VERSION: 1
      COMPILER_CACHE_DIR: ${{ github.workspace }}/compiler-cache
      CCACHE_DIR: ${{ github.workspace }}/compiler-cache/ccache
      CCACHE_BASEDIR: ${{ github.workspace }}
      GLOG_v: 2
      GLOG_logtostderr: 1

    steps:
      - uses: actions/checkout@v4
      - uses: actions/cache@v4
        id: cache-builds
        with:
          key: v${{ env.COMPILER_CACHE_VERSION }}-${{ matrix.config.os }}-${{ matrix.config.arch }}-${{ matrix.config.cmakeBuildType }}-${{ github.run_id }}-${{ github.run_number }}
          restore-keys: v${{ env.COMPILER_CACHE_VERSION }}-${{ matrix.config.os }}-${{ matrix.config.arch }}-${{ matrix.config.cmakeBuildType }}
          path: ${{ env.COMPILER_CACHE_DIR }}

      - name: Setup Mac
        run: |
          # Fix `brew link` error.
          find /usr/local/bin -lname '*/Library/Frameworks/Python.framework/*' -delete

          brew update  # Workaround for CI failures.
          brew install \
            cmake \
            ninja \
            boost \
            eigen \
            freeimage \
            curl \
            metis \
            glog \
            googletest \
            ceres-solver \
            qt \
            glew \
            cgal \
            sqlite3 \
            ccache \
            libomp
          brew link --force libomp

      - name: Configure and build
        run: |
          export PATH="/usr/local/opt/qt/bin:$PATH"
          cmake --version
          mkdir build
          cd build
          cmake .. \
            -GNinja \
            -DCMAKE_BUILD_TYPE=${{ matrix.config.cmakeBuildType }} \
            -DTESTS_ENABLED=ON \
<<<<<<< HEAD
            -DWERROR_ENABLED=ON \
            -DGLOMAP_ENABLED=ON \
=======
>>>>>>> 60824f69
            -DQt6_DIR="$(brew --prefix qt)/lib/cmake/Qt6"
          ninja

      - name: Run tests
        run: |
          cd build
          set +e
          ctest --output-on-failure

      - name: Cleanup compiler cache
        run: |
          set -x
          ccache --show-stats --verbose
          ccache --evict-older-than 1d
          ccache --show-stats --verbose<|MERGE_RESOLUTION|>--- conflicted
+++ resolved
@@ -80,11 +80,7 @@
             -GNinja \
             -DCMAKE_BUILD_TYPE=${{ matrix.config.cmakeBuildType }} \
             -DTESTS_ENABLED=ON \
-<<<<<<< HEAD
             -DWERROR_ENABLED=ON \
-            -DGLOMAP_ENABLED=ON \
-=======
->>>>>>> 60824f69
             -DQt6_DIR="$(brew --prefix qt)/lib/cmake/Qt6"
           ninja
 
