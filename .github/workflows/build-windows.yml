name: COLMAP (Windows)

concurrency:
  group: ${{ github.workflow }}-${{ github.event.pull_request.number || github.ref }}
  cancel-in-progress: ${{ github.event_name == 'pull_request' }}

on:
  push:
    branches:
      - main
      - release/*
  pull_request:
    types: [ assigned, opened, synchronize, reopened ]
  release:
    types: [ published, edited ]

jobs:
  build:
    name: ${{ matrix.config.os }} ${{ matrix.config.cmakeBuildType }} ${{ matrix.config.cudaEnabled && 'CUDA' || '' }}
    runs-on: ${{ matrix.config.os }}
    strategy:
      matrix:
        config: [
          # {
          #   os: windows-2022,
          #   cmakeBuildType: Release,
          #   cudaEnabled: true,
          #   testsEnabled: true,
          #   exportPackage: true,
          # },
          {
            os: windows-2022,
            cmakeBuildType: Release,
            cudaEnabled: false,
            testsEnabled: true,
            exportPackage: true,
          },
        ]

    env:
      COMPILER_CACHE_VERSION: 1
      COMPILER_CACHE_DIR: ${{ github.workspace }}/compiler-cache
      CCACHE_DIR: ${{ github.workspace }}/compiler-cache/ccache
      CCACHE_BASEDIR: ${{ github.workspace }}
<<<<<<< HEAD
      VCPKG_COMMIT_ID: 3b57fb2e1ff55613db14d2aaf0a30529289c7050
      CUDA_MAJOR_VERSION: 12
      CUDA_MINOR_VERSION: 6
      CUDA_PATCH_VERSION: 2
=======
      VCPKG_COMMIT_ID: 9b75e789ece3f942159b8500584e35aafe3979ff
>>>>>>> 95776441

    steps:
      - uses: actions/checkout@v4
      
      # We define the vcpkg binary sources using separate variables for read and
      # write operations:
      # * Read sources are defined as inline. These can be read by anyone and,
      #   in particular, pull requests from forks. Unfortunately, we cannot
      #   define these as action environment variables. See:
      #   https://github.com/orgs/community/discussions/44322
      # * Write sources are defined as action secret variables. These cannot be
      #   read by pull requests from forks but only from pull requests from
      #   within the target repository (i.e., created by a repository owner).
      #   This protects us from malicious actors accessing our secrets and
      #   gaining write access to our binary cache. For more information, see:
      #   https://securitylab.github.com/resources/github-actions-preventing-pwn-requests/
      - name: Setup vcpkg binary cache
        shell: pwsh
        run: |
          # !!!PLEASE!!! be nice and don't use this cache for your own purposes. This is only meant for CI purposes in this repository.
          $VCPKG_BINARY_SOURCES = "clear;x-azblob,https://colmap.blob.core.windows.net/github-actions-cache,sp=r&st=2024-12-10T17:29:32Z&se=2030-12-31T01:29:32Z&spr=https&sv=2022-11-02&sr=c&sig=bWydkilTMjRn3LHKTxLgdWrFpV4h%2Finzoe9QCOcPpYQ%3D,read"
          if ("${{ secrets.VCPKG_BINARY_CACHE_AZBLOB_URL }}") {
            # The secrets are only accessible in runs triggered from within the target repository and not forks.
            $VCPKG_BINARY_SOURCES += ";x-azblob,${{ secrets.VCPKG_BINARY_CACHE_AZBLOB_URL }},${{ secrets.VCPKG_BINARY_CACHE_AZBLOB_SAS }},write"
          }
          echo "VCPKG_BINARY_SOURCES=${VCPKG_BINARY_SOURCES}" >> "${env:GITHUB_ENV}"

      - name: Compiler cache
        uses: actions/cache@v4
        id: cache-builds
        with:
          key: v${{ env.COMPILER_CACHE_VERSION }}-${{ matrix.config.os }}-${{ matrix.config.cmakeBuildType }}-${{ matrix.config.asanEnabled }}--${{ matrix.config.cudaEnabled }}-${{ github.run_id }}-${{ github.run_number }}
          restore-keys: v${{ env.COMPILER_CACHE_VERSION }}-${{ matrix.config.os }}-${{ matrix.config.cmakeBuildType }}-${{ matrix.config.asanEnabled }}--${{ matrix.config.cudaEnabled }}
          path: ${{ env.COMPILER_CACHE_DIR }}
      
      - name: Install ccache
        shell: pwsh
        run: |
          New-Item -ItemType Directory -Force -Path "${{ env.CCACHE_DIR }}"
          echo "${{ env.COMPILER_CACHE_DIR }}/bin" | Out-File -Encoding utf8 -Append -FilePath $env:GITHUB_PATH
          if (Test-Path -PathType Leaf "${{ env.COMPILER_CACHE_DIR }}/bin/ccache.exe") {
            exit
          }
          .github/workflows/install-ccache.ps1 -Destination "${{ env.COMPILER_CACHE_DIR }}/bin"

      - name: Install CUDA
        uses: Jimver/cuda-toolkit@v0.2.18
        if: matrix.config.cudaEnabled
        id: cuda-toolkit
        with:
          cuda: '${{ env.CUDA_MAJOR_VERSION }}.${{ env.CUDA_MINOR_VERSION }}.${{ env.CUDA_PATCH_VERSION }}'
          sub-packages: '["nvcc", "nvtx", "cudart", "curand", "curand_dev", "nvrtc_dev", "cublas", "cublas_dev", "cusparse", "cusparse_dev"]'
          method: 'network'

      - name: Install cuDNN
        if: matrix.config.cudaEnabled
        shell: pwsh
        run: |
          .github/workflows/install-cudnn.ps1 `
              -CudaMajorVersion "${{ env.CUDA_MAJOR_VERSION }}" `
              -CudaMinorVersion "${{ env.CUDA_MINOR_VERSION }}"

      - name: Setup vcpkg
        shell: pwsh
        run: |
          ./scripts/shell/enter_vs_dev_shell.ps1
          cd ${{ github.workspace }}
          git clone https://github.com/microsoft/vcpkg
          cd vcpkg
          git reset --hard ${{ env.VCPKG_COMMIT_ID }}
          ./bootstrap-vcpkg.bat

      - name: Install CMake and Ninja
        uses: lukka/get-cmake@latest
        with:
          cmakeVersion: "3.31.0"
          ninjaVersion: "1.12.1"

      - name: Configure and build
        shell: pwsh
        run: |
          ./scripts/shell/enter_vs_dev_shell.ps1
          cd ${{ github.workspace }}
          ./vcpkg/vcpkg.exe integrate install
          mkdir build
          cd build
          cmake .. `
            -GNinja `
            -DCMAKE_MAKE_PROGRAM=ninja `
            -DCMAKE_BUILD_TYPE=Release `
            -DTESTS_ENABLED=${{ matrix.config.testsEnabled }} `
            -DGUI_ENABLED=ON `
            -DTORCH_ENABLED=ON `
            -DFETCH_TORCH=OFF `
            -DCUDA_ENABLED=${{ matrix.config.cudaEnabled }} `
            -DCMAKE_CUDA_ARCHITECTURES=all-major `
            -DCUDAToolkit_ROOT="${{ steps.cuda-toolkit.outputs.CUDA_PATH }}" `
            -DCMAKE_TOOLCHAIN_FILE="${{ github.workspace }}/vcpkg/scripts/buildsystems/vcpkg.cmake" `
            -DVCPKG_TARGET_TRIPLET=x64-windows-release `
            -DCMAKE_INSTALL_PREFIX=install
          ninja

      - name: Run tests
        shell: pwsh
        run: |
          ./vcpkg/vcpkg.exe integrate install
          cd build
          $EXCLUDED_TESTS = "(feature/colmap_feature_sift_test)|(util/colmap_util_opengl_utils_test)|(mvs/colmap_mvs_gpu_mat_test)"
          ctest -E ${EXCLUDED_TESTS} --output-on-failure

      - name: Export package
        if: matrix.config.exportPackage
        shell: pwsh
        run: |
          ./vcpkg/vcpkg.exe integrate install

          cd build
          ninja install

          ../vcpkg/vcpkg.exe install `
              --triplet=x64-windows-release `
              --x-feature=gui `
              --x-feature=cgal `
              --x-feature=libtorch `
              $(if ($${{ matrix.config.testsEnabled }}) { echo "--x-feature=tests" }) `
              $(if ($${{ matrix.config.cudaEnabled }}) { echo "--x-feature=cuda" })
          ../vcpkg/vcpkg.exe export --raw --output-dir vcpkg_export --output colmap
          cp vcpkg_export/colmap/installed/x64-windows/bin/*.dll install/bin
          cp vcpkg_export/colmap/installed/x64-windows-release/bin/*.dll install/bin
          cp -r vcpkg_export/colmap/installed/x64-windows/plugins install
          if ($${{ matrix.config.cudaEnabled }}) {
              cp "${{ steps.cuda-toolkit.outputs.CUDA_PATH }}/bin/cudart64_*.dll" install/bin
              cp "${{ steps.cuda-toolkit.outputs.CUDA_PATH }}/bin/curand64_*.dll" install/bin
          }
          Remove-Item -Recurse -Force install/include,install/lib,install/share

      - name: Upload package
        uses: actions/upload-artifact@v4
        if: ${{ matrix.config.exportPackage && matrix.config.cudaEnabled }}
        with:
          name: colmap-x64-windows-cuda
          path: build/install

      - name: Upload package
        uses: actions/upload-artifact@v4
        if: ${{ matrix.config.exportPackage && !matrix.config.cudaEnabled }}
        with:
          name: colmap-x64-windows-nocuda
          path: build/install

      - name: Cleanup compiler cache
        shell: pwsh
        run: |
          ccache --show-stats --verbose
          ccache --evict-older-than 1d
          ccache --show-stats --verbose<|MERGE_RESOLUTION|>--- conflicted
+++ resolved
@@ -42,14 +42,10 @@
       COMPILER_CACHE_DIR: ${{ github.workspace }}/compiler-cache
       CCACHE_DIR: ${{ github.workspace }}/compiler-cache/ccache
       CCACHE_BASEDIR: ${{ github.workspace }}
-<<<<<<< HEAD
-      VCPKG_COMMIT_ID: 3b57fb2e1ff55613db14d2aaf0a30529289c7050
+      VCPKG_COMMIT_ID: 9b75e789ece3f942159b8500584e35aafe3979ff
       CUDA_MAJOR_VERSION: 12
       CUDA_MINOR_VERSION: 6
       CUDA_PATCH_VERSION: 2
-=======
-      VCPKG_COMMIT_ID: 9b75e789ece3f942159b8500584e35aafe3979ff
->>>>>>> 95776441
 
     steps:
       - uses: actions/checkout@v4
