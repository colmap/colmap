name: PyCOLMAP

concurrency:
  group: ${{ github.workflow }}-${{ github.event.pull_request.number || github.ref }}
  cancel-in-progress: ${{ github.event_name == 'pull_request' }}

on:
  push:
    branches:
      - main
      - release/*
  pull_request:
    types: [ assigned, opened, synchronize, reopened ]
  release:
    types: [ published, edited ]

jobs:
  build:
    name: ${{ matrix.config.os }} ${{ matrix.config.arch }}
    runs-on: ${{ matrix.config.os }}
    strategy:
      matrix:
        config: [
              {os: ubuntu-latest},
<<<<<<< HEAD
              {os: macos-14, arch: arm64},
=======
              {os: macos-13, arch: x86_64, deploymentTarget: 11.0},
              {os: macos-14, arch: arm64, deploymentTarget: 14.0},
>>>>>>> 2afbb04c
              {os: windows-latest},
        ]
    env:
      COMPILER_CACHE_VERSION: 1
      COMPILER_CACHE_DIR: ${{ github.workspace }}/compiler-cache
      CCACHE_DIR: ${{ github.workspace }}/compiler-cache/ccache
      CCACHE_BASEDIR: ${{ github.workspace }}
<<<<<<< HEAD
      MACOSX_DEPLOYMENT_TARGET: 14.0
=======
      MACOSX_DEPLOYMENT_TARGET: ${{ matrix.config.deploymentTarget }}
>>>>>>> 2afbb04c
      # For faster builds in PRs, skip all but the oldest Python versions.
      PULL_REQUEST_CIBW_BUILD: cp38-{macosx,manylinux,win}*
    steps:
      - uses: actions/checkout@v4

      - uses: actions/cache@v4
        id: cache-builds
        with:
          key: pycolmap-v${{ env.COMPILER_CACHE_VERSION }}-${{ matrix.config.os }}-${{ matrix.config.arch }}-${{ github.run_id }}-${{ github.run_number }}
          restore-keys: pycolmap-v${{ env.COMPILER_CACHE_VERSION }}-${{ matrix.config.os }}-${{ matrix.config.arch }}
          path: ${{ env.COMPILER_CACHE_DIR }}

      - name: Select Python
        if: github.event_name == 'pull_request' && runner.os != 'Windows'
        run: |
          echo "CIBW_BUILD=${PULL_REQUEST_CIBW_BUILD}" >> "$GITHUB_ENV"
      - name: Select Python
        if: ${{ github.event_name == 'pull_request' && runner.os == 'Windows' }}
        shell: pwsh
        run: |
          echo "CIBW_BUILD=${env:PULL_REQUEST_CIBW_BUILD}" >> "${env:GITHUB_ENV}"

      - name: Set env (macOS)
        if: runner.os == 'macOS'
        run: |
          if [[ ${{ matrix.config.arch }} == "x86_64" ]]; then
            VCPKG_TARGET_TRIPLET="x64-osx-release"
          elif [[ ${{ matrix.config.arch }} == "arm64" ]]; then
            VCPKG_TARGET_TRIPLET="arm64-osx-release"
          else
            exit 1
          fi
          echo "VCPKG_TARGET_TRIPLET=${VCPKG_TARGET_TRIPLET}" >> "$GITHUB_ENV"

          VCPKG_INSTALLATION_ROOT="/Users/runner/work/vcpkg"
          CMAKE_TOOLCHAIN_FILE="${VCPKG_INSTALLATION_ROOT}/scripts/buildsystems/vcpkg.cmake"
          CMAKE_OSX_ARCHITECTURES=${{ matrix.config.arch }}
          echo "VCPKG_INSTALLATION_ROOT=${VCPKG_INSTALLATION_ROOT}" >> "$GITHUB_ENV"
          echo "CMAKE_TOOLCHAIN_FILE=${CMAKE_TOOLCHAIN_FILE}" >> "$GITHUB_ENV"
          echo "CMAKE_OSX_ARCHITECTURES=${CMAKE_OSX_ARCHITECTURES}" >> "$GITHUB_ENV"
          echo "ARCHFLAGS=-arch ${CMAKE_OSX_ARCHITECTURES}" >> "$GITHUB_ENV"

          # Fix: cibuildhweel cannot interpolate env variables.
          CONFIG_SETTINGS="cmake.define.CMAKE_TOOLCHAIN_FILE=${CMAKE_TOOLCHAIN_FILE}"
          CONFIG_SETTINGS="${CONFIG_SETTINGS} cmake.define.VCPKG_TARGET_TRIPLET=${VCPKG_TARGET_TRIPLET}"
          CONFIG_SETTINGS="${CONFIG_SETTINGS} cmake.define.VCPKG_INSTALLED_DIR=${{ github.workspace }}/build/vcpkg_installed"
          CONFIG_SETTINGS="${CONFIG_SETTINGS} cmake.define.CMAKE_OSX_ARCHITECTURES=${CMAKE_OSX_ARCHITECTURES}"
          echo "CIBW_CONFIG_SETTINGS_MACOS=${CONFIG_SETTINGS}" >> "$GITHUB_ENV"

          # vcpkg binary caching
          # !!!PLEASE!!! be nice and don't use this cache for your own purposes. This is only meant for CI purposes in this repository.
          VCPKG_BINARY_SOURCES="clear;x-azblob,https://colmap.blob.core.windows.net/github-actions-cache,sp=r&st=2024-12-10T17:29:32Z&se=2030-12-31T01:29:32Z&spr=https&sv=2022-11-02&sr=c&sig=bWydkilTMjRn3LHKTxLgdWrFpV4h%2Finzoe9QCOcPpYQ%3D,read"
          if [ -n "${{ secrets.VCPKG_BINARY_CACHE_AZBLOB_URL }}" ]; then
            # The secrets are only accessible in runs triggered from within the target repository and not forks.
            VCPKG_BINARY_SOURCES="${VCPKG_BINARY_SOURCES};x-azblob,${{ secrets.VCPKG_BINARY_CACHE_AZBLOB_URL }},${{ secrets.VCPKG_BINARY_CACHE_AZBLOB_SAS }},write"
          fi
          echo "VCPKG_BINARY_SOURCES=${VCPKG_BINARY_SOURCES}" >> "$GITHUB_ENV"

      - name: Set env (Windows)
        if: runner.os == 'Windows'
        shell: pwsh
        run: |
          $VCPKG_INSTALLATION_ROOT = "${{ github.workspace }}/vcpkg"
          echo "VCPKG_INSTALLATION_ROOT=${VCPKG_INSTALLATION_ROOT}" >> "${env:GITHUB_ENV}"
          $CMAKE_TOOLCHAIN_FILE = "${VCPKG_INSTALLATION_ROOT}/scripts/buildsystems/vcpkg.cmake"
          echo "CMAKE_TOOLCHAIN_FILE=${CMAKE_TOOLCHAIN_FILE}" >> "${env:GITHUB_ENV}"
          $VCPKG_TARGET_TRIPLET = "x64-windows-release"
          echo "VCPKG_TARGET_TRIPLET=${VCPKG_TARGET_TRIPLET}" >> "${env:GITHUB_ENV}"

          # Fix: cibuildhweel cannot interpolate env variables.
          $CMAKE_TOOLCHAIN_FILE = $CMAKE_TOOLCHAIN_FILE.replace('\', '/')
          $VCPKG_INSTALLED_DIR = "${{ github.workspace }}/build/vcpkg_installed"
          $VCPKG_INSTALLED_DIR = $VCPKG_INSTALLED_DIR.replace('\', '/')
          $CONFIG_SETTINGS = "cmake.define.CMAKE_TOOLCHAIN_FILE=${CMAKE_TOOLCHAIN_FILE}"
          $CONFIG_SETTINGS = "${CONFIG_SETTINGS} cmake.define.VCPKG_TARGET_TRIPLET=${VCPKG_TARGET_TRIPLET}"
          $CONFIG_SETTINGS = "${CONFIG_SETTINGS} cmake.define.VCPKG_INSTALLED_DIR=${VCPKG_INSTALLED_DIR}"
          echo "CIBW_CONFIG_SETTINGS_WINDOWS=${CONFIG_SETTINGS}" >> "${env:GITHUB_ENV}"
          $CIBW_REPAIR_WHEEL_COMMAND = "delvewheel repair -v --add-path ${VCPKG_INSTALLED_DIR}/${VCPKG_TARGET_TRIPLET}/bin -w {dest_dir} {wheel}"
          echo "CIBW_REPAIR_WHEEL_COMMAND_WINDOWS=${CIBW_REPAIR_WHEEL_COMMAND}" >> "${env:GITHUB_ENV}"

          # vcpkg binary caching
          # !!!PLEASE!!! be nice and don't use this cache for your own purposes. This is only meant for CI purposes in this repository.
          $VCPKG_BINARY_SOURCES = "clear;x-azblob,https://colmap.blob.core.windows.net/github-actions-cache,sp=r&st=2024-12-10T17:29:32Z&se=2030-12-31T01:29:32Z&spr=https&sv=2022-11-02&sr=c&sig=bWydkilTMjRn3LHKTxLgdWrFpV4h%2Finzoe9QCOcPpYQ%3D,read"
          if ("${{ secrets.VCPKG_BINARY_CACHE_AZBLOB_URL }}") {
            # The secrets are only accessible in runs triggered from within the target repository and not forks.
            $VCPKG_BINARY_SOURCES += ";x-azblob,${{ secrets.VCPKG_BINARY_CACHE_AZBLOB_URL }},${{ secrets.VCPKG_BINARY_CACHE_AZBLOB_SAS }},write"
          }
          echo "VCPKG_BINARY_SOURCES=${VCPKG_BINARY_SOURCES}" >> "${env:GITHUB_ENV}"

      - name: Set env (Linux)
        if: runner.os == 'Linux'
        run: |
          VCPKG_TARGET_TRIPLET="x64-linux-release"
          echo "VCPKG_TARGET_TRIPLET=${VCPKG_TARGET_TRIPLET}" >> "$GITHUB_ENV"

          VCPKG_INSTALLATION_ROOT="${{ github.workspace }}/vcpkg"
          CMAKE_TOOLCHAIN_FILE="${VCPKG_INSTALLATION_ROOT}/scripts/buildsystems/vcpkg.cmake"
          echo "VCPKG_INSTALLATION_ROOT=${VCPKG_INSTALLATION_ROOT}" >> "$GITHUB_ENV"
          echo "CMAKE_TOOLCHAIN_FILE=${CMAKE_TOOLCHAIN_FILE}" >> "$GITHUB_ENV"

          # Fix: cibuildhweel cannot interpolate env variables.
          CONFIG_SETTINGS="cmake.define.CMAKE_TOOLCHAIN_FILE=${CMAKE_TOOLCHAIN_FILE}"
          CONFIG_SETTINGS="${CONFIG_SETTINGS} cmake.define.VCPKG_TARGET_TRIPLET=${VCPKG_TARGET_TRIPLET}"
          CONFIG_SETTINGS="${CONFIG_SETTINGS} cmake.define.VCPKG_INSTALLED_DIR=/project/build/vcpkg_installed"
          echo "CIBW_CONFIG_SETTINGS_LINUX=${CONFIG_SETTINGS}" >> "$GITHUB_ENV"

          # Remap caching paths to the container
          CONTAINER_COMPILER_CACHE_DIR="/compiler-cache"
          CIBW_CONTAINER_ENGINE="docker; create_args: -v ${COMPILER_CACHE_DIR}:${CONTAINER_COMPILER_CACHE_DIR}"
          echo "CIBW_CONTAINER_ENGINE=${CIBW_CONTAINER_ENGINE}" >> "$GITHUB_ENV"
          echo "CONTAINER_COMPILER_CACHE_DIR=${CONTAINER_COMPILER_CACHE_DIR}" >> "$GITHUB_ENV"
          echo "CCACHE_DIR=${CONTAINER_COMPILER_CACHE_DIR}/ccache" >> "$GITHUB_ENV"
          echo "CCACHE_BASEDIR=/project" >> "$GITHUB_ENV"

          # vcpkg binary caching
          # !!!PLEASE!!! be nice and don't use this cache for your own purposes. This is only meant for CI purposes in this repository.
          VCPKG_BINARY_SOURCES="clear;x-azblob,https://colmap.blob.core.windows.net/github-actions-cache,sp=r&st=2024-12-10T17:29:32Z&se=2030-12-31T01:29:32Z&spr=https&sv=2022-11-02&sr=c&sig=bWydkilTMjRn3LHKTxLgdWrFpV4h%2Finzoe9QCOcPpYQ%3D,read"
          if [ -n "${{ secrets.VCPKG_BINARY_CACHE_AZBLOB_URL }}" ]; then
            # The secrets are only accessible in runs triggered from within the target repository and not forks.
            VCPKG_BINARY_SOURCES="${VCPKG_BINARY_SOURCES};x-azblob,${{ secrets.VCPKG_BINARY_CACHE_AZBLOB_URL }},${{ secrets.VCPKG_BINARY_CACHE_AZBLOB_SAS }},write"
          fi
          echo "VCPKG_BINARY_SOURCES=${VCPKG_BINARY_SOURCES}" >> "$GITHUB_ENV"

          CIBW_ENVIRONMENT_PASS_LINUX="VCPKG_TARGET_TRIPLET VCPKG_INSTALLATION_ROOT CMAKE_TOOLCHAIN_FILE VCPKG_BINARY_SOURCES CONTAINER_COMPILER_CACHE_DIR CCACHE_DIR CCACHE_BASEDIR"
          echo "CIBW_ENVIRONMENT_PASS_LINUX=${CIBW_ENVIRONMENT_PASS_LINUX}" >> "$GITHUB_ENV"

          CIBW_MANYLINUX_X86_64_IMAGE="quay.io/pypa/manylinux_2_28_x86_64"
          echo "CIBW_MANYLINUX_X86_64_IMAGE=${CIBW_MANYLINUX_X86_64_IMAGE}" >> "$GITHUB_ENV"

      # See https://cibuildwheel.pypa.io/en/stable/faq/#macos-building-cpython-38-wheels-on-arm64
      - name: Install ARM64 Python 3.8
        uses: actions/setup-python@v5
        with:
          python-version: 3.8
        if: runner.os == 'macOS' && runner.arch == 'ARM64' && ${{ matrix.config.arch }} == "arm64"
      - name: Build wheels
        uses: pypa/cibuildwheel@v2.23.2
        with:
          package-dir: ./
        env:
          CIBW_ARCHS_MACOS: ${{ matrix.config.arch }}
          CIBW_TEST_REQUIRES: 'pytest enlighten==1.13.0'
          CIBW_TEST_COMMAND: 'pytest {project}/python/examples/custom_incremental_pipeline_test.py'
      - name: Archive wheels
        uses: actions/upload-artifact@v4
        with:
          name: pycolmap-${{ matrix.config.os }}-${{ matrix.config.arch }}
          path: wheelhouse/pycolmap-*.whl

  pypi-publish:
    name: Publish wheels to PyPI
    needs: build
    runs-on: ubuntu-latest
    # We publish the wheel to pypi when a new tag is pushed,
    # either by creating a new GitHub release or explictly with `git tag`
    if: ${{ github.event_name == 'release' || startsWith(github.ref, 'refs/tags') }}
    steps:
      - name: Download wheels
        uses: actions/download-artifact@v4
        with:
          path: ./artifacts/
      - name: Move wheels
        run: mkdir ./wheelhouse && mv ./artifacts/**/*.whl ./wheelhouse/
      - name: Publish package
        uses: pypa/gh-action-pypi-publish@release/v1
        with:
          skip-existing: true
          user: __token__
          password: ${{ secrets.PYPI_API_TOKEN }}
          packages-dir: ./wheelhouse/<|MERGE_RESOLUTION|>--- conflicted
+++ resolved
@@ -22,12 +22,8 @@
       matrix:
         config: [
               {os: ubuntu-latest},
-<<<<<<< HEAD
-              {os: macos-14, arch: arm64},
-=======
               {os: macos-13, arch: x86_64, deploymentTarget: 11.0},
               {os: macos-14, arch: arm64, deploymentTarget: 14.0},
->>>>>>> 2afbb04c
               {os: windows-latest},
         ]
     env:
@@ -35,11 +31,7 @@
       COMPILER_CACHE_DIR: ${{ github.workspace }}/compiler-cache
       CCACHE_DIR: ${{ github.workspace }}/compiler-cache/ccache
       CCACHE_BASEDIR: ${{ github.workspace }}
-<<<<<<< HEAD
-      MACOSX_DEPLOYMENT_TARGET: 14.0
-=======
       MACOSX_DEPLOYMENT_TARGET: ${{ matrix.config.deploymentTarget }}
->>>>>>> 2afbb04c
       # For faster builds in PRs, skip all but the oldest Python versions.
       PULL_REQUEST_CIBW_BUILD: cp38-{macosx,manylinux,win}*
     steps:
