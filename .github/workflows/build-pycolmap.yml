--- conflicted
+++ resolved
@@ -21,15 +21,9 @@
     strategy:
       matrix:
         config: [
-<<<<<<< HEAD
-          # {os: ubuntu-latest},
-          # {os: macos-14, arch: arm64, deploymentTarget: 14.0},
-          {os: windows-latest},
-=======
           {os: ubuntu-24.04},
           {os: macos-14, arch: arm64, deploymentTarget: 14.0},
           {os: windows-2025},
->>>>>>> 68674fd0
         ]
     env:
       COMPILER_CACHE_VERSION: 1
