--- conflicted
+++ resolved
@@ -122,11 +122,7 @@
         if: matrix.config.checkCodeFormat
         run: |
           set +x -euo pipefail
-<<<<<<< HEAD
-          python -m pip install ruff==0.14.3 clang-format==19.1.0
-=======
-          python -m pip install ruff==0.12.7 clang-format==20.1.5
->>>>>>> 907e60b3
+          python -m pip install ruff==0.14.3 clang-format==20.1.5
           ./scripts/format/c++.sh
           ./scripts/format/python.sh
           git diff --name-only
