name: COLMAP (Ubuntu)

concurrency:
  group: ${{ github.workflow }}-${{ github.event.pull_request.number || github.ref }}
  cancel-in-progress: ${{ github.event_name == 'pull_request' }}

on:
  push:
    branches:
      - main
      - release/*
  pull_request:
    types: [ assigned, opened, synchronize, reopened ]
  release:
    types: [ published, edited ]

jobs:
  build:
    name: ${{ matrix.config.os }} ${{ matrix.config.cmakeBuildType }} ${{ matrix.config.cudaEnabled && 'CUDA' || '' }} ${{ matrix.config.asanEnabled && 'ASan' || '' }} ${{ matrix.config.coverageEnabled && 'Coverage' || '' }}
    runs-on: ${{ matrix.config.os }}
    strategy:
      matrix:
        config: [
          {
            os: ubuntu-24.04,
            cmakeBuildType: RelWithDebInfo,
            asanEnabled: false,
            guiEnabled: true,
            cudaEnabled: false,
            e2eTests: false,
            checkCodeFormat: true,
            coverageEnabled: true,
            torchEnabled: false,
          },
          {
            os: ubuntu-22.04,
            cmakeBuildType: Release,
            asanEnabled: false,
            guiEnabled: true,
            cudaEnabled: false,
            e2eTests: true,
            checkCodeFormat: true,
            coverageEnabled: false,
            torchEnabled: true,
          },
          {
            os: ubuntu-22.04,
            cmakeBuildType: Release,
            asanEnabled: false,
            guiEnabled: false,
            cudaEnabled: true,
            e2eTests: false,
            checkCodeFormat: false,
            coverageEnabled: false,
            torchEnabled: false,
          },
          {
            os: ubuntu-24.04,
            cmakeBuildType: Release,
            asanEnabled: true,
            guiEnabled: false,
            cudaEnabled: false,
            e2eTests: false,
            checkCodeFormat: false,
            coverageEnabled: false,
            torchEnabled: false,
          },
          {
            os: ubuntu-24.04,
            cmakeBuildType: ClangTidy,
            asanEnabled: false,
            guiEnabled: false,
            cudaEnabled: false,
            e2eTests: false,
            checkCodeFormat: false,
            coverageEnabled: false,
            torchEnabled: false,
          },
        ]

    env:
      COMPILER_CACHE_VERSION: 1
      COMPILER_CACHE_DIR: ${{ github.workspace }}/compiler-cache
      CCACHE_DIR: ${{ github.workspace }}/compiler-cache/ccache
      CCACHE_BASEDIR: ${{ github.workspace }}
      CTCACHE_DIR: ${{ github.workspace }}/compiler-cache/ctcache
      GLOG_v: 2
      GLOG_logtostderr: 1

    steps:
      - uses: actions/checkout@v4
        with:
          lfs: true

      - uses: actions/cache@v4
        id: cache-builds
        with:
          key: v${{ env.COMPILER_CACHE_VERSION }}-${{ matrix.config.os }}-${{ matrix.config.cmakeBuildType }}-${{ matrix.config.asanEnabled }}--${{ matrix.config.cudaEnabled }}-${{ matrix.config.torchEnabled }}-${{ github.run_id }}-${{ github.run_number }}
          restore-keys: v${{ env.COMPILER_CACHE_VERSION }}-${{ matrix.config.os }}-${{ matrix.config.cmakeBuildType }}-${{ matrix.config.asanEnabled }}--${{ matrix.config.cudaEnabled }}-${{ matrix.config.torchEnabled }}
          path: ${{ env.COMPILER_CACHE_DIR }}

      - name: Install compiler cache
        run: |
          mkdir -p "$CCACHE_DIR" "$CTCACHE_DIR"
          echo "$COMPILER_CACHE_DIR/bin" >> $GITHUB_PATH

          if [ -f "$COMPILER_CACHE_DIR/bin/ccache" ]; then
            exit 0
          fi

          set -x
          wget https://github.com/ccache/ccache/releases/download/v4.8.2/ccache-4.8.2-linux-x86_64.tar.xz
          echo "0b33f39766fe9db67f40418aed6a5b3d7b2f4f7fab025a8213264b77a2d0e1b1  ccache-4.8.2-linux-x86_64.tar.xz" | sha256sum --check
          tar xfv ccache-4.8.2-linux-x86_64.tar.xz
          mkdir -p "$COMPILER_CACHE_DIR/bin"
          mv ./ccache-4.8.2-linux-x86_64/ccache "$COMPILER_CACHE_DIR/bin"
          ctcache_commit_id="66c3614175fc650591488519333c411b2eac15a3"
          wget https://github.com/matus-chochlik/ctcache/archive/${ctcache_commit_id}.zip
          echo "108b087f156a9fe7da0c796de1ef73f5855d2a33a27983769ea39061359a40fc  ${ctcache_commit_id}.zip" | sha256sum --check
          unzip "${ctcache_commit_id}.zip"
          mv ctcache-${ctcache_commit_id}/clang-tidy* "$COMPILER_CACHE_DIR/bin"

      - name: Check code format
        if: matrix.config.checkCodeFormat
        run: |
          set +x -euo pipefail
          python -m pip install ruff==0.6.7 clang-format==19.1.0
          ./scripts/format/c++.sh
          ./scripts/format/python.sh
          git diff --name-only
          git diff --exit-code || (echo "Code formatting failed" && exit 1)

      - name: Setup Ubuntu
        run: |
          sudo apt-get update && sudo apt-get install -y \
            build-essential \
            cmake \
            ninja-build \
            libboost-program-options-dev \
            libboost-graph-dev \
            libboost-system-dev \
            libeigen3-dev \
            libceres-dev \
            libfreeimage-dev \
            libmetis-dev \
            libgoogle-glog-dev \
            libgtest-dev \
            libgmock-dev \
            libsqlite3-dev \
            libglew-dev \
            qtbase5-dev \
            libqt5opengl5-dev \
            libcgal-dev \
            libcgal-qt5-dev \
            libgl1-mesa-dri \
            libunwind-dev \
            libcurl4-openssl-dev \
<<<<<<< HEAD
            xvfb \
            libmkl-dev
=======
            libmkl-full-dev \
            xvfb
>>>>>>> 43ff7c4a

          if [ "${{ matrix.config.cudaEnabled }}" == "true" ]; then
            if [ "${{ matrix.config.os }}" == "ubuntu-20.04" ]; then
              sudo apt-get install -y \
                nvidia-cuda-toolkit \
                nvidia-cuda-toolkit-gcc
              echo "CC=/usr/bin/cuda-gcc" >> $GITHUB_ENV
              echo "CXX=/usr/bin/cuda-g++" >> $GITHUB_ENV
            elif [ "${{ matrix.config.os }}" == "ubuntu-22.04" ]; then
              sudo apt-get install -y \
                nvidia-cuda-toolkit \
                nvidia-cuda-toolkit-gcc \
                gcc-10 g++-10
              echo "CC=/usr/bin/gcc-10" >> $GITHUB_ENV
              echo "CXX=/usr/bin/g++-10" >> $GITHUB_ENV
              echo "CUDAHOSTCXX=/usr/bin/g++-10" >> $GITHUB_ENV
            fi
          fi

          if [ "${{ matrix.config.asanEnabled }}" == "true" ]; then
            sudo apt-get install -y clang-18 libomp-18-dev
            echo "CC=/usr/bin/clang-18" >> $GITHUB_ENV
            echo "CXX=/usr/bin/clang++-18" >> $GITHUB_ENV
          fi

          if [ "${{ matrix.config.cmakeBuildType }}" == "ClangTidy" ]; then
            sudo apt-get install -y clang-18 clang-tidy-18 libomp-18-dev
            echo "CC=/usr/bin/clang-18" >> $GITHUB_ENV
            echo "CXX=/usr/bin/clang++-18" >> $GITHUB_ENV
          fi

          if [ "${{ matrix.config.coverageEnabled }}" == "true" ]; then
            sudo apt-get install -y gcovr
          fi

          if [ "${{ matrix.config.torchEnabled }}" == "true" ]; then
            sudo apt-get install -y python3 python3-pip
            pip3 install torch --index-url https://download.pytorch.org/whl/cpu
            echo "Torch_DIR=`python3 -c 'import torch;print(torch.utils.cmake_prefix_path)'`" >> $GITHUB_ENV
          fi

      - name: Configure and build
        run: |
          set -x
          cmake --version
          mkdir build
          cd build
          cmake .. \
            -GNinja \
            -DCMAKE_BUILD_TYPE=${{ matrix.config.cmakeBuildType }} \
            -DCMAKE_INSTALL_PREFIX=./install \
            -DCMAKE_CUDA_ARCHITECTURES=50 \
            -DTESTS_ENABLED=ON \
            -DCUDA_ENABLED=${{ matrix.config.cudaEnabled }} \
            -DGUI_ENABLED=${{ matrix.config.guiEnabled }} \
            -DASAN_ENABLED=${{ matrix.config.asanEnabled }} \
<<<<<<< HEAD
            -DTORCH_ENABLED=${{ matrix.config.torchEnabled }} \
            -DCOVERAGE_ENABLED=${{ matrix.config.coverageEnabled }}
=======
            -DCOVERAGE_ENABLED=${{ matrix.config.coverageEnabled }} \
            -DBLA_VENDOR=Intel10_64lp
>>>>>>> 43ff7c4a
          ninja -k 10000

      - name: Install and build sample
        if: ${{ matrix.config.cmakeBuildType != 'ClangTidy' && !matrix.config.asanEnabled && !matrix.config.coverageEnabled }}
        run: |
          set -x
          cd build
          ninja install
          cd ../doc/sample-project
          mkdir build
          cd build
          export colmap_DIR=${{ github.workspace }}/build/install/share/colmap
          cmake .. \
            -GNinja \
            -DCMAKE_CUDA_ARCHITECTURES=50
          ninja
          ./hello_world --message "world"

      - name: Run tests
        if: ${{ matrix.config.cmakeBuildType != 'ClangTidy' }}
        run: |
          if [ "${{ matrix.config.cudaEnabled }}" == "true" ]; then
            ctestExclusions="(feature/colmap_feature_sift_test)|(mvs/colmap_mvs_gpu_mat_test)"
          fi

          export DISPLAY=":99.0"
          export QT_QPA_PLATFORM="offscreen"
          Xvfb :99 &
          sleep 3
          cd build
          ctest -E "$ctestExclusions" --output-on-failure

      - name: Run E2E tests
        if: matrix.config.e2eTests
        run: |
          export DISPLAY=":99.0"
          export QT_QPA_PLATFORM="offscreen"
          Xvfb :99 &
          sleep 3
          sudo apt install 7zip
          mkdir eth3d_benchmark
          # Error thresholds in degrees and meters,
          # as the ETH3D groundtruth has metric scale.
          GLOG_v=1 python ./scripts/python/benchmark_eth3d.py \
              --workspace_path ./eth3d_benchmark \
              --colmap_path ./build/src/colmap/exe/colmap \
              --dataset_names boulders,door \
              --max_rotation_error 1.0 \
              --max_proj_center_error 0.05

      - name: Generate coverage report
        if: matrix.config.coverageEnabled
        run: |
          set -x
          cd build
          ../scripts/shell/generate_coverage_report.sh

      - name: Upload coverage HTML report
        uses: actions/upload-artifact@v4
        if: matrix.config.coverageEnabled
        with:
          name: code-coverage
          path: build/coverage-html

      - name: Generate Github code coverage report
        if: matrix.config.coverageEnabled
        uses: irongut/CodeCoverageSummary@v1.3.0
        with:
          filename: build/coverage-cobertura.xml
          badge: true
          fail_below_min: false
          format: markdown
          hide_branch_rate: false
          hide_complexity: true
          indicators: true
          output: both
          thresholds: '75 90'

      # TODO: Add code coverage comment to PR. Currently, this action reports
      # coverage for the entire repository, not just the changed files in the PR.
      # We could manually filter the coverage report to only include the changed
      # files in the PR, but this is non-trivial and may not be worth the effort.
      # - name: Add Github PR code coverage comment
      #   uses: marocchino/sticky-pull-request-comment@v2
      #   if: ${{ matrix.config.coverageEnabled && github.event_name == 'pull_request' }}
      #   with:
      #     recreate: true
      #     path: code-coverage-results.md

      - name: Cleanup compiler cache
        run: |
          set -x
          ccache --show-stats --verbose
          ccache --evict-older-than 1d
          ccache --show-stats --verbose

          echo "Size of ctcache before: $(du -sh $CTCACHE_DIR)"
          echo "Number of ctcache files before: $(find $CTCACHE_DIR | wc -l)"
          # Delete cache older than 10 days.
          find "$CTCACHE_DIR"/*/ -mtime +10 -print0 | xargs -0 rm -rf
          echo "Size of ctcache after:  $(du -sh $CTCACHE_DIR)"
          echo "Number of ctcache files after: $(find $CTCACHE_DIR | wc -l)"<|MERGE_RESOLUTION|>--- conflicted
+++ resolved
@@ -155,13 +155,8 @@
             libgl1-mesa-dri \
             libunwind-dev \
             libcurl4-openssl-dev \
-<<<<<<< HEAD
-            xvfb \
-            libmkl-dev
-=======
             libmkl-full-dev \
             xvfb
->>>>>>> 43ff7c4a
 
           if [ "${{ matrix.config.cudaEnabled }}" == "true" ]; then
             if [ "${{ matrix.config.os }}" == "ubuntu-20.04" ]; then
@@ -218,13 +213,8 @@
             -DCUDA_ENABLED=${{ matrix.config.cudaEnabled }} \
             -DGUI_ENABLED=${{ matrix.config.guiEnabled }} \
             -DASAN_ENABLED=${{ matrix.config.asanEnabled }} \
-<<<<<<< HEAD
-            -DTORCH_ENABLED=${{ matrix.config.torchEnabled }} \
-            -DCOVERAGE_ENABLED=${{ matrix.config.coverageEnabled }}
-=======
             -DCOVERAGE_ENABLED=${{ matrix.config.coverageEnabled }} \
             -DBLA_VENDOR=Intel10_64lp
->>>>>>> 43ff7c4a
           ninja -k 10000
 
       - name: Install and build sample
