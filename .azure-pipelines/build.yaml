trigger:
  - dev

jobs:
  - template: build-windows.yaml
    parameters:
      visualStudioVersion: 2019
<<<<<<< HEAD
  - template: build-windows.yaml
    parameters:
      visualStudioVersion: 2022
      e2eTestsEnabled: true
=======
  # Temporarily disabled, because of issue of compiling Eigen with VS2022.
  # - template: build-windows.yaml
  #   parameters:
  #     visualStudioVersion: 2022
>>>>>>> b0ea8543
  - template: build-ubuntu.yaml
    parameters:
      displayName: 'Ubuntu 18.04'
      ubuntuVersion: 18.04
  - template: build-ubuntu.yaml
    parameters:
      displayName: 'Ubuntu 20.04'
      ubuntuVersion: 20.04
      e2eTestsEnabled: true
  - template: build-ubuntu.yaml
    parameters:
      displayName: 'Ubuntu 20.04 (CUDA)'
      ubuntuVersion: 20.04
      cudaEnabled: true
  - template: build-ubuntu.yaml
    parameters:
      displayName: 'Ubuntu 20.04 (ASan)'
      ubuntuVersion: 20.04
      asanEnabled: true
  - template: build-mac.yaml
    parameters:
      displayName: 'Mac 10.15'
      macVersion: 10.15
  - template: build-mac.yaml
    parameters:
      displayName: 'Mac 11'
      macVersion: 11<|MERGE_RESOLUTION|>--- conflicted
+++ resolved
@@ -5,17 +5,11 @@
   - template: build-windows.yaml
     parameters:
       visualStudioVersion: 2019
-<<<<<<< HEAD
-  - template: build-windows.yaml
-    parameters:
-      visualStudioVersion: 2022
       e2eTestsEnabled: true
-=======
   # Temporarily disabled, because of issue of compiling Eigen with VS2022.
   # - template: build-windows.yaml
   #   parameters:
   #     visualStudioVersion: 2022
->>>>>>> b0ea8543
   - template: build-ubuntu.yaml
     parameters:
       displayName: 'Ubuntu 18.04'
