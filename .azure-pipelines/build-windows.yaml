parameters:
  visualStudioVersion: '2019'
  e2eTestsEnabled: false

jobs:
<<<<<<< HEAD
- job: windows_build_${{ parameters.visualStudioVersion }}_e2e_${{ parameters.e2eTestsEnabled }}
  displayName: 'Windows VS${{ parameters.visualStudioVersion }}'
  timeoutInMinutes: 240
=======
- job: windows_build_${{ parameters.visualStudioVersion }}
  displayName: Windows VS${{ parameters.visualStudioVersion }}
  timeoutInMinutes: 360
>>>>>>> 3d648641
  pool:
    vmImage: 'windows-${{ parameters.visualStudioVersion }}'
  variables:
    vcpkgGitCommitId: 662dbb50e63af15baa2909b7eac5b1b87e86a0aa
    VCPKG_BINARY_SOURCES: 'clear;nuget,https://pkgs.dev.azure.com/colmap/colmap/_packaging/vcpkg/nuget/v3/index.json,readwrite'
  steps:
  - task: NuGetAuthenticate@0
    displayName: NuGet Authenticate

  - pwsh: |
      curl -L -o `
        $(Build.BinariesDirectory)/ninja.zip `
        https://github.com/ninja-build/ninja/releases/download/v1.10.2/ninja-win.zip
      Expand-Archive -LiteralPath $(Build.BinariesDirectory)/ninja.zip -DestinationPath $(Build.BinariesDirectory)
    displayName: Prepare build

  - pwsh: |
      git clone https://github.com/microsoft/vcpkg
      cd vcpkg
      git checkout --force $(vcpkgGitCommitId)
      .\bootstrap-vcpkg.bat
      $(Build.SourcesDirectory)\scripts\shell\enter_vs_dev_shell.ps1
      .\vcpkg.exe install --recurse @$(Build.SourcesDirectory)/.azure-pipelines/build-windows-vcpkg.txt --clean-after-build
    workingDirectory: $(Build.BinariesDirectory)
    displayName: Setup vcpkg

  - pwsh: |
      $(Build.SourcesDirectory)\scripts\shell\enter_vs_dev_shell.ps1
      $(Build.BinariesDirectory)\vcpkg\vcpkg.exe integrate install
      mkdir build
      cd build
      cmake .. `
        -GNinja `
        -DCMAKE_MAKE_PROGRAM=$(Build.BinariesDirectory)\ninja.exe `
        -DCMAKE_BUILD_TYPE=Release `
        -DTESTS_ENABLED=ON `
        -DCMAKE_TOOLCHAIN_FILE=$(Build.BinariesDirectory)\vcpkg\scripts\buildsystems\vcpkg.cmake `
        -DVCPKG_TARGET_TRIPLET=x64-windows
      $(Build.BinariesDirectory)\ninja.exe
    workingDirectory: $(Build.SourcesDirectory)
    displayName: Configure and build

  - pwsh: |
<<<<<<< HEAD
      ctest
=======
      $(Build.BinariesDirectory)\vcpkg\vcpkg.exe integrate install
      ctest -E "(feature/sift_test)|(util/opengl_utils_test)|(mvs/gpu_mat_test)"
>>>>>>> 3d648641
      $tests_pass=$LastExitCode
      if ($tests_pass -ne 0) {
          echo "`n`n`nTests failed, rerunning with verbose output"
          ctest --rerun-failed --output-on-failure
      }
      exit $tests_pass
<<<<<<< HEAD
    workingDirectory: $(Build.ArtifactStagingDirectory)
    displayName: 'Run unit tests'

  - ${{ if eq(parameters.e2eTestsEnabled, true) }}:
    - pwsh: |
        curl -L -o `
          south-building-test.zip `
          https://demuc.de/colmap/datasets/south-building-test.zip
        Expand-Archive -LiteralPath south-building-test.zip -DestinationPath .
        ls
        & ./src/exe/Release/colmap.exe automatic_reconstructor `
            --image_path south-building-test/images `
            --workspace_path south-building-test `
            --use_gpu 0 `
            --num_threads 1 `
            --quality low
        & ./src/exe/Release/colmap.exe model_comparer `
            --input_path1 south-building-test/sparse/0 `
            --input_path2 south-building-test/expected-sparse/0 `
            --output_path .
        python ./scripts/python/expect_model_comparer_errors.py `
            --errors_csv_path errors.csv `
            --max_rotation_error 0.5 `
            --max_translation_error 0.5 `
            --max_proj_center_error 0.5 `
            --expected_num_images 6
      workingDirectory: $(Build.ArtifactStagingDirectory)
      displayName: 'Run E2E tests'

  - pwsh: |
      # Deleting a directory that breaks the caching of vcpkg.
      # Could potentially be disabled again in future vcpkg versions.
      $path = "$(Build.BinariesDirectory)/vcpkg/installed/x64-windows/tools/meson/test cases"
      if (Test-Path $path) {
        Remove-Item -Recurse -Force $path
      }
    displayName: 'Cleanup environment'
=======
    workingDirectory: $(Build.SourcesDirectory)/build
    displayName: Run tests
>>>>>>> 3d648641
<|MERGE_RESOLUTION|>--- conflicted
+++ resolved
@@ -3,15 +3,9 @@
   e2eTestsEnabled: false
 
 jobs:
-<<<<<<< HEAD
 - job: windows_build_${{ parameters.visualStudioVersion }}_e2e_${{ parameters.e2eTestsEnabled }}
-  displayName: 'Windows VS${{ parameters.visualStudioVersion }}'
-  timeoutInMinutes: 240
-=======
-- job: windows_build_${{ parameters.visualStudioVersion }}
   displayName: Windows VS${{ parameters.visualStudioVersion }}
   timeoutInMinutes: 360
->>>>>>> 3d648641
   pool:
     vmImage: 'windows-${{ parameters.visualStudioVersion }}'
   variables:
@@ -55,21 +49,16 @@
     displayName: Configure and build
 
   - pwsh: |
-<<<<<<< HEAD
-      ctest
-=======
       $(Build.BinariesDirectory)\vcpkg\vcpkg.exe integrate install
       ctest -E "(feature/sift_test)|(util/opengl_utils_test)|(mvs/gpu_mat_test)"
->>>>>>> 3d648641
       $tests_pass=$LastExitCode
       if ($tests_pass -ne 0) {
           echo "`n`n`nTests failed, rerunning with verbose output"
           ctest --rerun-failed --output-on-failure
       }
       exit $tests_pass
-<<<<<<< HEAD
-    workingDirectory: $(Build.ArtifactStagingDirectory)
-    displayName: 'Run unit tests'
+    workingDirectory: $(Build.SourcesDirectory)/build
+    displayName: Run tests
 
   - ${{ if eq(parameters.e2eTestsEnabled, true) }}:
     - pwsh: |
@@ -95,17 +84,4 @@
             --max_proj_center_error 0.5 `
             --expected_num_images 6
       workingDirectory: $(Build.ArtifactStagingDirectory)
-      displayName: 'Run E2E tests'
-
-  - pwsh: |
-      # Deleting a directory that breaks the caching of vcpkg.
-      # Could potentially be disabled again in future vcpkg versions.
-      $path = "$(Build.BinariesDirectory)/vcpkg/installed/x64-windows/tools/meson/test cases"
-      if (Test-Path $path) {
-        Remove-Item -Recurse -Force $path
-      }
-    displayName: 'Cleanup environment'
-=======
-    workingDirectory: $(Build.SourcesDirectory)/build
-    displayName: Run tests
->>>>>>> 3d648641
+      displayName: Run E2E tests