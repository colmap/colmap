parameters:
  visualStudioVersion: '2019'

jobs:
- job: windows_build_${{ parameters.visualStudioVersion }}
  displayName: 'Windows VS${{ parameters.visualStudioVersion }}'
  timeoutInMinutes: 360
  pool:
    vmImage: 'windows-${{ parameters.visualStudioVersion }}'
  variables:
<<<<<<< HEAD
    vcpkgGitCommitId: 2022.06.16.1
=======
    vcpkgGitCommitId: 9b22b40c6c61bf0da2d46346dd44a11e90972cc9
>>>>>>> cc00f3dd
  steps:
  - task: Cache@2
    displayName: 'Cache vcpkg'
    inputs:
      key: $(Build.SourcesDirectory)/.azure-pipelines/build-windows-vcpkg.txt | "$(vcpkgGitCommitId)" | "$(Agent.OS)" | "${{ parameters.visualStudioVersion }}"
      path: '$(Build.BinariesDirectory)/vcpkg'

  - task: run-vcpkg@0
    displayName: 'Run vcpkg'
    inputs:
      vcpkgArguments: '@$(Build.SourcesDirectory)/.azure-pipelines/build-windows-vcpkg.txt'
      vcpkgGitCommitId: $(vcpkgGitCommitId)
      vcpkgGitURL: https://github.com/microsoft/vcpkg

  - pwsh: |
      curl -L -o `
        $(Build.BinariesDirectory)/ninja.zip `
        https://github.com/ninja-build/ninja/releases/download/v1.10.2/ninja-win.zip
      Expand-Archive -LiteralPath $(Build.BinariesDirectory)/ninja.zip -DestinationPath $(Build.BinariesDirectory)
    displayName: Prepare build

  - task: run-cmake@0
    displayName: 'Configure and build'
    inputs:
      cmakeListsOrSettingsJson: 'CMakeListsTxtAdvanced'
      cmakeListsTxtPath: '$(Build.SourcesDirectory)/CMakeLists.txt'
      cmakeBuildType: 'Release'
      cmakeGenerator: 'Ninja'
      cmakeAppendedArgs: -GNinja -DCMAKE_MAKE_PROGRAM=$(Build.BinariesDirectory)/ninja.exe -DCMAKE_BUILD_TYPE=Release -DTESTS_ENABLED=ON
      useVcpkgToolchainFile: true

  - pwsh: |
      $env:PATH = "$(Build.BinariesDirectory)/vcpkg/installed/x64-windows/release/bin/;$env:Path"
      ctest
      $tests_pass=$LastExitCode
      if ($tests_pass -ne 0) {
          echo "`n`n`nTests failed, rerunning with verbose output"
          ctest --rerun-failed --output-on-failure
      }
      exit $tests_pass
    workingDirectory: $(Build.ArtifactStagingDirectory)
    displayName: 'Run tests'

  - pwsh: |
      # Deleting a directory that breaks the caching of vcpkg.
      # Could potentially be disabled again in future vcpkg versions.
      $path = "$(Build.BinariesDirectory)/vcpkg/installed/x64-windows/tools/meson/test cases"
      if (Test-Path $path) {
        Remove-Item -Recurse -Force $path
      }
    displayName: 'Cleanup environment'<|MERGE_RESOLUTION|>--- conflicted
+++ resolved
@@ -8,11 +8,7 @@
   pool:
     vmImage: 'windows-${{ parameters.visualStudioVersion }}'
   variables:
-<<<<<<< HEAD
-    vcpkgGitCommitId: 2022.06.16.1
-=======
     vcpkgGitCommitId: 9b22b40c6c61bf0da2d46346dd44a11e90972cc9
->>>>>>> cc00f3dd
   steps:
   - task: Cache@2
     displayName: 'Cache vcpkg'
