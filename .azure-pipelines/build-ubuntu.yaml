--- conflicted
+++ resolved
@@ -7,13 +7,8 @@
   cmakeBuildType: Release
 
 jobs:
-<<<<<<< HEAD
 - job: ubuntu_build_${{ replace(parameters.ubuntuVersion, '.', '') }}_cuda_${{ parameters.cudaEnabled }}_asan_${{ parameters.asanEnabled }}_${{ parameters.cmakeBuildType }}_e2e_${{ parameters.e2eTestsEnabled }}
-  displayName: '${{ parameters.displayName }}'
-=======
-- job: ubuntu_build_${{ replace(parameters.ubuntuVersion, '.', '') }}_cuda_${{ parameters.cudaEnabled }}_asan_${{ parameters.asanEnabled }}_${{ parameters.cmakeBuildType }}
   displayName: ${{ parameters.displayName }}
->>>>>>> 31ba1631
   pool:
     vmImage: 'ubuntu-${{ parameters.ubuntuVersion }}'
   variables:
@@ -49,14 +44,8 @@
         libcgal-qt5-dev \
         libgl1-mesa-dri \
         libunwind-dev \
-<<<<<<< HEAD
-        xvfb \
-        zip
-    displayName: 'Install dependencies'
-=======
         xvfb
     displayName: Install dependencies
->>>>>>> 31ba1631
   
   - ${{ if eq(parameters.cudaEnabled, true) }}:
     - ${{ if eq(parameters.ubuntuVersion, '22.04') }}:
@@ -139,22 +128,6 @@
         exit $tests_pass
       displayName: Run tests
 
-  - script: |
-<<<<<<< HEAD
-      export DISPLAY=":99.0"
-      export QT_QPA_PLATFORM="offscreen"
-      Xvfb :99 &
-      sleep 3
-      cd build
-      ctest -E "$(ctestExclusions)"
-      tests_pass=$?
-      if [ $tests_pass -ne 0 ]; then
-          echo "Tests failed, rerunning with verbose output"
-          ctest --rerun-failed --output-on-failure
-      fi
-      exit $tests_pass
-    displayName: Run unit tests
-
   - ${{ if eq(parameters.e2eTestsEnabled, true) }}:
     - script: |
         wget https://demuc.de/colmap/datasets/south-building-test.zip
@@ -176,10 +149,10 @@
             --max_proj_center_error 0.5 \
             --expected_num_images 6
       displayName: Run E2E tests
-=======
+
+  - script: |
       set -x
       ccache --show-stats
       ccache --evict-older-than 1d
       ccache --show-stats
-    displayName: Cleanup ccache
->>>>>>> 31ba1631
+    displayName: Cleanup ccache