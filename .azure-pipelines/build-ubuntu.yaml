--- conflicted
+++ resolved
@@ -3,17 +3,10 @@
   ubuntuVersion: '20.04'
   cudaEnabled: false
   asanEnabled: false
-<<<<<<< HEAD
-  e2eTestsEnabled: false
-
-jobs:
-- job: ubuntu_build_${{ replace(parameters.ubuntuVersion, '.', '') }}_cuda_${{ parameters.cudaEnabled }}_asan_${{ parameters.asanEnabled }}_e2e_${{ parameters.e2eTestsEnabled }}
-=======
   cmakeBuildType: Release
 
 jobs:
-- job: ubuntu_build_${{ replace(parameters.ubuntuVersion, '.', '') }}_cuda_${{ parameters.cudaEnabled }}_asan_${{ parameters.asanEnabled }}_${{ parameters.cmakeBuildType }}
->>>>>>> 3d648641
+- job: ubuntu_build_${{ replace(parameters.ubuntuVersion, '.', '') }}_cuda_${{ parameters.cudaEnabled }}_asan_${{ parameters.asanEnabled }}_${{ parameters.cmakeBuildType }}_e2e_${{ parameters.e2eTestsEnabled }}
   displayName: '${{ parameters.displayName }}'
   pool:
     vmImage: 'ubuntu-${{ parameters.ubuntuVersion }}'
@@ -46,13 +39,9 @@
         libcgal-dev \
         libcgal-qt5-dev \
         libgl1-mesa-dri \
-<<<<<<< HEAD
+        libunwind-dev \
         xvfb \
         zip
-=======
-        libunwind-dev \
-        xvfb
->>>>>>> 3d648641
     displayName: 'Install dependencies'
   
   - ${{ if eq(parameters.cudaEnabled, true) }}:
@@ -139,4 +128,4 @@
             --max_translation_error 0.5 \
             --max_proj_center_error 0.5 \
             --expected_num_images 6
-      displayName: 'Run E2E tests'+      displayName: Run E2E tests