if(POLICY CMP0043)
    cmake_policy(SET CMP0043 NEW)
endif()

if(POLICY CMP0054)
    cmake_policy(SET CMP0054 NEW)
endif()

# Determine project compiler.
if(CMAKE_CXX_COMPILER_ID STREQUAL "MSVC")
    set(IS_MSVC TRUE)
endif()
if(CMAKE_CXX_COMPILER_ID STREQUAL "GNU")
    set(IS_GNU TRUE)
endif()
if(CMAKE_CXX_COMPILER_ID MATCHES ".*Clang")
    set(IS_CLANG TRUE)
endif()

# Determine project architecture.
if(CMAKE_SYSTEM_PROCESSOR MATCHES "[ix].?86|amd64|AMD64")
    set(IS_X86 TRUE)
endif()

# Determine project operating system.
string(REGEX MATCH "Linux" IS_LINUX ${CMAKE_SYSTEM_NAME})
string(REGEX MATCH "DragonFly|BSD" IS_BSD ${CMAKE_SYSTEM_NAME})
string(REGEX MATCH "SunOS" IS_SOLARIS ${CMAKE_SYSTEM_NAME})
if(WIN32)
    set(IS_WINDOWS TRUE BOOL INTERNAL)
endif()
if(APPLE)
    set(IS_MACOS TRUE BOOL INTERNAL)
endif()

string(TOLOWER "${CMAKE_BUILD_TYPE}" CMAKE_BUILD_TYPE_LOWER)
if(CMAKE_BUILD_TYPE_LOWER STREQUAL "debug"
   OR CMAKE_BUILD_TYPE_LOWER STREQUAL "relwithdebinfo")
    set(IS_DEBUG TRUE)
endif()

# Enable solution folders.
set_property(GLOBAL PROPERTY USE_FOLDERS ON)
set(CMAKE_TARGETS_ROOT_FOLDER "cmake")
set_property(GLOBAL PROPERTY PREDEFINED_TARGETS_FOLDER
             ${CMAKE_TARGETS_ROOT_FOLDER})
set(COLMAP_TARGETS_ROOT_FOLDER "colmap_targets")
set(COLMAP_SRC_ROOT_FOLDER "colmap_sources")

# This macro will search for source files in a given directory, will add them
# to a source group (folder within a project), and will then return paths to
# each of the found files. The usage of the macro is as follows:
# COLMAP_ADD_SOURCE_DIR(
#     <source directory to search>
#     <output variable with found source files>
#     <search expressions such as *.h *.cc>)
macro(COLMAP_ADD_SOURCE_DIR SRC_DIR SRC_VAR)
    # Create the list of expressions to be used in the search.
    set(GLOB_EXPRESSIONS "")
    foreach(ARG ${ARGN})
        list(APPEND GLOB_EXPRESSIONS ${SRC_DIR}/${ARG})
    endforeach()
    # Perform the search for the source files.
    file(GLOB ${SRC_VAR} RELATIVE ${CMAKE_CURRENT_SOURCE_DIR}
         ${GLOB_EXPRESSIONS})
    # Create the source group.
    string(REPLACE "/" "\\" GROUP_NAME ${SRC_DIR})
    source_group(${GROUP_NAME} FILES ${${SRC_VAR}})
    # Clean-up.
    unset(GLOB_EXPRESSIONS)
    unset(ARG)
    unset(GROUP_NAME)
endmacro(COLMAP_ADD_SOURCE_DIR)

# Replacement for the normal add_library() command. The syntax remains the same
# in that the first argument is the target name, and the following arguments
# are the source files to use when building the target.
macro(COLMAP_ADD_LIBRARY)
    set(options)
    set(oneValueArgs)
    set(multiValueArgs NAME SRCS PRIVATE_LINK_LIBS PUBLIC_LINK_LIBS)
    cmake_parse_arguments(COLMAP_ADD_LIBRARY "${options}" "${oneValueArgs}" "${multiValueArgs}" ${ARGN})
    add_library(${COLMAP_ADD_LIBRARY_NAME} STATIC ${COLMAP_ADD_LIBRARY_SRCS})
    set_target_properties(${COLMAP_ADD_LIBRARY_NAME} PROPERTIES FOLDER
        ${COLMAP_TARGETS_ROOT_FOLDER}/${FOLDER_NAME})
    if(CLANG_TIDY_EXE)
        set_target_properties(${COLMAP_ADD_LIBRARY_NAME}
            PROPERTIES CXX_CLANG_TIDY "${CLANG_TIDY_EXE};-header-filter=.*")
    endif()
    target_link_libraries(${COLMAP_ADD_LIBRARY_NAME}
        PRIVATE ${COLMAP_ADD_LIBRARY_PRIVATE_LINK_LIBS}
        PUBLIC ${COLMAP_ADD_LIBRARY_PUBLIC_LINK_LIBS})
endmacro(COLMAP_ADD_LIBRARY)

# Replacement for the normal add_executable() command. The syntax remains the
# same in that the first argument is the target name, and the following
# arguments are the source files to use when building the target.
macro(COLMAP_ADD_EXECUTABLE)
    set(options)
    set(oneValueArgs)
    set(multiValueArgs NAME SRCS LINK_LIBS)
    cmake_parse_arguments(COLMAP_ADD_EXECUTABLE "${options}" "${oneValueArgs}" "${multiValueArgs}" ${ARGN})
    add_executable(${COLMAP_ADD_EXECUTABLE_NAME} ${COLMAP_ADD_EXECUTABLE_SRCS})
    set_target_properties(${COLMAP_ADD_EXECUTABLE_NAME} PROPERTIES FOLDER
        ${COLMAP_TARGETS_ROOT_FOLDER}/${FOLDER_NAME})
    target_link_libraries(${COLMAP_ADD_EXECUTABLE_NAME} ${COLMAP_ADD_EXECUTABLE_LINK_LIBS})
    if(VCPKG_BUILD)
        install(TARGETS ${COLMAP_ADD_EXECUTABLE_NAME} DESTINATION tools/)
    else()
        install(TARGETS ${COLMAP_ADD_EXECUTABLE_NAME} DESTINATION bin/)
    endif()
    if(CLANG_TIDY_EXE)
        set_target_properties(${COLMAP_ADD_EXECUTABLE_NAME}
            PROPERTIES CXX_CLANG_TIDY "${CLANG_TIDY_EXE};-header-filter=.*")
    endif()
endmacro(COLMAP_ADD_EXECUTABLE)

# Wrapper for test executables.
macro(COLMAP_ADD_TEST)
    set(options)
    set(oneValueArgs)
    set(multiValueArgs NAME SRCS LINK_LIBS)
    cmake_parse_arguments(COLMAP_ADD_TEST "${options}" "${oneValueArgs}" "${multiValueArgs}" ${ARGN})
    if(TESTS_ENABLED)
        # ${ARGN} will store the list of link libraries.
        set(COLMAP_ADD_TEST_NAME "colmap_${FOLDER_NAME}_${COLMAP_ADD_TEST_NAME}")
        add_executable(${COLMAP_ADD_TEST_NAME} ${COLMAP_ADD_TEST_SRCS})
        set_target_properties(${COLMAP_ADD_TEST_NAME} PROPERTIES FOLDER
            ${COLMAP_TARGETS_ROOT_FOLDER}/${FOLDER_NAME})
        if(CLANG_TIDY_EXE)
            set_target_properties(${COLMAP_ADD_TEST_NAME}
                PROPERTIES CXX_CLANG_TIDY "${CLANG_TIDY_EXE};-header-filter=.*")
        endif()
        target_link_libraries(${COLMAP_ADD_TEST_NAME}
            ${COLMAP_ADD_TEST_LINK_LIBS}
<<<<<<< HEAD
            GTest::gmock_main)
=======
            colmap_gtest_main)
>>>>>>> 9da34b21
        add_test("${FOLDER_NAME}/${COLMAP_ADD_TEST_NAME}" ${COLMAP_ADD_TEST_NAME})
        if(IS_MSVC)
            install(TARGETS ${COLMAP_ADD_TEST_NAME} DESTINATION bin/)
        endif()
    endif()
endmacro(COLMAP_ADD_TEST)<|MERGE_RESOLUTION|>--- conflicted
+++ resolved
@@ -133,11 +133,7 @@
         endif()
         target_link_libraries(${COLMAP_ADD_TEST_NAME}
             ${COLMAP_ADD_TEST_LINK_LIBS}
-<<<<<<< HEAD
-            GTest::gmock_main)
-=======
             colmap_gtest_main)
->>>>>>> 9da34b21
         add_test("${FOLDER_NAME}/${COLMAP_ADD_TEST_NAME}" ${COLMAP_ADD_TEST_NAME})
         if(IS_MSVC)
             install(TARGETS ${COLMAP_ADD_TEST_NAME} DESTINATION bin/)
