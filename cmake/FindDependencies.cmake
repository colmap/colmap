--- conflicted
+++ resolved
@@ -104,19 +104,11 @@
             message(STATUS "CryptoPP not found")
         endif()
     else()
-<<<<<<< HEAD
-        find_package(OpenSSL QUIET)
-        if(OpenSSL_FOUND)
-            set(CRYPTO_FOUND TRUE)
-        else()
-            message(STATUS "OpenSSL not found")
-=======
         find_package(OpenSSL QUIET COMPONENTS Crypto)
         if(OpenSSL_FOUND)
             set(CRYPTO_FOUND TRUE)
         else()
             message(STATUS "OpenSSL::Crypto not found")
->>>>>>> d45dacc6
         endif()
     endif()
     if(CURL_FOUND AND CRYPTO_FOUND)
