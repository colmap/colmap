# Copyright (c) 2023, ETH Zurich and UNC Chapel Hill.
# All rights reserved.
#
# Redistribution and use in source and binary forms, with or without
# modification, are permitted provided that the following conditions are met:
#
#     * Redistributions of source code must retain the above copyright
#       notice, this list of conditions and the following disclaimer.
#
#     * Redistributions in binary form must reproduce the above copyright
#       notice, this list of conditions and the following disclaimer in the
#       documentation and/or other materials provided with the distribution.
#
#     * Neither the name of ETH Zurich and UNC Chapel Hill nor the names of
#       its contributors may be used to endorse or promote products derived
#       from this software without specific prior written permission.
#
# THIS SOFTWARE IS PROVIDED BY THE COPYRIGHT HOLDERS AND CONTRIBUTORS "AS IS"
# AND ANY EXPRESS OR IMPLIED WARRANTIES, INCLUDING, BUT NOT LIMITED TO, THE
# IMPLIED WARRANTIES OF MERCHANTABILITY AND FITNESS FOR A PARTICULAR PURPOSE
# ARE DISCLAIMED. IN NO EVENT SHALL THE COPYRIGHT HOLDERS OR CONTRIBUTORS BE
# LIABLE FOR ANY DIRECT, INDIRECT, INCIDENTAL, SPECIAL, EXEMPLARY, OR
# CONSEQUENTIAL DAMAGES (INCLUDING, BUT NOT LIMITED TO, PROCUREMENT OF
# SUBSTITUTE GOODS OR SERVICES; LOSS OF USE, DATA, OR PROFITS; OR BUSINESS
# INTERRUPTION) HOWEVER CAUSED AND ON ANY THEORY OF LIABILITY, WHETHER IN
# CONTRACT, STRICT LIABILITY, OR TORT (INCLUDING NEGLIGENCE OR OTHERWISE)
# ARISING IN ANY WAY OUT OF THE USE OF THIS SOFTWARE, EVEN IF ADVISED OF THE
# POSSIBILITY OF SUCH DAMAGE.
#
# Author: Johannes L. Schoenberger (jsch-at-demuc-dot-de)

cmake_minimum_required(VERSION 3.1)

project(COLMAP LANGUAGES C CXX)

<<<<<<< HEAD
set(CMAKE_CXX_STANDARD 17)
=======
set(CMAKE_CXX_STANDARD 14)
>>>>>>> a513b82a
set(CMAKE_CXX_STANDARD_REQUIRED ON)

set(COLMAP_VERSION "3.9")
set(COLMAP_VERSION_NUMBER "3900")

################################################################################
# Include CMake dependencies
################################################################################

set(CMAKE_MODULE_PATH ${CMAKE_CURRENT_SOURCE_DIR}/cmake)

include(CheckCXXCompilerFlag)

# Include helper macros and commands, and allow the included file to override
# the CMake policies in this file
include(${CMAKE_CURRENT_SOURCE_DIR}/cmake/CMakeHelper.cmake NO_POLICY_SCOPE)


################################################################################
# Options
################################################################################

option(SIMD_ENABLED "Whether to enable SIMD optimizations" ON)
option(OPENMP_ENABLED "Whether to enable OpenMP parallelization" ON)
option(IPO_ENABLED "Whether to enable interprocedural optimization" ON)
option(CUDA_ENABLED "Whether to enable CUDA, if available" ON)
option(GUI_ENABLED "Whether to enable the graphical UI" ON)
option(OPENGL_ENABLED "Whether to enable OpenGL, if available" ON)
option(TESTS_ENABLED "Whether to build test binaries" OFF)
option(ASAN_ENABLED "Whether to enable AddressSanitizer flags" OFF)
option(PROFILING_ENABLED "Whether to enable google-perftools linker flags" OFF)
option(CCACHE_ENABLED "Whether to enable compiler caching, if available" ON)
option(CGAL_ENABLED "Whether to enable the CGAL library" ON)
option(BOOST_STATIC "Whether to enable static boost library linker flags" ON)

if(TESTS_ENABLED)
    enable_testing()
endif()

if(BOOST_STATIC)
    set(Boost_USE_STATIC_LIBS ON)
else()
    add_definitions("-DBOOST_TEST_DYN_LINK")
endif()

# Build position-independent code, so that shared libraries can link against
# COLMAP's static libraries.
set(CMAKE_POSITION_INDEPENDENT_CODE ON)

################################################################################
# Find packages
################################################################################

if(OPENMP_ENABLED)
    find_package(OpenMP QUIET)
endif()

find_package(Ceres REQUIRED)

find_package(Boost REQUIRED COMPONENTS
             program_options
             filesystem
             graph
             system
             unit_test_framework)

find_package(Eigen3 REQUIRED)

find_package(FreeImage REQUIRED)

find_package(FLANN REQUIRED)
find_package(LZ4 REQUIRED)

find_package(Metis REQUIRED)

find_package(Glog REQUIRED)

find_package(SQLite3 REQUIRED)

set(OpenGL_GL_PREFERENCE GLVND)
find_package(OpenGL REQUIRED)
find_package(Glew REQUIRED)
find_package(Git)

if(CGAL_ENABLED)
    set(CGAL_DO_NOT_WARN_ABOUT_CMAKE_BUILD_TYPE TRUE)
    # We do not use CGAL data. This prevents an unnecessary warning by CMake.
    set(CGAL_DATA_DIR "unused")
    find_package(CGAL QUIET)
endif()

set(CUDA_MIN_VERSION "7.0")
if(CUDA_ENABLED)
    if(CMAKE_VERSION VERSION_LESS 3.17)
        find_package(CUDA QUIET)
        if(CUDA_FOUND)
            message(STATUS "Found CUDA version ${CUDA_VERSION} installed in "
                    "${CUDA_TOOLKIT_ROOT_DIR} via legacy CMake (<3.17) module. "
                    "Using the legacy CMake module means that any installation of "
                    "COLMAP will require that the CUDA libraries are "
                    "available under LD_LIBRARY_PATH.")
            enable_language(CUDA)

            macro(declare_imported_cuda_target module)
                add_library(CUDA::${module} INTERFACE IMPORTED)
                target_include_directories(
                    CUDA::${module} INTERFACE ${CUDA_INCLUDE_DIRS})
                target_link_libraries(
                    CUDA::${module} INTERFACE ${CUDA_${module}_LIBRARY} ${ARGN})
            endmacro()

            declare_imported_cuda_target(cudart ${CUDA_LIBRARIES})
            declare_imported_cuda_target(curand ${CUDA_LIBRARIES})
            
            set(CUDAToolkit_VERSION "${CUDA_VERSION_STRING}")
            set(CUDAToolkit_BIN_DIR "${CUDA_TOOLKIT_ROOT_DIR}/bin")
        endif()
    else()
        find_package(CUDAToolkit QUIET)
        if(CUDAToolkit_FOUND)
            set(CUDA_FOUND ON)
            enable_language(CUDA)
        endif()
    endif()
endif()

if(GUI_ENABLED)
    find_package(Qt5 5.4 COMPONENTS Core OpenGL Widgets)
    if(Qt5_FOUND)
        message(STATUS "Found Qt")
        message(STATUS "  Module : ${Qt5Core_DIR}")
        message(STATUS "  Module : ${Qt5OpenGL_DIR}")
        message(STATUS "  Module : ${Qt5Widgets_DIR}")
    else()
        set(GUI_ENABLED OFF)
    endif()
endif()

if(OPENGL_ENABLED AND NOT GUI_ENABLED)
    message(STATUS "Disabling GUI will also disable OpenGL")
    set(OPENGL_ENABLED OFF)
endif()

if(CGAL_FOUND)
    list(APPEND CGAL_LIBRARY ${CGAL_LIBRARIES})
    message(STATUS "Found CGAL")
    message(STATUS "  Includes : ${CGAL_INCLUDE_DIRS}")
    message(STATUS "  Libraries : ${CGAL_LIBRARY}")
endif()


################################################################################
# Compiler specific configuration
################################################################################

if(CMAKE_BUILD_TYPE)
    message(STATUS "Build type specified as ${CMAKE_BUILD_TYPE}")
else()
    message(STATUS "Build type not specified, using Release")
    set(CMAKE_BUILD_TYPE Release)
    set(IS_DEBUG OFF)
endif()

if("${CMAKE_BUILD_TYPE}" STREQUAL "ClangTidy")
    find_program(CLANG_TIDY_EXE NAMES clang-tidy)
    if(NOT CLANG_TIDY_EXE)
        message(FATAL_ERROR "Could not find the clang-tidy executable, please set CLANG_TIDY_EXE")
    endif()
endif()

if(IS_MSVC)
    # Some fixes for the Glog library.
    add_definitions("-DGLOG_NO_ABBREVIATED_SEVERITIES")
    add_definitions("-DGL_GLEXT_PROTOTYPES")
    set(CMAKE_CXX_FLAGS "${CMAKE_CXX_FLAGS} /EHsc")
    # Enable object level parallel builds in Visual Studio.
    set(CMAKE_C_FLAGS "${CMAKE_C_FLAGS} /MP")
    set(CMAKE_CXX_FLAGS "${CMAKE_CXX_FLAGS} /MP")
endif()

if(IS_GNU)
    if(CMAKE_CXX_COMPILER_VERSION VERSION_LESS 4.9)
        message(FATAL_ERROR "GCC version 4.8 or older not supported")
    endif()

    # Hide incorrect warnings for uninitialized Eigen variables under GCC.
    set(CMAKE_C_FLAGS "${CMAKE_C_FLAGS} -Wno-maybe-uninitialized")
    set(CMAKE_CXX_FLAGS "${CMAKE_CXX_FLAGS} -Wno-maybe-uninitialized")
endif()

if(IS_DEBUG)
    add_definitions("-DEIGEN_INITIALIZE_MATRICES_BY_NAN")
endif()

if(SIMD_ENABLED)
    message(STATUS "Enabling SIMD support")
else()
    message(STATUS "Disabling SIMD support")
endif()

if(OPENMP_ENABLED AND OPENMP_FOUND)
    message(STATUS "Enabling OpenMP support")
    add_definitions("-DOPENMP_ENABLED")
    set(CMAKE_C_FLAGS "${CMAKE_C_FLAGS} ${OpenMP_C_FLAGS}")
    set(CMAKE_CXX_FLAGS "${CMAKE_CXX_FLAGS} ${OpenMP_CXX_FLAGS}")
else()
    message(STATUS "Disabling OpenMP support")
endif()

if(IPO_ENABLED AND NOT IS_DEBUG AND NOT IS_GNU)
    message(STATUS "Enabling interprocedural optimization")
    set_property(DIRECTORY PROPERTY INTERPROCEDURAL_OPTIMIZATION 1)
else()
    message(STATUS "Disabling interprocedural optimization")
endif()

if(ASAN_ENABLED)
    message(STATUS "Enabling ASan support")
    if(IS_CLANG OR IS_GNU)
        add_compile_options(-fsanitize=address -fno-omit-frame-pointer -fsanitize-address-use-after-scope)
        add_link_options(-fsanitize=address)
    else()
        message(FATAL_ERROR "Unsupported compiler for ASan mode")
    endif()
endif()

if(CUDA_ENABLED AND CUDA_FOUND)
    if(NOT DEFINED CMAKE_CUDA_ARCHITECTURES)
        message(
            FATAL_ERROR "You must set CMAKE_CUDA_ARCHITECTURES to e.g. 'native', 'all-major', '70', etc. "
            "More information at https://cmake.org/cmake/help/latest/prop_tgt/CUDA_ARCHITECTURES.html")
    endif()

    add_definitions("-DCUDA_ENABLED")

    # Fix for some combinations of CUDA and GCC (e.g. under Ubuntu 16.04).
    set(CMAKE_CUDA_FLAGS "${CMAKE_CUDA_FLAGS} -D_FORCE_INLINES")
    # Do not show warnings if the architectures are deprecated.
    set(CMAKE_CUDA_FLAGS "${CMAKE_CUDA_FLAGS} -Wno-deprecated-gpu-targets")
    # Explicitly set PIC flags for CUDA targets.
    if(NOT IS_MSVC)
        set(CMAKE_CUDA_FLAGS "${CMAKE_CUDA_FLAGS} --compiler-options -fPIC")
    endif()

    message(STATUS "Enabling CUDA support (version: ${CUDAToolkit_VERSION}, "
                    "archs: ${CMAKE_CUDA_ARCHITECTURES})")
else()
    set(CUDA_ENABLED OFF)
    message(STATUS "Disabling CUDA support")
endif()

if(GUI_ENABLED AND Qt5_FOUND)
    add_definitions("-DGUI_ENABLED")
    message(STATUS "Enabling GUI support")
else()
    message(STATUS "Disabling GUI support")
endif()

if(OPENGL_ENABLED)
    add_definitions("-DOPENGL_ENABLED")
    message(STATUS "Enabling OpenGL support")
else()
    message(STATUS "Disabling OpenGL support")
endif()

if(CCACHE_ENABLED)
    find_program(CCACHE ccache)
    if(CCACHE)
        message(STATUS "Enabling ccache support")
        set(CMAKE_C_COMPILER_LAUNCHER ${CCACHE})
        set(CMAKE_CXX_COMPILER_LAUNCHER ${CCACHE})
    else()
        message(STATUS "Disabling ccache support")
    endif()
else()
    message(STATUS "Disabling ccache support")
endif()

if(PROFILING_ENABLED)
    message(STATUS "Enabling profiling support")
    set(CMAKE_C_FLAGS "${CMAKE_C_FLAGS} -lprofiler -ltcmalloc")
    set(CMAKE_CXX_FLAGS "${CMAKE_CXX_FLAGS} -lprofiler -ltcmalloc")
else()
    message(STATUS "Disabling profiling support")
endif()

if(CGAL_FOUND AND CGAL_ENABLED)
    message(STATUS "Enabling CGAL support")
    add_definitions("-DCGAL_ENABLED")
else()
    message(STATUS "Disabling CGAL support")
    set(CGAL_ENABLED OFF)
endif()

if(Qt5_FOUND)
    # Qt5 was built with -reduce-relocations.
    if(Qt5_POSITION_INDEPENDENT_CODE)
        set(CMAKE_POSITION_INDEPENDENT_CODE ON)
        # Workaround for Qt5 CMake config bug under Ubuntu 20.04: https://gitlab.kitware.com/cmake/cmake/-/issues/16915
        if(${Qt5_VERSION} VERSION_EQUAL "5.12.8" AND TARGET Qt5::Core)
            get_property(core_options TARGET Qt5::Core PROPERTY INTERFACE_COMPILE_OPTIONS)
            string(REPLACE "-fPIC" "" new_qt5_core_options ${core_options})
            set_property(TARGET Qt5::Core PROPERTY INTERFACE_COMPILE_OPTIONS ${new_qt5_core_options})
            set_property(TARGET Qt5::Core PROPERTY INTERFACE_POSITION_INDEPENDENT_CODE "ON")
            if(NOT IS_MSVC)
                set(CMAKE_CXX_COMPILE_OPTIONS_PIE "-fPIC")
            endif()
        endif()
    endif()

    # Enable automatic compilation of Qt resource files.
    set(CMAKE_AUTORCC ON)
endif()

################################################################################
# Add sources
################################################################################

# Generate source file with version definitions.
include(GenerateVersionDefinitions)

set(COLMAP_INCLUDE_DIRS
    ${Boost_INCLUDE_DIRS}
    ${EIGEN3_INCLUDE_DIRS}
    ${GLOG_INCLUDE_DIRS}
    ${FLANN_INCLUDE_DIRS}
    ${LZ4_INCLUDE_DIRS}
    ${FREEIMAGE_INCLUDE_DIRS}
    ${CERES_INCLUDE_DIRS}
    ${METIS_INCLUDE_DIRS}
    ${GLEW_INCLUDE_DIRS}
    ${SQLite3_INCLUDE_DIRS}
)

set(COLMAP_LINK_DIRS
    ${Boost_LIBRARY_DIRS}
)

set(COLMAP_EXTERNAL_LIBRARIES
    ${CMAKE_DL_LIBS}
    ${Boost_FILESYSTEM_LIBRARY}
    ${Boost_PROGRAM_OPTIONS_LIBRARY}
    ${Boost_SYSTEM_LIBRARY}
    ${GLOG_LIBRARIES}
    ${FLANN_LIBRARIES}
    ${LZ4_LIBRARIES}
    ${FREEIMAGE_LIBRARIES}
    ${METIS_LIBRARIES}
    ${CERES_LIBRARIES}
    ${OPENGL_LIBRARIES}
    ${SQLite3_LIBRARIES}
)

if(OPENMP_FOUND)
    list(APPEND COLMAP_EXTERNAL_LIBRARIES ${OpenMP_libomp_LIBRARY})
endif()

if(Qt5_FOUND)
    list(APPEND COLMAP_INCLUDE_DIRS ${Qt5Core_INCLUDE_DIRS} ${Qt5OpenGL_INCLUDE_DIRS} ${Qt5Widgets_INCLUDE_DIRS})
    list(APPEND COLMAP_EXTERNAL_LIBRARIES ${Qt5Core_LIBRARIES} ${Qt5OpenGL_LIBRARIES} ${Qt5Widgets_LIBRARIES})
endif()

if(CGAL_FOUND)
    list(APPEND COLMAP_INCLUDE_DIRS ${CGAL_INCLUDE_DIRS} ${GMP_INCLUDE_DIR})
    list(APPEND COLMAP_EXTERNAL_LIBRARIES ${CGAL_LIBRARY} ${GMP_LIBRARIES})
    list(APPEND COLMAP_LINK_DIRS ${CGAL_LIBRARIES_DIR})
endif()

if(UNIX)
    list(APPEND COLMAP_EXTERNAL_LIBRARIES pthread)
endif()

set(COLMAP_INTERNAL_LIBRARIES
    lsd
    poisson_recon
    sift_gpu
    vlfeat
)

include_directories(
    src
    ${COLMAP_INCLUDE_DIRS}
)

link_directories(${COLMAP_LINK_DIRS})

add_subdirectory(src/lib)
add_subdirectory(src/colmap)


################################################################################
# Generate source groups for Visual Studio, XCode, etc.
################################################################################

COLMAP_ADD_SOURCE_DIR(src/lib/LSD LIB_LSD_SRCS *.h *.c)
COLMAP_ADD_SOURCE_DIR(src/lib/PoissonRecon LIB_POISSON_RECON_SRCS *.h *.cpp *.inl)
COLMAP_ADD_SOURCE_DIR(src/lib/SiftGPU LIB_SIFT_GPU_SRCS *.h *.cpp *.cu)
COLMAP_ADD_SOURCE_DIR(src/lib/VLFeat LIB_VLFEAT_SRCS *.h *.c *.tc)

COLMAP_ADD_SOURCE_DIR(src/colmap/base BASE_SRCS *.h *.cc)
COLMAP_ADD_SOURCE_DIR(src/colmap/controllers CONTROLLERS_SRCS *.h *.cc)
COLMAP_ADD_SOURCE_DIR(src/colmap/estimators ESTIMATORS_SRCS *.h *.cc)
COLMAP_ADD_SOURCE_DIR(src/colmap/exe EXE_SRCS *.h *.cc)
COLMAP_ADD_SOURCE_DIR(src/colmap/feature FEATURE_SRCS *.h *.cc)
COLMAP_ADD_SOURCE_DIR(src/colmap/mvs MVS_SRCS *.h *.cc *.cu)
COLMAP_ADD_SOURCE_DIR(src/colmap/optim OPTIM_SRCS *.h *.cc)
COLMAP_ADD_SOURCE_DIR(src/colmap/retrieval RETRIEVAL_SRCS *.h *.cc)
COLMAP_ADD_SOURCE_DIR(src/colmap/sfm SFM_SRCS *.h *.cc)
COLMAP_ADD_SOURCE_DIR(src/colmap/tools TOOLS_SRCS *.h *.cc)
COLMAP_ADD_SOURCE_DIR(src/colmap/ui UI_SRCS *.h *.cc)
COLMAP_ADD_SOURCE_DIR(src/colmap/util UTIL_SRCS *.h *.cc)

# Add all of the source files to a regular library target, as using a custom
# target does not allow us to set its C++ include directories (and thus
# intellisense can't find any of the included files).
add_library(
    ${COLMAP_SRC_ROOT_FOLDER}
    ${LIB_LSD_SRCS}
    ${LIB_POISSON_RECON_SRCS}
    ${LIB_SIFT_GPU_SRCS}
    ${LIB_VLFEAT_SRCS}
    ${BASE_SRCS}
    ${CONTROLLERS_SRCS}
    ${ESTIMATORS_SRCS}
    ${EXE_SRCS}
    ${FEATURE_SRCS}
    ${MVS_SRCS}
    ${OPTIM_SRCS}
    ${RETRIEVAL_SRCS}
    ${SFM_SRCS}
    ${TOOLS_SRCS}
    ${UI_SRCS}
    ${UTIL_SRCS}
)

# Prevent the library from being compiled automatically.
set_target_properties(
    ${COLMAP_SRC_ROOT_FOLDER} PROPERTIES
    EXCLUDE_FROM_ALL 1
    EXCLUDE_FROM_DEFAULT_BUILD 1)


################################################################################
# Install and uninstall scripts
################################################################################

# Install header files.
install(DIRECTORY src/colmap
        DESTINATION include
        FILES_MATCHING PATTERN "*.h")
install(DIRECTORY src/lib
        DESTINATION include/colmap
        FILES_MATCHING REGEX ".*[.]h|.*[.]hpp|.*[.]inl")

# Generate and install CMake configuration.
configure_file("${CMAKE_CURRENT_SOURCE_DIR}/cmake/CMakeConfig.cmake.in"
               "${CMAKE_CURRENT_BINARY_DIR}/COLMAPConfig.cmake" @ONLY)
install(FILES "${CMAKE_CURRENT_BINARY_DIR}/COLMAPConfig.cmake"
        DESTINATION "share/colmap")
configure_file("${CMAKE_CURRENT_SOURCE_DIR}/cmake/CMakeConfigVersion.cmake.in"
               "${CMAKE_CURRENT_BINARY_DIR}/COLMAPConfigVersion.cmake" @ONLY)
install(FILES "${CMAKE_CURRENT_BINARY_DIR}/COLMAPConfigVersion.cmake"
        DESTINATION "share/colmap")

# Install find_package scripts for dependencies.
install(DIRECTORY ${CMAKE_CURRENT_SOURCE_DIR}/cmake
        DESTINATION share/colmap
        FILES_MATCHING PATTERN "Find*.cmake")

# Install batch scripts under Windows.
if(IS_MSVC)
    install(FILES "scripts/shell/COLMAP.bat" "scripts/shell/RUN_TESTS.bat"
            PERMISSIONS OWNER_READ OWNER_WRITE OWNER_EXECUTE
                        GROUP_READ GROUP_EXECUTE WORLD_READ WORLD_EXECUTE
            DESTINATION "/")
endif()

# Install application meny entry under Linux/Unix.
if(UNIX AND NOT APPLE)
    install(FILES "doc/COLMAP.desktop" DESTINATION "share/applications")
endif()

# Configure the uninstallation script.
configure_file("${CMAKE_CURRENT_SOURCE_DIR}/cmake/CMakeUninstall.cmake.in"
               "${CMAKE_CURRENT_BINARY_DIR}/CMakeUninstall.cmake"
               IMMEDIATE @ONLY)
add_custom_target(uninstall COMMAND ${CMAKE_COMMAND} -P ${CMAKE_CURRENT_BINARY_DIR}/CMakeUninstall.cmake)
set_target_properties(uninstall PROPERTIES FOLDER ${CMAKE_TARGETS_ROOT_FOLDER})<|MERGE_RESOLUTION|>--- conflicted
+++ resolved
@@ -33,11 +33,7 @@
 
 project(COLMAP LANGUAGES C CXX)
 
-<<<<<<< HEAD
-set(CMAKE_CXX_STANDARD 17)
-=======
 set(CMAKE_CXX_STANDARD 14)
->>>>>>> a513b82a
 set(CMAKE_CXX_STANDARD_REQUIRED ON)
 
 set(COLMAP_VERSION "3.9")
