# Copyright (c), ETH Zurich and UNC Chapel Hill.
# All rights reserved.
#
# Redistribution and use in source and binary forms, with or without
# modification, are permitted provided that the following conditions are met:
#
#     * Redistributions of source code must retain the above copyright
#       notice, this list of conditions and the following disclaimer.
#
#     * Redistributions in binary form must reproduce the above copyright
#       notice, this list of conditions and the following disclaimer in the
#       documentation and/or other materials provided with the distribution.
#
#     * Neither the name of ETH Zurich and UNC Chapel Hill nor the names of
#       its contributors may be used to endorse or promote products derived
#       from this software without specific prior written permission.
#
# THIS SOFTWARE IS PROVIDED BY THE COPYRIGHT HOLDERS AND CONTRIBUTORS "AS IS"
# AND ANY EXPRESS OR IMPLIED WARRANTIES, INCLUDING, BUT NOT LIMITED TO, THE
# IMPLIED WARRANTIES OF MERCHANTABILITY AND FITNESS FOR A PARTICULAR PURPOSE
# ARE DISCLAIMED. IN NO EVENT SHALL THE COPYRIGHT HOLDERS OR CONTRIBUTORS BE
# LIABLE FOR ANY DIRECT, INDIRECT, INCIDENTAL, SPECIAL, EXEMPLARY, OR
# CONSEQUENTIAL DAMAGES (INCLUDING, BUT NOT LIMITED TO, PROCUREMENT OF
# SUBSTITUTE GOODS OR SERVICES; LOSS OF USE, DATA, OR PROFITS; OR BUSINESS
# INTERRUPTION) HOWEVER CAUSED AND ON ANY THEORY OF LIABILITY, WHETHER IN
# CONTRACT, STRICT LIABILITY, OR TORT (INCLUDING NEGLIGENCE OR OTHERWISE)
# ARISING IN ANY WAY OUT OF THE USE OF THIS SOFTWARE, EVEN IF ADVISED OF THE
# POSSIBILITY OF SUCH DAMAGE.


cmake_minimum_required(VERSION 3.12)

################################################################################
# Options
################################################################################

option(SIMD_ENABLED "Whether to enable SIMD optimizations" ON)
option(OPENMP_ENABLED "Whether to enable OpenMP parallelization" ON)
option(IPO_ENABLED "Whether to enable interprocedural optimization" ON)
option(CUDA_ENABLED "Whether to enable CUDA, if available" ON)
option(GUI_ENABLED "Whether to enable the graphical UI" ON)
option(OPENGL_ENABLED "Whether to enable OpenGL, if available" ON)
option(TESTS_ENABLED "Whether to build test binaries" OFF)
option(COVERAGE_ENABLED "Whether to enable code coverage" OFF)
option(ASAN_ENABLED "Whether to enable AddressSanitizer flags" OFF)
option(TSAN_ENABLED "Whether to enable ThreadSanitizer flags" OFF)
option(UBSAN_ENABLED "Whether to enable UndefinedBehaviorSanitizer flags" OFF)
option(PROFILING_ENABLED "Whether to enable google-perftools linker flags" OFF)
option(CCACHE_ENABLED "Whether to enable compiler caching, if available" ON)
option(CGAL_ENABLED "Whether to enable the CGAL library" ON)
option(LSD_ENABLED "Whether to enable the LSD library" ON)
option(DOWNLOAD_ENABLED "Whether to enable (automatic) download of resources (requires Curl/OpenSSL)" ON)
option(UNINSTALL_ENABLED "Whether to create a target to 'uninstall' colmap" ON)
option(FETCH_POSELIB "Whether to consume PoseLib using FetchContent or find_package" ON)
option(FETCH_FAISS "Whether to consume faiss using FetchContent or find_package" ON)
option(TORCH_ENABLED "Whether to enable torch support" ON)
option(ALL_SOURCE_TARGET "Whether to create a target for all source files (for Visual Studio / XCode development)" OFF)

# Disables default features, as we specify each required feature manually below.
list(APPEND VCPKG_MANIFEST_FEATURES "core")

# Propagate options to vcpkg manifest.
if(TESTS_ENABLED)
  list(APPEND VCPKG_MANIFEST_FEATURES "tests")
endif()
if(CUDA_ENABLED)
    list(APPEND VCPKG_MANIFEST_FEATURES "cuda")
endif()
if(GUI_ENABLED)
    list(APPEND VCPKG_MANIFEST_FEATURES "gui")
endif()
if(CGAL_ENABLED)
    list(APPEND VCPKG_MANIFEST_FEATURES "cgal")
endif()
if(TORCH_ENABLED)
    if(CUDA_ENABLED)
        list(APPEND VCPKG_MANIFEST_FEATURES "torch-cuda")
    else()
        list(APPEND VCPKG_MANIFEST_FEATURES "torch")
    endif()
endif()

if(DOWNLOAD_ENABLED)
    list(APPEND VCPKG_MANIFEST_FEATURES "download")
endif()

project(COLMAP LANGUAGES C CXX)

set(COLMAP_VERSION "3.13.0.dev0")

set(CMAKE_CXX_STANDARD 17)
set(CMAKE_CXX_STANDARD_REQUIRED ON)
<<<<<<< HEAD
if(TORCH_ENABLED)
    # Torch requires C++17, which excludes Ubuntu 20.04's default compiler.
    set(CMAKE_CUDA_STANDARD 17)
else()
    set(CMAKE_CUDA_STANDARD 14)
endif()
=======
set(CMAKE_CUDA_STANDARD 17)
>>>>>>> 43ff7c4a
set(CMAKE_CUDA_STANDARD_REQUIRED ON)

set_property(GLOBAL PROPERTY GLOBAL_DEPENDS_NO_CYCLES ON)

################################################################################
# Include CMake dependencies
################################################################################

set(CMAKE_MODULE_PATH ${CMAKE_CURRENT_SOURCE_DIR}/cmake)

include(CheckCXXCompilerFlag)
include(GNUInstallDirs)

# Include helper macros and commands, and allow the included file to override
# the CMake policies in this file
include(${CMAKE_CURRENT_SOURCE_DIR}/cmake/CMakeHelper.cmake NO_POLICY_SCOPE)

# Build position-independent code, so that shared libraries can link against
# COLMAP's static libraries.
set(CMAKE_POSITION_INDEPENDENT_CODE ON)

################################################################################
# Dependency configuration
################################################################################

set(COLMAP_FIND_QUIETLY FALSE)
set(FIND_TORCH TRUE)
include(cmake/FindDependencies.cmake)

################################################################################
# Compiler specific configuration
################################################################################

if(CMAKE_BUILD_TYPE)
    message(STATUS "Build type specified as ${CMAKE_BUILD_TYPE}")
else()
    message(STATUS "Build type not specified, using Release")
    set(CMAKE_BUILD_TYPE Release)
    set(IS_DEBUG OFF)
endif()

if("${CMAKE_BUILD_TYPE}" STREQUAL "ClangTidy")
    find_program(CLANG_TIDY_EXE NAMES clang-tidy)
    if(NOT CLANG_TIDY_EXE)
        message(FATAL_ERROR "Could not find the clang-tidy executable, please set CLANG_TIDY_EXE")
    endif()
else()
    unset(CLANG_TIDY_EXE)
endif()

if(IS_MSVC)
    # Some fixes for the Glog library.
    add_compile_definitions(GLOG_USE_GLOG_EXPORT)
    add_compile_definitions(GLOG_NO_ABBREVIATED_SEVERITIES)
    add_compile_definitions(GL_GLEXT_PROTOTYPES)
    add_compile_definitions(NOMINMAX)
    set(CMAKE_CXX_FLAGS "${CMAKE_CXX_FLAGS} /EHsc")
    # Disable warning: 'initializing': conversion from 'X' to 'Y', possible loss of data
    set(CMAKE_CXX_FLAGS "${CMAKE_CXX_FLAGS} /wd4244 /wd4267 /wd4305")
    # Enable object level parallel builds in Visual Studio.
    set(CMAKE_C_FLAGS "${CMAKE_C_FLAGS} /MP")
    set(CMAKE_CXX_FLAGS "${CMAKE_CXX_FLAGS} /MP")
    if("${CMAKE_BUILD_TYPE}" STREQUAL "Debug" OR "${CMAKE_BUILD_TYPE}" STREQUAL "RelWithDebInfo")
        set(CMAKE_C_FLAGS "${CMAKE_C_FLAGS} /bigobj")
        set(CMAKE_CXX_FLAGS "${CMAKE_CXX_FLAGS} /bigobj")
    endif()
endif()

if(IS_GNU)
    if(CMAKE_CXX_COMPILER_VERSION VERSION_LESS 4.9)
        message(FATAL_ERROR "GCC version 4.8 or older not supported")
    endif()
endif()

if(IS_MACOS)
    # Mitigate CMake limitation, see: https://discourse.cmake.org/t/avoid-duplicate-linking-to-avoid-xcode-15-warnings/9084/10
    add_link_options(LINKER:-no_warn_duplicate_libraries)
endif()

if(IS_DEBUG)
    add_compile_definitions(EIGEN_INITIALIZE_MATRICES_BY_NAN)
endif()

if(SIMD_ENABLED)
    message(STATUS "Enabling SIMD support")
else()
    message(STATUS "Disabling SIMD support")
endif()

if(IPO_ENABLED AND NOT IS_DEBUG AND NOT IS_GNU)
    message(STATUS "Enabling interprocedural optimization")
    set_property(DIRECTORY PROPERTY INTERPROCEDURAL_OPTIMIZATION 1)
else()
    message(STATUS "Disabling interprocedural optimization")
endif()

if(ASAN_ENABLED)
    message(STATUS "Enabling ASan support")
    if(IS_CLANG OR IS_GNU)
        add_compile_options(-fsanitize=address -fno-omit-frame-pointer -fsanitize-address-use-after-scope)
        add_link_options(-fsanitize=address)
    else()
        message(FATAL_ERROR "Unsupported compiler for ASan mode")
    endif()
endif()

if(TSAN_ENABLED)
    message(STATUS "Enabling TSan support")
    if(IS_CLANG OR IS_GNU)
        add_compile_options(-fsanitize=thread)
        add_link_options(-fsanitize=thread)
    else()
        message(FATAL_ERROR "Unsupported compiler for TSan mode")
    endif()
endif()

if(UBSAN_ENABLED)
    message(STATUS "Enabling UBsan support")
    if(IS_CLANG OR IS_GNU)
        add_compile_options(-fsanitize=undefined)
        add_link_options(-fsanitize=undefined)
    else()
        message(FATAL_ERROR "Unsupported compiler for UBsan mode")
    endif()
endif()

if(CCACHE_ENABLED)
    find_program(CCACHE ccache)
    if(CCACHE)
        message(STATUS "Enabling ccache support")
        set(CMAKE_C_COMPILER_LAUNCHER ${CCACHE})
        set(CMAKE_CXX_COMPILER_LAUNCHER ${CCACHE})
    else()
        message(STATUS "Disabling ccache support")
    endif()
else()
    message(STATUS "Disabling ccache support")
endif()

if(PROFILING_ENABLED)
    message(STATUS "Enabling profiling support")
    set(CMAKE_C_FLAGS "${CMAKE_C_FLAGS} -lprofiler -ltcmalloc")
    set(CMAKE_CXX_FLAGS "${CMAKE_CXX_FLAGS} -lprofiler -ltcmalloc")
else()
    message(STATUS "Disabling profiling support")
endif()

if(TESTS_ENABLED)
    message(STATUS "Enabling tests")
    enable_testing()
    include(CTest)
else()
    message(STATUS "Disabling tests")
endif()

if(COVERAGE_ENABLED)
    if(NOT CMAKE_BUILD_TYPE STREQUAL "Debug" AND NOT CMAKE_BUILD_TYPE STREQUAL "RelWithDebInfo")
        message(FATAL_ERROR "Coverage can only be enabled in Debug or RelWithDebInfo mode")
    endif()
    message(STATUS "Enabling coverage support")
else()
    message(STATUS "Disabling coverage support")
endif()

################################################################################
# Add sources
################################################################################

# Generate source file with version definitions.
include(GenerateVersionDefinitions)

include_directories(src)
link_directories(${COLMAP_LINK_DIRS})

add_subdirectory(src/thirdparty)
add_subdirectory(src/colmap)

################################################################################
# Generate source groups for Visual Studio, XCode, etc.
################################################################################

COLMAP_ADD_SOURCE_DIR(src/colmap/controllers CONTROLLERS_SRCS *.h *.cc)
COLMAP_ADD_SOURCE_DIR(src/colmap/estimators ESTIMATORS_SRCS *.h *.cc)
COLMAP_ADD_SOURCE_DIR(src/colmap/exe EXE_SRCS *.h *.cc)
COLMAP_ADD_SOURCE_DIR(src/colmap/feature FEATURE_SRCS *.h *.cc)
COLMAP_ADD_SOURCE_DIR(src/colmap/geometry GEOMETRY_SRCS *.h *.cc)
COLMAP_ADD_SOURCE_DIR(src/colmap/image IMAGE_SRCS *.h *.cc)
COLMAP_ADD_SOURCE_DIR(src/colmap/math MATH_SRCS *.h *.cc)
COLMAP_ADD_SOURCE_DIR(src/colmap/mvs MVS_SRCS *.h *.cc *.cu)
COLMAP_ADD_SOURCE_DIR(src/colmap/optim OPTIM_SRCS *.h *.cc)
COLMAP_ADD_SOURCE_DIR(src/colmap/retrieval RETRIEVAL_SRCS *.h *.cc)
COLMAP_ADD_SOURCE_DIR(src/colmap/scene SCENE_SRCS *.h *.cc)
COLMAP_ADD_SOURCE_DIR(src/colmap/sensor SENSOR_SRCS *.h *.cc)
COLMAP_ADD_SOURCE_DIR(src/colmap/sfm SFM_SRCS *.h *.cc)
COLMAP_ADD_SOURCE_DIR(src/colmap/tools TOOLS_SRCS *.h *.cc)
COLMAP_ADD_SOURCE_DIR(src/colmap/ui UI_SRCS *.h *.cc)
COLMAP_ADD_SOURCE_DIR(src/colmap/util UTIL_SRCS *.h *.cc)

if(LSD_ENABLED)
    COLMAP_ADD_SOURCE_DIR(src/thirdparty/LSD THIRDPARTY_LSD_SRCS *.h *.c)
endif()
COLMAP_ADD_SOURCE_DIR(src/thirdparty/PoissonRecon THIRDPARTY_POISSON_RECON_SRCS *.h *.cpp *.inl)
COLMAP_ADD_SOURCE_DIR(src/thirdparty/SiftGPU THIRDPARTY_SIFT_GPU_SRCS *.h *.cpp *.cu)
COLMAP_ADD_SOURCE_DIR(src/thirdparty/VLFeat THIRDPARTY_VLFEAT_SRCS *.h *.c *.tc)

# Add all of the source files to a regular library target, as using a custom
# target does not allow us to set its C++ include directories (and thus
# intellisense can't find any of the included files).
if(ALL_SOURCE_TARGET)
    set(ALL_SRCS
        ${CONTROLLERS_SRCS}
        ${ESTIMATORS_SRCS}
        ${EXE_SRCS}
        ${FEATURE_SRCS}
        ${GEOMETRY_SRCS}
        ${IMAGE_SRCS}
        ${MATH_SRCS}
        ${MVS_SRCS}
        ${OPTIM_SRCS}
        ${RETRIEVAL_SRCS}
        ${SCENE_SRCS}
        ${SENSOR_SRCS}
        ${SFM_SRCS}
        ${TOOLS_SRCS}
        ${UI_SRCS}
        ${UTIL_SRCS}
        ${THIRDPARTY_POISSON_RECON_SRCS}
        ${THIRDPARTY_SIFT_GPU_SRCS}
        ${THIRDPARTY_VLFEAT_SRCS}
    )

    if(LSD_ENABLED)
        list(APPEND ALL_SRCS
            ${THIRDPARTY_LSD_SRCS}
        )
    endif()

    add_library(
        ${COLMAP_SRC_ROOT_FOLDER}
        ${ALL_SRCS}
    )

    # Prevent the library from being compiled automatically.
    set_target_properties(
        ${COLMAP_SRC_ROOT_FOLDER} PROPERTIES
        EXCLUDE_FROM_ALL 1
        EXCLUDE_FROM_DEFAULT_BUILD 1)
endif()

################################################################################
# Install and uninstall scripts
################################################################################

# Install batch scripts under Windows.
if(IS_MSVC)
    install(FILES "scripts/shell/COLMAP.bat" "scripts/shell/RUN_TESTS.bat"
            PERMISSIONS OWNER_READ OWNER_WRITE OWNER_EXECUTE
                        GROUP_READ GROUP_EXECUTE WORLD_READ WORLD_EXECUTE
            DESTINATION "/")
endif()

# Install application meny entry under Linux/Unix.
if(UNIX AND NOT APPLE)
    install(FILES "doc/COLMAP.desktop" DESTINATION "${CMAKE_INSTALL_DATAROOTDIR}/applications")
endif()

# Configure the uninstallation script.
if(UNINSTALL_ENABLED)
    configure_file("${CMAKE_CURRENT_SOURCE_DIR}/cmake/CMakeUninstall.cmake.in"
                   "${CMAKE_CURRENT_BINARY_DIR}/CMakeUninstall.cmake"
                   IMMEDIATE @ONLY)
    add_custom_target(uninstall COMMAND ${CMAKE_COMMAND} -P ${CMAKE_CURRENT_BINARY_DIR}/CMakeUninstall.cmake)
    set_target_properties(uninstall PROPERTIES FOLDER ${CMAKE_TARGETS_ROOT_FOLDER})
endif()

set(COLMAP_EXPORT_LIBS
    # Internal.
    colmap_controllers
    colmap_estimators
    colmap_exe
    colmap_feature_types
    colmap_feature
    colmap_geometry
    colmap_image
    colmap_math
    colmap_mvs
    colmap_optim
    colmap_retrieval
    colmap_scene
    colmap_sensor
    colmap_sfm
    colmap_util
    # Third-party.
    colmap_poisson_recon
    colmap_vlfeat
)
if(LSD_ENABLED)
    list(APPEND COLMAP_EXPORT_LIBS
         # Third-party.
         colmap_lsd
    )
endif()
if(GUI_ENABLED)
    list(APPEND COLMAP_EXPORT_LIBS
         colmap_ui
    )
endif()
if(CUDA_ENABLED)
    list(APPEND COLMAP_EXPORT_LIBS
         colmap_util_cuda
         colmap_mvs_cuda
    )
endif()
if(GPU_ENABLED)
    list(APPEND COLMAP_EXPORT_LIBS
         colmap_sift_gpu
    )
endif()
if(FETCH_POSELIB)
    list(APPEND COLMAP_EXPORT_LIBS PoseLib)
endif()
if(FETCH_FAISS)
    list(APPEND COLMAP_EXPORT_LIBS faiss)
endif()

# Add unified interface library target to export.
add_library(colmap INTERFACE)
target_link_libraries(colmap INTERFACE ${COLMAP_EXPORT_LIBS})
target_include_directories(
    colmap
    INTERFACE
        $<INSTALL_INTERFACE:${CMAKE_INSTALL_INCLUDEDIR}>
        $<BUILD_INTERFACE:${CMAKE_CURRENT_SOURCE_DIR}/src>)

install(
    TARGETS colmap ${COLMAP_EXPORT_LIBS}
    EXPORT colmap-targets
    LIBRARY DESTINATION thirdparty/)

# Generate config and version.
include(CMakePackageConfigHelpers)
set(PACKAGE_CONFIG_FILE "${CMAKE_CURRENT_BINARY_DIR}/colmap-config.cmake")
set(INSTALL_CONFIG_DIR "${CMAKE_INSTALL_DATAROOTDIR}/colmap")
configure_package_config_file(
    ${CMAKE_CURRENT_SOURCE_DIR}/cmake/colmap-config.cmake.in ${PACKAGE_CONFIG_FILE}
    INSTALL_DESTINATION ${INSTALL_CONFIG_DIR})
install(FILES ${PACKAGE_CONFIG_FILE} DESTINATION ${INSTALL_CONFIG_DIR})

configure_file("${CMAKE_CURRENT_SOURCE_DIR}/cmake/colmap-config-version.cmake.in"
                "${CMAKE_CURRENT_BINARY_DIR}/colmap-config-version.cmake" @ONLY)
install(FILES "${CMAKE_CURRENT_BINARY_DIR}/colmap-config-version.cmake"
        DESTINATION "${CMAKE_INSTALL_DATAROOTDIR}/colmap")

# Install targets.
install(
    EXPORT colmap-targets
    FILE colmap-targets.cmake
    NAMESPACE colmap::
    DESTINATION ${INSTALL_CONFIG_DIR})

# Install header files.
install(
    DIRECTORY src/colmap
    DESTINATION ${CMAKE_INSTALL_INCLUDEDIR}
    FILES_MATCHING PATTERN "*.h")
install(
    DIRECTORY src/thirdparty
    DESTINATION ${CMAKE_INSTALL_INCLUDEDIR}/colmap
    FILES_MATCHING REGEX ".*[.]h|.*[.]hpp|.*[.]inl")

# Install find_package scripts for dependencies.
install(
    DIRECTORY ${CMAKE_CURRENT_SOURCE_DIR}/cmake
    DESTINATION ${CMAKE_INSTALL_DATAROOTDIR}/colmap
    FILES_MATCHING PATTERN "Find*.cmake")<|MERGE_RESOLUTION|>--- conflicted
+++ resolved
@@ -90,16 +90,7 @@
 
 set(CMAKE_CXX_STANDARD 17)
 set(CMAKE_CXX_STANDARD_REQUIRED ON)
-<<<<<<< HEAD
-if(TORCH_ENABLED)
-    # Torch requires C++17, which excludes Ubuntu 20.04's default compiler.
-    set(CMAKE_CUDA_STANDARD 17)
-else()
-    set(CMAKE_CUDA_STANDARD 14)
-endif()
-=======
 set(CMAKE_CUDA_STANDARD 17)
->>>>>>> 43ff7c4a
 set(CMAKE_CUDA_STANDARD_REQUIRED ON)
 
 set_property(GLOBAL PROPERTY GLOBAL_DEPENDS_NO_CYCLES ON)
