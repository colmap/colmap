--- conflicted
+++ resolved
@@ -304,13 +304,6 @@
 endif()
 
 # Configure the uninstallation script.
-<<<<<<< HEAD
-configure_file("${CMAKE_CURRENT_SOURCE_DIR}/cmake/CMakeUninstall.cmake.in"
-               "${CMAKE_CURRENT_BINARY_DIR}/CMakeUninstall.cmake"
-               IMMEDIATE @ONLY)
-add_custom_target(uninstall_colmap COMMAND ${CMAKE_COMMAND} -P ${CMAKE_CURRENT_BINARY_DIR}/CMakeUninstall.cmake)
-set_target_properties(uninstall_colmap PROPERTIES FOLDER ${CMAKE_TARGETS_ROOT_FOLDER})
-=======
 if(UNINSTALL_ENABLED)
     configure_file("${CMAKE_CURRENT_SOURCE_DIR}/cmake/CMakeUninstall.cmake.in"
                    "${CMAKE_CURRENT_BINARY_DIR}/CMakeUninstall.cmake"
@@ -318,7 +311,6 @@
     add_custom_target(uninstall COMMAND ${CMAKE_COMMAND} -P ${CMAKE_CURRENT_BINARY_DIR}/CMakeUninstall.cmake)
     set_target_properties(uninstall PROPERTIES FOLDER ${CMAKE_TARGETS_ROOT_FOLDER})
 endif()
->>>>>>> eed0f8d1
 
 set(COLMAP_EXPORT_LIBS
     # Internal.
