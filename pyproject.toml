--- conflicted
+++ resolved
@@ -21,13 +21,8 @@
   { name = "RedPieLabs", email = "redpielabs@gmail.com" },
 ]
 license = {text = "BSD-3-Clause"}
-<<<<<<< HEAD
 urls = {Repository = "https://github.com/Tobias314/colmap/"}
-requires-python = ">=3.8"
-=======
-urls = {Repository = "https://github.com/colmap/colmap"}
 requires-python = ">=3.9"
->>>>>>> 4b5d4066
 dependencies = ["numpy"]
 classifiers = [
   "License :: OSI Approved :: BSD License",
@@ -40,18 +35,11 @@
 wheel.packages = ["python/pycolmap"]
 
 [tool.cibuildwheel]
-<<<<<<< HEAD
-build = "cp3{8,9,10,11,12,13}-manylinux*"
+build = "cp3{9,10,11,12,13,14}-manylinux*"
 archs = ["auto64"]
-test-requires = "mypy==1.12.1"
+test-requires = "pytest mypy==1.17.0 enlighten==1.13.0"
 #TODO: The mypy check seems to fail but the wheel can still be imported, disabling the mypy check for now.
 test-command = "python -c \"import pycolmap; print(pycolmap.__version__)\""# &&  python -m mypy --package pycolmap --implicit-optional"
-=======
-build = "cp3{9,10,11,12,13,14}-{macosx,manylinux,win}*"
-archs = ["auto64"]
-test-requires = "pytest mypy==1.17.0 enlighten==1.13.0"
-test-command = "python -c \"import pycolmap; print(pycolmap.__version__)\" &&  python -m mypy --package pycolmap --implicit-optional && pytest {project}/python/examples/custom_incremental_pipeline_test.py"
->>>>>>> 4b5d4066
 
 [tool.cibuildwheel.environment]
 VCPKG_COMMIT_ID = "0cb95c860ea83aafc1b24350510b30dec535989a"
