--- conflicted
+++ resolved
@@ -128,11 +128,8 @@
   commands.emplace_back("model_merger", &RunModelMerger);
   commands.emplace_back("model_orientation_aligner",
                         &RunModelOrientationAligner);
-<<<<<<< HEAD
+  commands.emplace_back("model_splitter", &RunModelSplitter);
   commands.emplace_back("model_transformer", &RunModelTransformer);
-=======
-  commands.emplace_back("model_splitter", &RunModelSplitter);
->>>>>>> 9bab0fad
   commands.emplace_back("patch_match_stereo", &RunPatchMatchStereo);
   commands.emplace_back("point_filtering", &RunPointFiltering);
   commands.emplace_back("point_triangulator", &RunPointTriangulator);
