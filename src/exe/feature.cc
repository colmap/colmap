--- conflicted
+++ resolved
@@ -61,7 +61,6 @@
   return true;
 }
 
-<<<<<<< HEAD
 bool VerifySiftGPUParams(const bool use_gpu) {
 #if !defined(CUDA_ENABLED) && !defined(OPENGL_ENABLED)
   if (use_gpu) {
@@ -72,7 +71,7 @@
   }
 #endif
   return true;
-=======
+
 // This enum can be used as optional input for feature_extractor and
 // feature_importer to ensure that the camera flags of ImageReader are set in an
 // exclusive and unambigous way. The table below explains the corespondence of
@@ -130,7 +129,6 @@
       options.single_camera_per_image = true;
       break;
   }
->>>>>>> 20495796
 }
 
 }  // namespace
