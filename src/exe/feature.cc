--- conflicted
+++ resolved
@@ -126,11 +126,8 @@
 
 int RunFeatureExtractor(int argc, char** argv) {
   std::string image_list_path;
-<<<<<<< HEAD
   std::string camera_params_per_folder_path;
-=======
   int camera_mode = -1;
->>>>>>> fd3e5a1d
 
   OptionManager options;
   options.AddDatabaseOptions();
@@ -157,7 +154,6 @@
     }
   }
 
-<<<<<<< HEAD
   if (!camera_params_per_folder_path.empty()) {
     std::vector<std::string> lines = ReadTextFileLines(camera_params_per_folder_path);
     size_t i = 0;
@@ -172,10 +168,7 @@
     }
   }
 
-  if (!ExistsCameraModelWithName(options.image_reader->camera_model)) {
-=======
   if (!ExistsCameraModelWithName(reader_options.camera_model)) {
->>>>>>> fd3e5a1d
     std::cerr << "ERROR: Camera model does not exist" << std::endl;
   }
 
