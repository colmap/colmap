// Copyright (c) 2018, ETH Zurich and UNC Chapel Hill.
// All rights reserved.
//
// Redistribution and use in source and binary forms, with or without
// modification, are permitted provided that the following conditions are met:
//
//     * Redistributions of source code must retain the above copyright
//       notice, this list of conditions and the following disclaimer.
//
//     * Redistributions in binary form must reproduce the above copyright
//       notice, this list of conditions and the following disclaimer in the
//       documentation and/or other materials provided with the distribution.
//
//     * Neither the name of ETH Zurich and UNC Chapel Hill nor the names of
//       its contributors may be used to endorse or promote products derived
//       from this software without specific prior written permission.
//
// THIS SOFTWARE IS PROVIDED BY THE COPYRIGHT HOLDERS AND CONTRIBUTORS "AS IS"
// AND ANY EXPRESS OR IMPLIED WARRANTIES, INCLUDING, BUT NOT LIMITED TO, THE
// IMPLIED WARRANTIES OF MERCHANTABILITY AND FITNESS FOR A PARTICULAR PURPOSE
// ARE DISCLAIMED. IN NO EVENT SHALL THE COPYRIGHT HOLDERS OR CONTRIBUTORS BE
// LIABLE FOR ANY DIRECT, INDIRECT, INCIDENTAL, SPECIAL, EXEMPLARY, OR
// CONSEQUENTIAL DAMAGES (INCLUDING, BUT NOT LIMITED TO, PROCUREMENT OF
// SUBSTITUTE GOODS OR SERVICES; LOSS OF USE, DATA, OR PROFITS; OR BUSINESS
// INTERRUPTION) HOWEVER CAUSED AND ON ANY THEORY OF LIABILITY, WHETHER IN
// CONTRACT, STRICT LIABILITY, OR TORT (INCLUDING NEGLIGENCE OR OTHERWISE)
// ARISING IN ANY WAY OUT OF THE USE OF THIS SOFTWARE, EVEN IF ADVISED OF THE
// POSSIBILITY OF SUCH DAMAGE.
//
// Author: Johannes L. Schoenberger (jsch-at-demuc-dot-de)

#include "exe/feature.h"

#include "base/camera_models.h"
#include "base/gps.h"
#include "base/image_reader.h"
#include "exe/gui.h"
#include "feature/extraction.h"
#include "feature/matching.h"
#include "util/misc.h"
#include "util/opengl_utils.h"
#include "util/option_manager.h"

namespace colmap {
namespace {

bool VerifyCameraParams(const std::string& camera_model,
                        const std::string& params) {
  if (!ExistsCameraModelWithName(camera_model)) {
    std::cerr << "ERROR: Camera model does not exist" << std::endl;
    return false;
  }

  const std::vector<double> camera_params = CSVToVector<double>(params);
  const int camera_model_id = CameraModelNameToId(camera_model);

  if (camera_params.size() > 0 &&
      !CameraModelVerifyParams(camera_model_id, camera_params)) {
    std::cerr << "ERROR: Invalid camera parameters" << std::endl;
    return false;
  }
  return true;
}

<<<<<<< HEAD
bool UseSpatialMatcher(const std::string& database_path, double max_distance,
                       bool is_lla) {
  PrintHeading1("Checking for spatial matching");
  Database database(database_path);
  constexpr double limit = std::numeric_limits<double>::max();
  Eigen::Vector3d min_coord(limit, limit, limit);
  Eigen::Vector3d max_coord(-limit, -limit, -limit);
  GPSTransform gps(GPSTransform::WGS84);
  std::vector<Image> images = database.ReadAllImages();
  for (const Image& image : database.ReadAllImages()) {
    if (!image.HasTvecPrior()) {
      std::cout << "Found image with invalid location prior; using exhaustive "
                   "matching"
                << std::endl;
      return false;
    }
    Eigen::Vector3d xyz;
    if (is_lla) {
      xyz = gps.EllToXYZ({image.TvecPrior()}).front();
    } else {
      xyz = image.TvecPrior();
    }
    min_coord = xyz.cwiseMin(min_coord);
    max_coord = xyz.cwiseMax(max_coord);
  }

  const double image_distance = (max_coord - min_coord).norm();
  std::cout << StringPrintf("Max matching distance %f vs max image distance %f",
                            max_distance, image_distance)
            << std::endl;
  if (image_distance > max_distance) {
    std::cout << "All images have valid location priors and distance; using "
                 "spatial matching"
              << std::endl;
    return true;
  } else {
    std::cout << "Max matching distance exceeds max image distance; using "
                 "exhaustive matching"
              << std::endl;
    return false;
  }
}

bool UseImagePairsMatcher(const std::string& database_path,
                          const std::string& match_list_path) {
  PrintHeading1("Checking for fixed pair matching");
  if (!ExistsFile(match_list_path)) {
    std::cout << "Invalid matches file provided; trying spatial matching next"
              << std::endl;
    return false;
  }
  Database database(database_path);
  size_t num_images_read = 0;
  std::vector<std::string> match_image_pairs =
      ReadTextFileLines(match_list_path);
  std::unordered_set<std::string> match_images;

  for (const std::string image_name_pair : match_image_pairs) {
    std::vector<std::string> image_names = StringSplit(image_name_pair, " ");
    match_images.insert(image_names[0]);
    match_images.insert(image_names[1]);
  }

  for (const Image& image : database.ReadAllImages()) {
    if (match_images.count(image.Name()) == 0) {
      std::cout << "Image " << image.Name()
                << " exists in the DB, but was not found in the match file; "
                   "fixed image matching cannot be used, trying spatial "
                   "matching next."
                << std::endl;
      return false;
    }
    num_images_read++;
  }

  if (match_images.size() == num_images_read) {
    std::cout << "All images have valid pairings in the database; using "
                 "fixed matching."
              << std::endl;
  } else {
    std::cout << "WARN: Matching file contains more images than DB; "
                 "additional images will be ignored."
              << std::endl;
  }
=======
bool VerifySiftGPUParams(const bool use_gpu) {
#if !defined(CUDA_ENABLED) && !defined(OPENGL_ENABLED)
  if (use_gpu) {
    std::cerr << "ERROR: Cannot use Sift GPU without CUDA or OpenGL support; "
                 "set SiftExtraction.use_gpu or SiftMatching.use_gpu to false."
              << std::endl;
    return false;
  }
#endif
>>>>>>> d2dcd37c
  return true;
}

// This enum can be used as optional input for feature_extractor and
// feature_importer to ensure that the camera flags of ImageReader are set in an
// exclusive and unambigous way. The table below explains the corespondence of
// each setting with the flags
//
// -----------------------------------------------------------------------------------
// |            |                         ImageReaderOptions                         |
// | CameraMode | single_camera | single_camera_per_folder | single_camera_per_image |
// |------------|---------------|--------------------------|-------------------------|
// | AUTO       | false         | false                    | false                   |
// | SINGLE     | true          | false                    | false                   |
// | PER_FOLDER | false         | true                     | false                   |
// | PER_IMAGE  | false         | false                    | true                    |
// -----------------------------------------------------------------------------------
//
// Note: When using AUTO mode a camera model will be uniquely identified by the
// following 5 parameters from EXIF tags:
// 1. Camera Make
// 2. Camera Model
// 3. Focal Length
// 4. Image Width
// 5. Image Height
//
// If any of the tags is missing then a camera model is considered invalid and a
// new camera is created similar to the PER_IMAGE mode.
//
// If these considered fields are not sufficient to uniquely identify a camera
// then using the AUTO mode will lead to incorrect setup for the cameras, e.g.
// the same camera is used with same focal length but different principal point
// between captures. In these cases it is recommended to either use the
// PER_FOLDER or PER_IMAGE settings.
enum class CameraMode { AUTO = 0, SINGLE = 1, PER_FOLDER = 2, PER_IMAGE = 3 };

void UpdateImageReaderOptionsFromCameraMode(ImageReaderOptions& options,
                                            CameraMode mode) {
  switch (mode) {
    case CameraMode::AUTO:
      options.single_camera = false;
      options.single_camera_per_folder = false;
      options.single_camera_per_image = false;
      break;
    case CameraMode::SINGLE:
      options.single_camera = true;
      options.single_camera_per_folder = false;
      options.single_camera_per_image = false;
      break;
    case CameraMode::PER_FOLDER:
      options.single_camera = false;
      options.single_camera_per_folder = true;
      options.single_camera_per_image = false;
      break;
    case CameraMode::PER_IMAGE:
      options.single_camera = false;
      options.single_camera_per_folder = false;
      options.single_camera_per_image = true;
      break;
  }
}

}  // namespace

int RunFeatureExtractor(int argc, char** argv) {
  std::string image_list_path;
  int camera_mode = -1;

  OptionManager options;
  options.AddDatabaseOptions();
  options.AddImageOptions();
  options.AddDefaultOption("camera_mode", &camera_mode);
  options.AddDefaultOption("image_list_path", &image_list_path);
  options.AddExtractionOptions();
  options.Parse(argc, argv);

  ImageReaderOptions reader_options = *options.image_reader;
  reader_options.database_path = *options.database_path;
  reader_options.image_path = *options.image_path;

  if (camera_mode >= 0) {
    UpdateImageReaderOptionsFromCameraMode(reader_options,
                                           (CameraMode)camera_mode);
  }

  if (!image_list_path.empty()) {
    reader_options.image_list = ReadTextFileLines(image_list_path);
    if (reader_options.image_list.empty()) {
      return EXIT_SUCCESS;
    }
  }

  if (!ExistsCameraModelWithName(reader_options.camera_model)) {
    std::cerr << "ERROR: Camera model does not exist" << std::endl;
  }

  if (!VerifyCameraParams(reader_options.camera_model,
                          reader_options.camera_params)) {
    return EXIT_FAILURE;
  }

  if (!VerifySiftGPUParams(options.sift_extraction->use_gpu)) {
    return EXIT_FAILURE;
  }

  std::unique_ptr<QApplication> app;
  if (options.sift_extraction->use_gpu && kUseOpenGL) {
    app.reset(new QApplication(argc, argv));
  }

  SiftFeatureExtractor feature_extractor(reader_options,
                                         *options.sift_extraction);

  if (options.sift_extraction->use_gpu && kUseOpenGL) {
    RunThreadWithOpenGLContext(&feature_extractor);
  } else {
    feature_extractor.Start();
    feature_extractor.Wait();
  }

  return EXIT_SUCCESS;
}

int RunFeatureImporter(int argc, char** argv) {
  std::string import_path;
  std::string image_list_path;
  int camera_mode = -1;

  OptionManager options;
  options.AddDatabaseOptions();
  options.AddImageOptions();
  options.AddDefaultOption("camera_mode", &camera_mode);
  options.AddRequiredOption("import_path", &import_path);
  options.AddDefaultOption("image_list_path", &image_list_path);
  options.AddExtractionOptions();
  options.Parse(argc, argv);

  ImageReaderOptions reader_options = *options.image_reader;
  reader_options.database_path = *options.database_path;
  reader_options.image_path = *options.image_path;

  if (camera_mode >= 0) {
    UpdateImageReaderOptionsFromCameraMode(reader_options,
                                           (CameraMode)camera_mode);
  }

  if (!image_list_path.empty()) {
    reader_options.image_list = ReadTextFileLines(image_list_path);
    if (reader_options.image_list.empty()) {
      return EXIT_SUCCESS;
    }
  }

  if (!VerifyCameraParams(reader_options.camera_model,
                          reader_options.camera_params)) {
    return EXIT_FAILURE;
  }

  FeatureImporter feature_importer(reader_options, import_path);
  feature_importer.Start();
  feature_importer.Wait();

  return EXIT_SUCCESS;
}

int RunAutoMatcher(int argc, char** argv) {
  OptionManager options;
  options.AddDatabaseOptions();
  options.AddAutoMatchingOptions();
  options.Parse(argc, argv);

  std::unique_ptr<QApplication> app;
  if (options.sift_matching->use_gpu && kUseOpenGL) {
    app.reset(new QApplication(argc, argv));
  }

  std::shared_ptr<Thread> feature_matcher;
  if (!options.image_pairs_matching->match_list_path.empty() &&
      UseImagePairsMatcher(*options.database_path,
                           options.image_pairs_matching->match_list_path)) {
    feature_matcher.reset(new ImagePairsFeatureMatcher(
        *options.image_pairs_matching, *options.sift_matching,
        *options.database_path));
  } else if (UseSpatialMatcher(*options.database_path,
                               options.spatial_matching->max_distance,
                               options.spatial_matching->is_gps)) {
    feature_matcher.reset(new SpatialFeatureMatcher(*options.spatial_matching,
                                                    *options.sift_matching,
                                                    *options.database_path));
  } else {
    feature_matcher.reset(new ExhaustiveFeatureMatcher(
        *options.exhaustive_matching, *options.sift_matching,
        *options.database_path));
  }

  if (options.sift_matching->use_gpu && kUseOpenGL) {
    RunThreadWithOpenGLContext(feature_matcher.get());
  } else {
    feature_matcher->Start();
    feature_matcher->Wait();
  }

  return EXIT_SUCCESS;
}

int RunExhaustiveMatcher(int argc, char** argv) {
  OptionManager options;
  options.AddDatabaseOptions();
  options.AddExhaustiveMatchingOptions();
  options.Parse(argc, argv);

  if (!VerifySiftGPUParams(options.sift_matching->use_gpu)) {
    return EXIT_FAILURE;
  }

  std::unique_ptr<QApplication> app;
  if (options.sift_matching->use_gpu && kUseOpenGL) {
    app.reset(new QApplication(argc, argv));
  }

  ExhaustiveFeatureMatcher feature_matcher(*options.exhaustive_matching,
                                           *options.sift_matching,
                                           *options.database_path);

  if (options.sift_matching->use_gpu && kUseOpenGL) {
    RunThreadWithOpenGLContext(&feature_matcher);
  } else {
    feature_matcher.Start();
    feature_matcher.Wait();
  }

  return EXIT_SUCCESS;
}

int RunMatchesImporter(int argc, char** argv) {
  std::string match_list_path;
  std::string match_type = "pairs";

  OptionManager options;
  options.AddDatabaseOptions();
  options.AddRequiredOption("match_list_path", &match_list_path);
  options.AddDefaultOption("match_type", &match_type,
                           "{'pairs', 'raw', 'inliers'}");
  options.AddMatchingOptions();
  options.Parse(argc, argv);

  if (!VerifySiftGPUParams(options.sift_matching->use_gpu)) {
    return EXIT_FAILURE;
  }

  std::unique_ptr<QApplication> app;
  if (options.sift_matching->use_gpu && kUseOpenGL) {
    app.reset(new QApplication(argc, argv));
  }

  std::unique_ptr<Thread> feature_matcher;
  if (match_type == "pairs") {
    ImagePairsMatchingOptions matcher_options;
    matcher_options.match_list_path = match_list_path;
    feature_matcher.reset(new ImagePairsFeatureMatcher(
        matcher_options, *options.sift_matching, *options.database_path));
  } else if (match_type == "raw" || match_type == "inliers") {
    FeaturePairsMatchingOptions matcher_options;
    matcher_options.match_list_path = match_list_path;
    matcher_options.verify_matches = match_type == "raw";
    feature_matcher.reset(new FeaturePairsFeatureMatcher(
        matcher_options, *options.sift_matching, *options.database_path));
  } else {
    std::cerr << "ERROR: Invalid `match_type`";
    return EXIT_FAILURE;
  }

  if (options.sift_matching->use_gpu && kUseOpenGL) {
    RunThreadWithOpenGLContext(feature_matcher.get());
  } else {
    feature_matcher->Start();
    feature_matcher->Wait();
  }

  return EXIT_SUCCESS;
}

int RunSequentialMatcher(int argc, char** argv) {
  OptionManager options;
  options.AddDatabaseOptions();
  options.AddSequentialMatchingOptions();
  options.Parse(argc, argv);

  if (!VerifySiftGPUParams(options.sift_matching->use_gpu)) {
    return EXIT_FAILURE;
  }

  std::unique_ptr<QApplication> app;
  if (options.sift_matching->use_gpu && kUseOpenGL) {
    app.reset(new QApplication(argc, argv));
  }

  SequentialFeatureMatcher feature_matcher(*options.sequential_matching,
                                           *options.sift_matching,
                                           *options.database_path);

  if (options.sift_matching->use_gpu && kUseOpenGL) {
    RunThreadWithOpenGLContext(&feature_matcher);
  } else {
    feature_matcher.Start();
    feature_matcher.Wait();
  }

  return EXIT_SUCCESS;
}

int RunSpatialMatcher(int argc, char** argv) {
  OptionManager options;
  options.AddDatabaseOptions();
  options.AddSpatialMatchingOptions();
  options.Parse(argc, argv);

  if (!VerifySiftGPUParams(options.sift_matching->use_gpu)) {
    return EXIT_FAILURE;
  }

  std::unique_ptr<QApplication> app;
  if (options.sift_matching->use_gpu && kUseOpenGL) {
    app.reset(new QApplication(argc, argv));
  }

  SpatialFeatureMatcher feature_matcher(*options.spatial_matching,
                                        *options.sift_matching,
                                        *options.database_path);

  if (options.sift_matching->use_gpu && kUseOpenGL) {
    RunThreadWithOpenGLContext(&feature_matcher);
  } else {
    feature_matcher.Start();
    feature_matcher.Wait();
  }

  return EXIT_SUCCESS;
}

int RunTransitiveMatcher(int argc, char** argv) {
  OptionManager options;
  options.AddDatabaseOptions();
  options.AddTransitiveMatchingOptions();
  options.Parse(argc, argv);

  if (!VerifySiftGPUParams(options.sift_matching->use_gpu)) {
    return EXIT_FAILURE;
  }

  std::unique_ptr<QApplication> app;
  if (options.sift_matching->use_gpu && kUseOpenGL) {
    app.reset(new QApplication(argc, argv));
  }

  TransitiveFeatureMatcher feature_matcher(*options.transitive_matching,
                                           *options.sift_matching,
                                           *options.database_path);

  if (options.sift_matching->use_gpu && kUseOpenGL) {
    RunThreadWithOpenGLContext(&feature_matcher);
  } else {
    feature_matcher.Start();
    feature_matcher.Wait();
  }

  return EXIT_SUCCESS;
}

int RunVocabTreeMatcher(int argc, char** argv) {
  OptionManager options;
  options.AddDatabaseOptions();
  options.AddVocabTreeMatchingOptions();
  options.Parse(argc, argv);

  if (!VerifySiftGPUParams(options.sift_matching->use_gpu)) {
    return EXIT_FAILURE;
  }

  std::unique_ptr<QApplication> app;
  if (options.sift_matching->use_gpu && kUseOpenGL) {
    app.reset(new QApplication(argc, argv));
  }

  VocabTreeFeatureMatcher feature_matcher(*options.vocab_tree_matching,
                                          *options.sift_matching,
                                          *options.database_path);

  if (options.sift_matching->use_gpu && kUseOpenGL) {
    RunThreadWithOpenGLContext(&feature_matcher);
  } else {
    feature_matcher.Start();
    feature_matcher.Wait();
  }

  return EXIT_SUCCESS;
}

}  // namespace colmap<|MERGE_RESOLUTION|>--- conflicted
+++ resolved
@@ -62,7 +62,18 @@
   return true;
 }
 
-<<<<<<< HEAD
+bool VerifySiftGPUParams(const bool use_gpu) {
+#if !defined(CUDA_ENABLED) && !defined(OPENGL_ENABLED)
+  if (use_gpu) {
+    std::cerr << "ERROR: Cannot use Sift GPU without CUDA or OpenGL support; "
+                 "set SiftExtraction.use_gpu or SiftMatching.use_gpu to false."
+              << std::endl;
+    return false;
+  }
+#endif
+  return true;
+}
+
 bool UseSpatialMatcher(const std::string& database_path, double max_distance,
                        bool is_lla) {
   PrintHeading1("Checking for spatial matching");
@@ -147,18 +158,6 @@
                  "additional images will be ignored."
               << std::endl;
   }
-=======
-bool VerifySiftGPUParams(const bool use_gpu) {
-#if !defined(CUDA_ENABLED) && !defined(OPENGL_ENABLED)
-  if (use_gpu) {
-    std::cerr << "ERROR: Cannot use Sift GPU without CUDA or OpenGL support; "
-                 "set SiftExtraction.use_gpu or SiftMatching.use_gpu to false."
-              << std::endl;
-    return false;
-  }
-#endif
->>>>>>> d2dcd37c
-  return true;
 }
 
 // This enum can be used as optional input for feature_extractor and
