--- conflicted
+++ resolved
@@ -689,13 +689,6 @@
   return EXIT_SUCCESS;
 }
 
-<<<<<<< HEAD
-int RunModelTransformer(int argc, char** argv) {
-  std::string input_path;
-  std::string output_path;
-  std::string transform_path;
-  bool is_inverse = false;
-=======
 int RunModelSplitter(int argc, char** argv) {
   Timer timer;
   timer.Start();
@@ -711,49 +704,10 @@
   double overlap_ratio = 0.0;
   double min_area_ratio = 0.0;
   bool is_gps = false;
->>>>>>> 9bab0fad
 
   OptionManager options;
   options.AddRequiredOption("input_path", &input_path);
   options.AddRequiredOption("output_path", &output_path);
-<<<<<<< HEAD
-  options.AddRequiredOption("transform_path", &transform_path);
-  options.AddDefaultOption("is_inverse", &is_inverse);
-  options.Parse(argc, argv);
-
-  std::cout << "Reading points input: " << input_path << std::endl;
-  Reconstruction recon;
-  bool is_dense = false;
-  if (HasFileExtension(input_path, ".ply")) {
-    is_dense = true;
-    recon.ImportPLY(input_path);
-  } else if (ExistsDir(input_path)) {
-    recon.Read(input_path);
-  } else {
-    std::cerr << "Invalid model input; not a PLY file or sparse reconstruction "
-                 "directory."
-              << std::endl;
-    return EXIT_FAILURE;
-  }
-
-  std::cout << "Reading transform input: " << transform_path << std::endl;
-  SimilarityTransform3 tform = SimilarityTransform3::FromFile(transform_path);
-  if (is_inverse) {
-    tform = tform.Inverse();
-  }
-
-  std::cout << "Applying transform to recon with " << recon.NumPoints3D()
-            << " points" << std::endl;
-  recon.Transform(tform);
-
-  std::cout << "Writing output: " << output_path << std::endl;
-  if (is_dense) {
-    recon.ExportPLY(output_path);
-  } else {
-    recon.Write(output_path);
-  }
-
-=======
   options.AddRequiredOption("split_type", &split_type,
                             "{tiles, extent, parts}");
   options.AddRequiredOption("split_params", &split_params);
@@ -916,8 +870,55 @@
   thread_pool.Wait();
 
   timer.PrintMinutes();
->>>>>>> 9bab0fad
   return EXIT_SUCCESS;
 }
 
+int RunModelTransformer(int argc, char** argv) {
+  std::string input_path;
+  std::string output_path;
+  std::string transform_path;
+  bool is_inverse = false;
+
+  OptionManager options;
+  options.AddRequiredOption("input_path", &input_path);
+  options.AddRequiredOption("output_path", &output_path);
+  options.AddRequiredOption("transform_path", &transform_path);
+  options.AddDefaultOption("is_inverse", &is_inverse);
+  options.Parse(argc, argv);
+
+  std::cout << "Reading points input: " << input_path << std::endl;
+  Reconstruction recon;
+  bool is_dense = false;
+  if (HasFileExtension(input_path, ".ply")) {
+    is_dense = true;
+    recon.ImportPLY(input_path);
+  } else if (ExistsDir(input_path)) {
+    recon.Read(input_path);
+  } else {
+    std::cerr << "Invalid model input; not a PLY file or sparse reconstruction "
+                 "directory."
+              << std::endl;
+    return EXIT_FAILURE;
+  }
+
+  std::cout << "Reading transform input: " << transform_path << std::endl;
+  SimilarityTransform3 tform = SimilarityTransform3::FromFile(transform_path);
+  if (is_inverse) {
+    tform = tform.Inverse();
+  }
+
+  std::cout << "Applying transform to recon with " << recon.NumPoints3D()
+            << " points" << std::endl;
+  recon.Transform(tform);
+
+  std::cout << "Writing output: " << output_path << std::endl;
+  if (is_dense) {
+    recon.ExportPLY(output_path);
+  } else {
+    recon.Write(output_path);
+  }
+
+  return EXIT_SUCCESS;
+}
+
 }  // namespace colmap