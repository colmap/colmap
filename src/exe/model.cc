--- conflicted
+++ resolved
@@ -42,7 +42,6 @@
 namespace colmap {
 namespace {
 
-<<<<<<< HEAD
 std::vector<std::pair<Eigen::Vector3d, Eigen::Vector3d>>
 ComputeEqualPartsBounds(const Reconstruction& reconstruction,
                         const Eigen::Vector3i& split) {
@@ -110,7 +109,8 @@
     file << "1 0 0\n0 1 0\n0 0 1" << std::endl << std::endl;
     file << extent.transpose() << std::endl;
   }
-=======
+}
+
 void ReadFileCameraLocations(const std::string& ref_images_path,
                              std::vector<std::string>& ref_image_names,
                              std::vector<Eigen::Vector3d>& ref_locations) {
@@ -140,7 +140,6 @@
     }
   }
   ref_locations = gps_transform.EllToXYZ(gps_locations);
->>>>>>> 82f2a457
 }
 
 void WriteComparisonErrorsCSV(const std::string& path,
