--- conflicted
+++ resolved
@@ -196,26 +196,12 @@
   transform_.matrix() = matrix;
 }
 
-<<<<<<< HEAD
-SimilarityTransform3::SimilarityTransform3(const std::string& path) {
-  std::ifstream file(path);
-  CHECK(file.is_open()) << path;
-
-  Eigen::Matrix4d matrix = Eigen::MatrixXd::Identity(4, 4);
-  for (int i = 0; i < matrix.rows(); ++i) {
-    for (int j = 0; j < matrix.cols(); ++j) {
-      file >> matrix(i, j);
-    }
-  }
-  transform_.matrix() = matrix;
-=======
 void SimilarityTransform3::Write(const std::string& path) {
   std::ofstream file(path, std::ios::trunc);
   CHECK(file.is_open()) << path;
   // Ensure that we don't loose any precision by storing in text.
   file.precision(17);
   file << transform_.matrix() << std::endl;
->>>>>>> 82f2a457
 }
 
 SimilarityTransform3 SimilarityTransform3::Inverse() const {
@@ -268,6 +254,21 @@
   return Matrix().block<3, 1>(0, 3);
 }
 
+SimilarityTransform3 SimilarityTransform3::FromFile(const std::string& path) {
+  std::ifstream file(path);
+  CHECK(file.is_open()) << path;
+
+  Eigen::Matrix4d matrix = Eigen::MatrixXd::Identity(4, 4);
+  for (int i = 0; i < matrix.rows(); ++i) {
+    for (int j = 0; j < matrix.cols(); ++j) {
+      file >> matrix(i, j);
+    }
+  }
+  SimilarityTransform3 tform;
+  tform.transform_.matrix() = matrix;
+  return tform;
+}
+
 bool ComputeAlignmentBetweenReconstructions(
     const Reconstruction& src_reconstruction,
     const Reconstruction& ref_reconstruction,
