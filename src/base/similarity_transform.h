--- conflicted
+++ resolved
@@ -61,11 +61,7 @@
   SimilarityTransform3(const double scale, const Eigen::Vector4d& qvec,
                        const Eigen::Vector3d& tvec);
 
-<<<<<<< HEAD
-  SimilarityTransform3(const std::string& path);
-=======
   void Write(const std::string& path);
->>>>>>> 82f2a457
 
   template <bool kEstimateScale = true>
   bool Estimate(const std::vector<Eigen::Vector3d>& src,
@@ -80,6 +76,8 @@
   double Scale() const;
   Eigen::Vector4d Rotation() const;
   Eigen::Vector3d Translation() const;
+
+  static SimilarityTransform3 FromFile(const std::string& path);
 
  private:
   Eigen::Transform<double, 3, Eigen::Affine> transform_;
