--- conflicted
+++ resolved
@@ -37,14 +37,9 @@
 
 set(CLANG_TIDY_EXE_TEMP ${CLANG_TIDY_EXE})
 set(CLANG_TIDY_EXE "")
-<<<<<<< HEAD
-
-add_subdirectory(LSD)
-=======
 if(LSD_ENABLED)
     add_subdirectory(LSD)
 endif()
->>>>>>> eed0f8d1
 add_subdirectory(PoissonRecon)
 if(GPU_ENABLED)
     add_subdirectory(SiftGPU)
@@ -54,7 +49,7 @@
 include(FetchContent)
 FetchContent_Declare(PoseLib
   GIT_REPOSITORY    https://github.com/PoseLib/PoseLib.git
-  GIT_TAG           b3691b791bcedccd5451621b2275a1df0d9dcdeb
+  GIT_TAG           0439b2d361125915b8821043fca9376e6cc575b9
 )
 message(STATUS "Configuring PoseLib...")
 FetchContent_MakeAvailable(PoseLib)
