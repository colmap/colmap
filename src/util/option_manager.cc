--- conflicted
+++ resolved
@@ -644,15 +644,8 @@
       &patch_match_stereo->filter_geom_consistency_max_cost);
   AddAndRegisterDefaultOption("PatchMatchStereo.cache_size",
                               &patch_match_stereo->cache_size);
-<<<<<<< HEAD
-  AddAndRegisterDefaultOption("StereoFusion.use_cache",
-                              &stereo_fusion->use_cache);
-  AddAndRegisterDefaultOption("StereoFusion.save_calculated_maps",
-                              &stereo_fusion->save_calculated_maps);
-=======
   AddAndRegisterDefaultOption("PatchMatchStereo.allow_missing_files",
                               &patch_match_stereo->allow_missing_files);
->>>>>>> 25e60c56
   AddAndRegisterDefaultOption("PatchMatchStereo.write_consistency_graph",
                               &patch_match_stereo->write_consistency_graph);
 }
@@ -681,6 +674,10 @@
                               &stereo_fusion->check_num_images);
   AddAndRegisterDefaultOption("StereoFusion.cache_size",
                               &stereo_fusion->cache_size);
+  AddAndRegisterDefaultOption("StereoFusion.use_cache",
+                              &stereo_fusion->use_cache);
+  AddAndRegisterDefaultOption("StereoFusion.save_calculated_maps",
+                              &stereo_fusion->save_calculated_maps);
 }
 
 void OptionManager::AddPoissonMeshingOptions() {
