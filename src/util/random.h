--- conflicted
+++ resolved
@@ -39,15 +39,7 @@
 
 namespace colmap {
 
-<<<<<<< HEAD
-#ifdef _MSC_VER
 extern thread_local std::unique_ptr<std::mt19937> PRNG;
-#else
-extern thread_local std::mt19937* PRNG;
-#endif
-=======
-extern thread_local std::unique_ptr<std::mt19937> PRNG;
->>>>>>> e4225d7b
 
 static int kDefaultPRNGSeed = 0;
 
