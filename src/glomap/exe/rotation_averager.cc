#include "glomap/sfm/rotation_averager.h"

#include "colmap/util/file.h"
#include "colmap/util/timer.h"

#include "glomap/controllers/option_manager.h"
#include "glomap/estimators/gravity_refinement.h"
#include "glomap/io/colmap_io.h"
#include "glomap/io/pose_io.h"
#include "glomap/types.h"

namespace glomap {
// -------------------------------------
// Running Global Rotation Averager
// -------------------------------------
int RunRotationAverager(int argc, char** argv) {
  std::string relpose_path;
  std::string output_path;
  std::string gravity_path = "";
  std::string weight_path = "";

  bool use_stratified = true;
  bool refine_gravity = false;
  bool use_weight = false;

  OptionManager options;
  options.AddRequiredOption("relpose_path", &relpose_path);
  options.AddRequiredOption("output_path", &output_path);
  options.AddDefaultOption("gravity_path", &gravity_path);
  options.AddDefaultOption("weight_path", &weight_path);
  options.AddDefaultOption("use_stratified", &use_stratified);
  options.AddDefaultOption("refine_gravity", &refine_gravity);
  options.AddDefaultOption("use_weight", &use_weight);
  options.AddGravityRefinerOptions();
  options.Parse(argc, argv);

  if (!colmap::ExistsFile(relpose_path)) {
    LOG(ERROR) << "`relpose_path` is not a file";
    return EXIT_FAILURE;
  }

  if (gravity_path != "" && !colmap::ExistsFile(gravity_path)) {
    LOG(ERROR) << "`gravity_path` is not a file";
    return EXIT_FAILURE;
  }

  if (weight_path != "" && !colmap::ExistsFile(weight_path)) {
    LOG(ERROR) << "`weight_path` is not a file";
    return EXIT_FAILURE;
  }

  if (use_weight && weight_path == "") {
    LOG(ERROR) << "Weight path is required when use_weight is set to true";
    return EXIT_FAILURE;
  }

  RotationAveragerOptions rotation_averager_options;
  rotation_averager_options.skip_initialization = true;
  rotation_averager_options.use_gravity = true;

  rotation_averager_options.use_stratified = use_stratified;
  rotation_averager_options.use_weight = use_weight;

  // Load the database
  ViewGraph view_graph;
  std::unordered_map<image_t, Image> images;

  ReadRelPose(relpose_path, images, view_graph);

  std::unordered_map<rig_t, Rig> rigs;
  std::unordered_map<camera_t, colmap::Camera> cameras;
  std::unordered_map<frame_t, Frame> frames;
  std::vector<colmap::PosePrior> pose_priors;

  for (auto& [image_id, image] : images) {
<<<<<<< HEAD
    image.SetCameraId(image.ImageId());
    cameras[image.CameraId()] = colmap::Camera();
=======
    image.camera_id = image.image_id;
    cameras[image.camera_id] = colmap::Camera();
    cameras[image.camera_id].camera_id = image.camera_id;
>>>>>>> 44dc08ff
  }

  CreateOneRigPerCamera(cameras, rigs);

  // For frames that are not in any rig, add camera rigs
  // For images without frames, initialize trivial frames
  for (auto& [image_id, image] : images) {
    CreateFrameForImage(Rigid3d(), image, rigs, frames);
  }

  if (gravity_path != "") {
    pose_priors = ReadGravity(gravity_path, images);
  }

  if (use_weight) {
    ReadRelWeight(weight_path, images, view_graph);
  }

  int num_img = view_graph.KeepLargestConnectedComponents(frames, images);
  LOG(INFO) << num_img << " / " << images.size()
            << " are within the largest connected component";

  if (refine_gravity && gravity_path != "") {
    GravityRefiner grav_refiner(*options.gravity_refiner);
    grav_refiner.RefineGravity(view_graph, frames, images, pose_priors);
  }

  colmap::Timer run_timer;
  run_timer.Start();
  if (!SolveRotationAveraging(view_graph,
                              rigs,
                              frames,
                              images,
                              pose_priors,
                              rotation_averager_options)) {
    LOG(ERROR) << "Failed to solve global rotation averaging";
    return EXIT_FAILURE;
  }
  run_timer.Pause();
  LOG(INFO) << "Global rotation averaging done in "
            << run_timer.ElapsedSeconds() << " seconds";

  // Write out the estimated rotation
  WriteGlobalRotation(output_path, images);
  LOG(INFO) << "Global rotation averaging done" << '\n';

  return EXIT_SUCCESS;
}

}  // namespace glomap<|MERGE_RESOLUTION|>--- conflicted
+++ resolved
@@ -73,14 +73,8 @@
   std::vector<colmap::PosePrior> pose_priors;
 
   for (auto& [image_id, image] : images) {
-<<<<<<< HEAD
     image.SetCameraId(image.ImageId());
-    cameras[image.CameraId()] = colmap::Camera();
-=======
-    image.camera_id = image.image_id;
-    cameras[image.camera_id] = colmap::Camera();
-    cameras[image.camera_id].camera_id = image.camera_id;
->>>>>>> 44dc08ff
+    cameras[image.CameraId()].camera_id = image.CameraId();
   }
 
   CreateOneRigPerCamera(cameras, rigs);
