#include "glomap/sfm/global_mapper.h"

#include "colmap/controllers/global_pipeline.h"
#include "colmap/util/file.h"
#include "colmap/util/timer.h"

#include "glomap/controllers/option_manager.h"
#include "glomap/io/colmap_io.h"

namespace glomap {
// -------------------------------------
// Mappers starting from COLMAP database
// -------------------------------------
int RunGlobalMapper(int argc, char** argv) {
  std::string database_path;
  std::string output_path;

  std::string image_path = "";
  std::string constraint_type = "ONLY_POINTS";
  std::string output_format = "bin";

  OptionManager options;
  options.AddRequiredOption("database_path", &database_path);
  options.AddRequiredOption("output_path", &output_path);
  options.AddDefaultOption("image_path", &image_path);
  options.AddDefaultOption("constraint_type",
                           &constraint_type,
                           "{ONLY_POINTS, ONLY_CAMERAS, "
                           "POINTS_AND_CAMERAS_BALANCED, POINTS_AND_CAMERAS}");
  options.AddDefaultOption("output_format", &output_format, "{bin, txt}");
  options.AddGlobalMapperFullOptions();

  options.Parse(argc, argv);

  if (!colmap::ExistsFile(database_path)) {
    LOG(ERROR) << "`database_path` is not a file";
    return EXIT_FAILURE;
  }

  if (constraint_type == "ONLY_POINTS") {
    options.mapper->opt_gp.constraint_type =
        GlobalPositionerOptions::ONLY_POINTS;
  } else if (constraint_type == "ONLY_CAMERAS") {
    options.mapper->opt_gp.constraint_type =
        GlobalPositionerOptions::ONLY_CAMERAS;
  } else if (constraint_type == "POINTS_AND_CAMERAS_BALANCED") {
    options.mapper->opt_gp.constraint_type =
        GlobalPositionerOptions::POINTS_AND_CAMERAS_BALANCED;
  } else if (constraint_type == "POINTS_AND_CAMERAS") {
    options.mapper->opt_gp.constraint_type =
        GlobalPositionerOptions::POINTS_AND_CAMERAS;
  } else {
    LOG(ERROR) << "Invalid constriant type";
    return EXIT_FAILURE;
  }

  // Check whether output_format is valid
  if (output_format != "bin" && output_format != "txt") {
    LOG(ERROR) << "Invalid output format";
    return EXIT_FAILURE;
  }

<<<<<<< HEAD
  auto database = colmap::Database::Open(database_path);

  ViewGraph view_graph;
  std::unordered_map<rig_t, Rig> rigs;
  std::unordered_map<camera_t, colmap::Camera> cameras;
  std::unordered_map<frame_t, Frame> frames;
  std::unordered_map<image_t, Image> images;
  std::unordered_map<point3D_t, Point3D> tracks;
  std::vector<colmap::PosePrior> pose_priors = database->ReadAllPosePriors();
  ConvertDatabaseToGlomap(*database, view_graph, rigs, cameras, frames, images);
=======
  auto reconstruction_manager =
      std::make_shared<colmap::ReconstructionManager>();
>>>>>>> e117f9c1

  colmap::GlobalPipeline pipeline(
      *options.mapper, image_path, database_path, reconstruction_manager);
  pipeline.Run();

<<<<<<< HEAD
  GlobalMapper global_mapper(*options.mapper);

  // Main solver
  LOG(INFO) << "Loaded database";
  colmap::Timer run_timer;
  run_timer.Start();
  global_mapper.Solve(*database,
                      view_graph,
                      rigs,
                      cameras,
                      frames,
                      images,
                      tracks,
                      pose_priors);
  run_timer.Pause();

  LOG(INFO) << "Reconstruction done in " << run_timer.ElapsedSeconds()
            << " seconds";

  WriteGlomapReconstruction(output_path,
                            rigs,
                            cameras,
                            frames,
                            images,
                            tracks,
                            output_format,
                            image_path);
  LOG(INFO) << "Export to COLMAP reconstruction done";
=======
  reconstruction_manager->Write(output_path);
>>>>>>> e117f9c1

  return EXIT_SUCCESS;
}

// -------------------------------------
// Mappers starting from COLMAP reconstruction
// -------------------------------------
int RunGlobalMapperResume(int argc, char** argv) {
  std::string input_path;
  std::string output_path;
  std::string image_path = "";
  std::string output_format = "bin";

  OptionManager options;
  options.AddRequiredOption("input_path", &input_path);
  options.AddRequiredOption("output_path", &output_path);
  options.AddDefaultOption("image_path", &image_path);
  options.AddDefaultOption("output_format", &output_format, "{bin, txt}");
  options.AddGlobalMapperResumeFullOptions();

  options.Parse(argc, argv);

  if (!colmap::ExistsDir(input_path)) {
    LOG(ERROR) << "`input_path` is not a directory";
    return EXIT_FAILURE;
  }

  // Check whether output_format is valid
  if (output_format != "bin" && output_format != "txt") {
    LOG(ERROR) << "Invalid output format";
    return EXIT_FAILURE;
  }

  // Load the reconstruction
  ViewGraph view_graph;                        // dummy variable
  std::shared_ptr<colmap::Database> database;  // dummy variable

  std::unordered_map<rig_t, Rig> rigs;
  std::unordered_map<camera_t, colmap::Camera> cameras;
  std::unordered_map<frame_t, Frame> frames;
  std::unordered_map<image_t, Image> images;
  std::unordered_map<point3D_t, Point3D> tracks;
  std::vector<colmap::PosePrior> pose_priors;

  colmap::Reconstruction reconstruction;
  reconstruction.Read(input_path);
  ConvertColmapToGlomap(reconstruction, rigs, cameras, frames, images, tracks);

  GlobalMapper global_mapper(*options.mapper);

  // Main solver
  colmap::Timer run_timer;
  run_timer.Start();
  global_mapper.Solve(*database,
                      view_graph,
                      rigs,
                      cameras,
                      frames,
                      images,
                      tracks,
                      pose_priors);
  run_timer.Pause();

  LOG(INFO) << "Reconstruction done in " << run_timer.ElapsedSeconds()
            << " seconds";

  WriteGlomapReconstruction(output_path,
                            rigs,
                            cameras,
                            frames,
                            images,
                            tracks,
                            output_format,
                            image_path);
  LOG(INFO) << "Export to COLMAP reconstruction done";

  return EXIT_SUCCESS;
}

}  // namespace glomap<|MERGE_RESOLUTION|>--- conflicted
+++ resolved
@@ -60,58 +60,14 @@
     return EXIT_FAILURE;
   }
 
-<<<<<<< HEAD
-  auto database = colmap::Database::Open(database_path);
-
-  ViewGraph view_graph;
-  std::unordered_map<rig_t, Rig> rigs;
-  std::unordered_map<camera_t, colmap::Camera> cameras;
-  std::unordered_map<frame_t, Frame> frames;
-  std::unordered_map<image_t, Image> images;
-  std::unordered_map<point3D_t, Point3D> tracks;
-  std::vector<colmap::PosePrior> pose_priors = database->ReadAllPosePriors();
-  ConvertDatabaseToGlomap(*database, view_graph, rigs, cameras, frames, images);
-=======
   auto reconstruction_manager =
       std::make_shared<colmap::ReconstructionManager>();
->>>>>>> e117f9c1
 
   colmap::GlobalPipeline pipeline(
       *options.mapper, image_path, database_path, reconstruction_manager);
   pipeline.Run();
 
-<<<<<<< HEAD
-  GlobalMapper global_mapper(*options.mapper);
-
-  // Main solver
-  LOG(INFO) << "Loaded database";
-  colmap::Timer run_timer;
-  run_timer.Start();
-  global_mapper.Solve(*database,
-                      view_graph,
-                      rigs,
-                      cameras,
-                      frames,
-                      images,
-                      tracks,
-                      pose_priors);
-  run_timer.Pause();
-
-  LOG(INFO) << "Reconstruction done in " << run_timer.ElapsedSeconds()
-            << " seconds";
-
-  WriteGlomapReconstruction(output_path,
-                            rigs,
-                            cameras,
-                            frames,
-                            images,
-                            tracks,
-                            output_format,
-                            image_path);
-  LOG(INFO) << "Export to COLMAP reconstruction done";
-=======
   reconstruction_manager->Write(output_path);
->>>>>>> e117f9c1
 
   return EXIT_SUCCESS;
 }
