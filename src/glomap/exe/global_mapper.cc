--- conflicted
+++ resolved
@@ -82,12 +82,8 @@
   LOG(INFO) << "Loaded database";
   colmap::Timer run_timer;
   run_timer.Start();
-<<<<<<< HEAD
+  std::unordered_map<frame_t, int> cluster_ids;
   global_mapper.Solve(database.get(),
-=======
-  std::unordered_map<frame_t, int> cluster_ids;
-  global_mapper.Solve(*database,
->>>>>>> dc2760f8
                       view_graph,
                       rigs,
                       cameras,
@@ -163,12 +159,8 @@
   // Main solver
   colmap::Timer run_timer;
   run_timer.Start();
-<<<<<<< HEAD
-  global_mapper.Solve(
-      nullptr, view_graph, rigs, cameras, frames, images, tracks, pose_priors);
-=======
   std::unordered_map<frame_t, int> cluster_ids;
-  global_mapper.Solve(*database,
+  global_mapper.Solve(nullptr,
                       view_graph,
                       rigs,
                       cameras,
@@ -177,7 +169,6 @@
                       tracks,
                       pose_priors,
                       cluster_ids);
->>>>>>> dc2760f8
   run_timer.Pause();
 
   LOG(INFO) << "Reconstruction done in " << run_timer.ElapsedSeconds()
