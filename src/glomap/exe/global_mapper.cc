#include "glomap/sfm/global_mapper.h"

#include "colmap/controllers/global_pipeline.h"
#include "colmap/util/file.h"
#include "colmap/util/timer.h"

#include "glomap/controllers/option_manager.h"
#include "glomap/io/colmap_io.h"

namespace glomap {
// -------------------------------------
// Mappers starting from COLMAP database
// -------------------------------------
int RunGlobalMapper(int argc, char** argv) {
  std::string database_path;
  std::string output_path;

  std::string image_path = "";
  std::string constraint_type = "ONLY_POINTS";
  std::string output_format = "bin";

  OptionManager options;
  options.AddRequiredOption("database_path", &database_path);
  options.AddRequiredOption("output_path", &output_path);
  options.AddDefaultOption("image_path", &image_path);
  options.AddDefaultOption("constraint_type",
                           &constraint_type,
                           "{ONLY_POINTS, ONLY_CAMERAS, "
                           "POINTS_AND_CAMERAS_BALANCED, POINTS_AND_CAMERAS}");
  options.AddDefaultOption("output_format", &output_format, "{bin, txt}");
  options.AddGlobalMapperFullOptions();

  options.Parse(argc, argv);

  if (!colmap::ExistsFile(database_path)) {
    LOG(ERROR) << "`database_path` is not a file";
    return EXIT_FAILURE;
  }

  if (constraint_type == "ONLY_POINTS") {
    options.mapper->opt_gp.constraint_type =
        GlobalPositionerOptions::ONLY_POINTS;
  } else if (constraint_type == "ONLY_CAMERAS") {
    options.mapper->opt_gp.constraint_type =
        GlobalPositionerOptions::ONLY_CAMERAS;
  } else if (constraint_type == "POINTS_AND_CAMERAS_BALANCED") {
    options.mapper->opt_gp.constraint_type =
        GlobalPositionerOptions::POINTS_AND_CAMERAS_BALANCED;
  } else if (constraint_type == "POINTS_AND_CAMERAS") {
    options.mapper->opt_gp.constraint_type =
        GlobalPositionerOptions::POINTS_AND_CAMERAS;
  } else {
    LOG(ERROR) << "Invalid constriant type";
    return EXIT_FAILURE;
  }

  // Check whether output_format is valid
  if (output_format != "bin" && output_format != "txt") {
    LOG(ERROR) << "Invalid output format";
    return EXIT_FAILURE;
  }

  auto database = colmap::Database::Open(database_path);

  colmap::Reconstruction reconstruction;
  ViewGraph view_graph;
  InitializeGlomapFromDatabase(*database, reconstruction, view_graph);

  std::vector<colmap::PosePrior> pose_priors = database->ReadAllPosePriors();

  if (view_graph.image_pairs.empty()) {
    LOG(ERROR) << "Can't continue without image pairs";
    return EXIT_FAILURE;
  }

  GlobalMapper global_mapper(*options.mapper);

  // Main solver
  LOG(INFO) << "Loaded database";
  colmap::Timer run_timer;
  run_timer.Start();
  std::unordered_map<frame_t, int> cluster_ids;
<<<<<<< HEAD
  global_mapper.Solve(
      *database, view_graph, reconstruction, pose_priors, cluster_ids);
  run_timer.Pause();

  LOG(INFO) << "Reconstruction done in " << run_timer.ElapsedSeconds()
            << " seconds";

  WriteReconstructionsByClusters(
      output_path, reconstruction, cluster_ids, output_format, image_path);
  LOG(INFO) << "Export to COLMAP reconstruction done";

  return EXIT_SUCCESS;
}

// -------------------------------------
// Mappers starting from COLMAP reconstruction
// -------------------------------------
int RunGlobalMapperResume(int argc, char** argv) {
  std::string input_path;
  std::string output_path;
  std::string image_path = "";
  std::string output_format = "bin";

  OptionManager options;
  options.AddRequiredOption("input_path", &input_path);
  options.AddRequiredOption("output_path", &output_path);
  options.AddDefaultOption("image_path", &image_path);
  options.AddDefaultOption("output_format", &output_format, "{bin, txt}");
  options.AddGlobalMapperResumeFullOptions();

  options.Parse(argc, argv);

  if (!colmap::ExistsDir(input_path)) {
    LOG(ERROR) << "`input_path` is not a directory";
    return EXIT_FAILURE;
  }

  // Check whether output_format is valid
  if (output_format != "bin" && output_format != "txt") {
    LOG(ERROR) << "Invalid output format";
    return EXIT_FAILURE;
  }

  // Load the reconstruction
  ViewGraph view_graph;                        // dummy variable
  std::shared_ptr<colmap::Database> database;  // dummy variable

  std::vector<colmap::PosePrior> pose_priors = database->ReadAllPosePriors();

  colmap::Reconstruction reconstruction;
  reconstruction.Read(input_path);

  GlobalMapper global_mapper(*options.mapper);

  // Main solver
  colmap::Timer run_timer;
  run_timer.Start();
  std::unordered_map<frame_t, int> cluster_ids;
  global_mapper.Solve(
      *database, view_graph, reconstruction, pose_priors, cluster_ids);
=======
  global_mapper.Solve(database.get(),
                      view_graph,
                      rigs,
                      cameras,
                      frames,
                      images,
                      tracks,
                      pose_priors,
                      cluster_ids);
>>>>>>> 448e7601
  run_timer.Pause();

  LOG(INFO) << "Reconstruction done in " << run_timer.ElapsedSeconds()
            << " seconds";

  WriteReconstructionsByClusters(
      output_path, reconstruction, cluster_ids, output_format, image_path);
  LOG(INFO) << "Export to COLMAP reconstruction done";

  return EXIT_SUCCESS;
}

}  // namespace glomap<|MERGE_RESOLUTION|>--- conflicted
+++ resolved
@@ -80,78 +80,8 @@
   colmap::Timer run_timer;
   run_timer.Start();
   std::unordered_map<frame_t, int> cluster_ids;
-<<<<<<< HEAD
   global_mapper.Solve(
-      *database, view_graph, reconstruction, pose_priors, cluster_ids);
-  run_timer.Pause();
-
-  LOG(INFO) << "Reconstruction done in " << run_timer.ElapsedSeconds()
-            << " seconds";
-
-  WriteReconstructionsByClusters(
-      output_path, reconstruction, cluster_ids, output_format, image_path);
-  LOG(INFO) << "Export to COLMAP reconstruction done";
-
-  return EXIT_SUCCESS;
-}
-
-// -------------------------------------
-// Mappers starting from COLMAP reconstruction
-// -------------------------------------
-int RunGlobalMapperResume(int argc, char** argv) {
-  std::string input_path;
-  std::string output_path;
-  std::string image_path = "";
-  std::string output_format = "bin";
-
-  OptionManager options;
-  options.AddRequiredOption("input_path", &input_path);
-  options.AddRequiredOption("output_path", &output_path);
-  options.AddDefaultOption("image_path", &image_path);
-  options.AddDefaultOption("output_format", &output_format, "{bin, txt}");
-  options.AddGlobalMapperResumeFullOptions();
-
-  options.Parse(argc, argv);
-
-  if (!colmap::ExistsDir(input_path)) {
-    LOG(ERROR) << "`input_path` is not a directory";
-    return EXIT_FAILURE;
-  }
-
-  // Check whether output_format is valid
-  if (output_format != "bin" && output_format != "txt") {
-    LOG(ERROR) << "Invalid output format";
-    return EXIT_FAILURE;
-  }
-
-  // Load the reconstruction
-  ViewGraph view_graph;                        // dummy variable
-  std::shared_ptr<colmap::Database> database;  // dummy variable
-
-  std::vector<colmap::PosePrior> pose_priors = database->ReadAllPosePriors();
-
-  colmap::Reconstruction reconstruction;
-  reconstruction.Read(input_path);
-
-  GlobalMapper global_mapper(*options.mapper);
-
-  // Main solver
-  colmap::Timer run_timer;
-  run_timer.Start();
-  std::unordered_map<frame_t, int> cluster_ids;
-  global_mapper.Solve(
-      *database, view_graph, reconstruction, pose_priors, cluster_ids);
-=======
-  global_mapper.Solve(database.get(),
-                      view_graph,
-                      rigs,
-                      cameras,
-                      frames,
-                      images,
-                      tracks,
-                      pose_priors,
-                      cluster_ids);
->>>>>>> 448e7601
+      database.get(), view_graph, reconstruction, pose_priors, cluster_ids);
   run_timer.Pause();
 
   LOG(INFO) << "Reconstruction done in " << run_timer.ElapsedSeconds()
