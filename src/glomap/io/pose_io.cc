#include "glomap/io/pose_io.h"

#include "colmap/geometry/pose.h"
#include "colmap/util/types.h"

#include <fstream>
#include <map>
#include <set>
#include <sstream>

namespace glomap {
namespace {

std::unordered_map<std::string, image_t> InvertImageNames(
    const std::unordered_map<image_t, std::string>& image_names) {
  std::unordered_map<std::string, image_t> result;
  for (const auto& [id, name] : image_names) {
    result[name] = id;
  }
  return result;
}

}  // namespace

std::unordered_map<image_t, std::string> ReadImageNames(
    const std::string& file_path) {
  std::unordered_map<image_t, std::string> image_names;
  std::unordered_map<std::string, image_t> name_to_id;
  image_t next_image_id = 0;

  std::ifstream file(file_path);
  std::string line;

  while (std::getline(file, line)) {
    std::istringstream line_stream(line);

    std::string name1, name2;
    line_stream >> name1 >> name2;

    for (const auto& name : {name1, name2}) {
      if (name_to_id.find(name) == name_to_id.end()) {
        image_t id = next_image_id++;
        name_to_id[name] = id;
        image_names[id] = name;
      }
    }
  }
  return image_names;
}

std::unordered_map<image_pair_t, Rigid3d> ReadRelativePoses(
    const std::string& file_path,
    const std::unordered_map<image_t, std::string>& image_names) {
  const auto name_to_id = InvertImageNames(image_names);

  std::unordered_map<image_pair_t, Rigid3d> result;
  std::ifstream file(file_path);
  std::string line;

  while (std::getline(file, line)) {
    std::istringstream line_stream(line);

    std::string name1, name2;
    line_stream >> name1 >> name2;

    auto it1 = name_to_id.find(name1);
    auto it2 = name_to_id.find(name2);
    if (it1 == name_to_id.end() || it2 == name_to_id.end()) continue;

    const image_t id1 = it1->second;
    const image_t id2 = it2->second;

    Rigid3d pose_rel;
    double qw, qx, qy, qz;
    line_stream >> qw >> qx >> qy >> qz;
    pose_rel.rotation = Eigen::Quaterniond(qw, qx, qy, qz);

    line_stream >> pose_rel.translation[0] >> pose_rel.translation[1] >>
        pose_rel.translation[2];

    const image_pair_t pair_id = colmap::ImagePairToPairId(id1, id2);
    const bool swapped = (id1 > id2);
    result[pair_id] = swapped ? Inverse(pose_rel) : pose_rel;
  }
  return result;
}

<<<<<<< HEAD
void WriteRelativePoses(
    const std::string& file_path,
    const std::unordered_map<image_t, std::string>& image_names,
    const std::unordered_map<image_pair_t, Rigid3d>& relative_poses) {
  std::ofstream file(file_path);

  std::map<std::string, image_pair_t> sorted_pairs;
  for (const auto& [pair_id, pose] : relative_poses) {
    const auto [id1, id2] = colmap::PairIdToImagePair(pair_id);
    auto it1 = image_names.find(id1);
    auto it2 = image_names.find(id2);
    if (it1 == image_names.end() || it2 == image_names.end()) continue;
    sorted_pairs[it1->second + " " + it2->second] = pair_id;
  }

  for (const auto& [name_pair, pair_id] : sorted_pairs) {
    const auto [id1, id2] = colmap::PairIdToImagePair(pair_id);
    const Rigid3d& pose = relative_poses.at(pair_id);
    const auto& q = pose.rotation;
    const auto& t = pose.translation;
    file << image_names.at(id1) << " " << image_names.at(id2) << " " << q.w()
         << " " << q.x() << " " << q.y() << " " << q.z() << " " << t[0] << " "
         << t[1] << " " << t[2] << "\n";
  }
}

std::unordered_map<image_pair_t, double> ReadImagePairWeights(
    const std::string& file_path,
    const std::unordered_map<image_t, std::string>& image_names) {
  const auto name_to_id = InvertImageNames(image_names);

  std::unordered_map<image_pair_t, double> result;
  std::ifstream file(file_path);
  std::string line;

  while (std::getline(file, line)) {
    std::istringstream line_stream(line);

    std::string name1, name2;
    double weight;
    line_stream >> name1 >> name2 >> weight;

    auto it1 = name_to_id.find(name1);
    auto it2 = name_to_id.find(name2);
    if (it1 == name_to_id.end() || it2 == name_to_id.end()) continue;

    const image_t id1 = it1->second;
    const image_t id2 = it2->second;

    const image_pair_t pair_id = colmap::ImagePairToPairId(id1, id2);
    result[pair_id] = weight;
  }
  return result;
}

void WriteImagePairWeights(
    const std::string& file_path,
    const std::unordered_map<image_t, std::string>& image_names,
    const std::unordered_map<image_pair_t, double>& weights) {
  std::ofstream file(file_path);

  std::map<std::string, image_pair_t> sorted_pairs;
  for (const auto& [pair_id, weight] : weights) {
    const auto [id1, id2] = colmap::PairIdToImagePair(pair_id);
    auto it1 = image_names.find(id1);
    auto it2 = image_names.find(id2);
    if (it1 == image_names.end() || it2 == image_names.end()) continue;
    sorted_pairs[it1->second + " " + it2->second] = pair_id;
  }

  for (const auto& [name_pair, pair_id] : sorted_pairs) {
    const auto [id1, id2] = colmap::PairIdToImagePair(pair_id);
    file << image_names.at(id1) << " " << image_names.at(id2) << " "
         << weights.at(pair_id) << "\n";
  }
}

std::vector<colmap::PosePrior> ReadGravityPriors(
    const std::string& file_path,
    const std::unordered_map<image_t, std::string>& image_names) {
  const auto name_to_id = InvertImageNames(image_names);
=======
// TODO: now, we only store 1 single gravity per rig.
// for ease of implementation, we only store from the image with trivial frame
std::vector<colmap::PosePrior> ReadGravity(
    const std::string& gravity_path,
    const std::unordered_map<image_t, Image>& images) {
  const std::unordered_map<std::string, image_t> image_name_to_id =
      ExtractImageNameToId(images);
>>>>>>> 91ae4ca2

  std::vector<colmap::PosePrior> pose_priors;
  std::ifstream file(file_path);
  std::string line;

  while (std::getline(file, line)) {
    std::istringstream line_stream(line);

    std::string name;
    Eigen::Vector3d gravity;
    line_stream >> name >> gravity[0] >> gravity[1] >> gravity[2];

    auto it = name_to_id.find(name);
    if (it == name_to_id.end()) continue;

    auto& pose_prior = pose_priors.emplace_back();
    pose_prior.pose_prior_id = it->second;
    pose_prior.corr_data_id = colmap::data_t(
        colmap::sensor_t(colmap::SensorType::CAMERA, it->second), it->second);
    pose_prior.gravity = gravity;
  }
  return pose_priors;
}

void WriteGravityPriors(
    const std::string& file_path,
    const std::unordered_map<image_t, std::string>& image_names,
    const std::vector<colmap::PosePrior>& pose_priors) {
  std::ofstream file(file_path);

  std::map<std::string, size_t> sorted_priors;
  for (size_t i = 0; i < pose_priors.size(); ++i) {
    auto it = image_names.find(pose_priors[i].pose_prior_id);
    if (it == image_names.end()) continue;
    sorted_priors[it->second] = i;
  }

  for (const auto& [name, idx] : sorted_priors) {
    const auto& g = pose_priors[idx].gravity;
    file << name << " " << g[0] << " " << g[1] << " " << g[2] << "\n";
  }
}

std::unordered_map<image_t, Eigen::Quaterniond> ReadRotations(
    const std::string& file_path,
    const std::unordered_map<image_t, std::string>& image_names) {
  const auto name_to_id = InvertImageNames(image_names);

  std::unordered_map<image_t, Eigen::Quaterniond> result;
  std::ifstream file(file_path);
  std::string line;

  while (std::getline(file, line)) {
    std::istringstream line_stream(line);

    std::string name;
    double qw, qx, qy, qz;
    line_stream >> name >> qw >> qx >> qy >> qz;

    auto it = name_to_id.find(name);
    if (it == name_to_id.end()) continue;

    result[it->second] = Eigen::Quaterniond(qw, qx, qy, qz);
  }
  return result;
}

void WriteRotations(
    const std::string& file_path,
    const std::unordered_map<image_t, std::string>& image_names,
    const std::unordered_map<image_t, Eigen::Quaterniond>& rotations) {
  std::ofstream file(file_path);

  std::set<image_t> sorted_ids;
  for (const auto& [id, q] : rotations) {
    sorted_ids.insert(id);
  }

  for (const image_t id : sorted_ids) {
    auto name_it = image_names.find(id);
    if (name_it == image_names.end()) continue;

    const auto& q = rotations.at(id);
    file << name_it->second << " " << q.w() << " " << q.x() << " " << q.y()
         << " " << q.z() << "\n";
  }
}

}  // namespace glomap<|MERGE_RESOLUTION|>--- conflicted
+++ resolved
@@ -85,7 +85,6 @@
   return result;
 }
 
-<<<<<<< HEAD
 void WriteRelativePoses(
     const std::string& file_path,
     const std::unordered_map<image_t, std::string>& image_names,
@@ -112,70 +111,10 @@
   }
 }
 
-std::unordered_map<image_pair_t, double> ReadImagePairWeights(
+std::vector<colmap::PosePrior> ReadGravityPriors(
     const std::string& file_path,
     const std::unordered_map<image_t, std::string>& image_names) {
   const auto name_to_id = InvertImageNames(image_names);
-
-  std::unordered_map<image_pair_t, double> result;
-  std::ifstream file(file_path);
-  std::string line;
-
-  while (std::getline(file, line)) {
-    std::istringstream line_stream(line);
-
-    std::string name1, name2;
-    double weight;
-    line_stream >> name1 >> name2 >> weight;
-
-    auto it1 = name_to_id.find(name1);
-    auto it2 = name_to_id.find(name2);
-    if (it1 == name_to_id.end() || it2 == name_to_id.end()) continue;
-
-    const image_t id1 = it1->second;
-    const image_t id2 = it2->second;
-
-    const image_pair_t pair_id = colmap::ImagePairToPairId(id1, id2);
-    result[pair_id] = weight;
-  }
-  return result;
-}
-
-void WriteImagePairWeights(
-    const std::string& file_path,
-    const std::unordered_map<image_t, std::string>& image_names,
-    const std::unordered_map<image_pair_t, double>& weights) {
-  std::ofstream file(file_path);
-
-  std::map<std::string, image_pair_t> sorted_pairs;
-  for (const auto& [pair_id, weight] : weights) {
-    const auto [id1, id2] = colmap::PairIdToImagePair(pair_id);
-    auto it1 = image_names.find(id1);
-    auto it2 = image_names.find(id2);
-    if (it1 == image_names.end() || it2 == image_names.end()) continue;
-    sorted_pairs[it1->second + " " + it2->second] = pair_id;
-  }
-
-  for (const auto& [name_pair, pair_id] : sorted_pairs) {
-    const auto [id1, id2] = colmap::PairIdToImagePair(pair_id);
-    file << image_names.at(id1) << " " << image_names.at(id2) << " "
-         << weights.at(pair_id) << "\n";
-  }
-}
-
-std::vector<colmap::PosePrior> ReadGravityPriors(
-    const std::string& file_path,
-    const std::unordered_map<image_t, std::string>& image_names) {
-  const auto name_to_id = InvertImageNames(image_names);
-=======
-// TODO: now, we only store 1 single gravity per rig.
-// for ease of implementation, we only store from the image with trivial frame
-std::vector<colmap::PosePrior> ReadGravity(
-    const std::string& gravity_path,
-    const std::unordered_map<image_t, Image>& images) {
-  const std::unordered_map<std::string, image_t> image_name_to_id =
-      ExtractImageNameToId(images);
->>>>>>> 91ae4ca2
 
   std::vector<colmap::PosePrior> pose_priors;
   std::ifstream file(file_path);
