--- conflicted
+++ resolved
@@ -11,15 +11,9 @@
     const std::unordered_map<camera_t, colmap::Camera>& cameras,
     const std::unordered_map<frame_t, Frame>& frames,
     const std::unordered_map<image_t, Image>& images,
-<<<<<<< HEAD
     const std::unordered_map<point3D_t, Point3D>& tracks,
-    const std::string output_format = "bin",
-    const std::string image_path = "");
-=======
-    const std::unordered_map<track_t, Track>& tracks,
     const std::string& output_format = "bin",
     const std::string& image_path = "");
->>>>>>> e3361869
 
 void WriteColmapReconstruction(const std::string& reconstruction_path,
                                const colmap::Reconstruction& reconstruction,
