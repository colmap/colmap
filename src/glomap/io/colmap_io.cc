--- conflicted
+++ resolved
@@ -1,10 +1,5 @@
 #include "glomap/io/colmap_io.h"
 
-<<<<<<< HEAD
-#include "colmap/geometry/essential_matrix.h"
-=======
-#include "colmap/feature/utils.h"
->>>>>>> 26e52e67
 #include "colmap/util/file.h"
 #include "colmap/util/logging.h"
 #include "colmap/util/misc.h"
@@ -33,161 +28,6 @@
 }  // namespace
 
 namespace glomap {
-
-<<<<<<< HEAD
-void InitializeViewGraphFromDatabase(
-    const colmap::Database& database,
-    const colmap::Reconstruction& reconstruction,
-    ViewGraph& view_graph) {
-  view_graph.Clear();
-
-  // Build view graph from matches
-  auto all_matches = database.ReadAllMatches();
-  size_t invalid_count = 0;
-
-  for (auto& [pair_id, feature_matches] : all_matches) {
-    auto [image_id1, image_id2] = colmap::PairIdToImagePair(pair_id);
-
-    THROW_CHECK(!view_graph.HasImagePair(image_id1, image_id2))
-        << "Duplicate image pair in database: " << image_id1 << ", "
-        << image_id2;
-
-    colmap::TwoViewGeometry two_view =
-        database.ReadTwoViewGeometry(image_id1, image_id2);
-
-    // Build the image pair from TwoViewGeometry
-    ImagePair image_pair;
-    static_cast<colmap::TwoViewGeometry&>(image_pair) = std::move(two_view);
-
-    // If the image is marked as invalid or watermark, then skip
-    if (image_pair.config == colmap::TwoViewGeometry::UNDEFINED ||
-        image_pair.config == colmap::TwoViewGeometry::DEGENERATE ||
-        image_pair.config == colmap::TwoViewGeometry::WATERMARK ||
-        image_pair.config == colmap::TwoViewGeometry::MULTIPLE) {
-      invalid_count++;
-      view_graph.AddImagePair(image_id1, image_id2, std::move(image_pair));
-      view_graph.SetInvalidImagePair(
-          colmap::ImagePairToPairId(image_id1, image_id2));
-      continue;
-    }
-
-    const Image& image1 = reconstruction.Image(image_id1);
-    const Image& image2 = reconstruction.Image(image_id2);
-
-    // For calibrated pairs, recompute F from the relative pose.
-    // TODO: Once this update is moved to the colmap side, we can safely drop
-    // the reconstruction argument in this function and move it to ViewGraph
-    // implementation.
-    if (image_pair.config == colmap::TwoViewGeometry::CALIBRATED) {
-      image_pair.F = colmap::FundamentalFromEssentialMatrix(
-          reconstruction.Camera(image2.CameraId()).CalibrationMatrix(),
-          colmap::EssentialMatrixFromPose(image_pair.cam2_from_cam1),
-          reconstruction.Camera(image1.CameraId()).CalibrationMatrix());
-    }
-
-    // Collect the matches
-    image_pair.matches = Eigen::MatrixXi(feature_matches.size(), 2);
-
-    size_t count = 0;
-    for (int i = 0; i < feature_matches.size(); i++) {
-      colmap::point2D_t point2D_idx1 = feature_matches[i].point2D_idx1;
-      colmap::point2D_t point2D_idx2 = feature_matches[i].point2D_idx2;
-      if (point2D_idx1 != colmap::kInvalidPoint2DIdx &&
-          point2D_idx2 != colmap::kInvalidPoint2DIdx) {
-        if (point2D_idx1 >= image1.NumPoints2D() ||
-            point2D_idx2 >= image2.NumPoints2D()) {
-          continue;
-        }
-        image_pair.matches.row(count) << point2D_idx1, point2D_idx2;
-        count++;
-      }
-    }
-    image_pair.matches.conservativeResize(count, 2);
-
-    view_graph.AddImagePair(image_id1, image_id2, std::move(image_pair));
-  }
-  LOG(INFO) << "Loaded " << all_matches.size() << " image pairs, "
-            << invalid_count << " invalid";
-=======
-void InitializeEmptyReconstructionFromDatabase(
-    const colmap::Database& database, colmap::Reconstruction& reconstruction) {
-  reconstruction = colmap::Reconstruction();
-
-  // Add all cameras
-  for (auto& camera : database.ReadAllCameras()) {
-    reconstruction.AddCamera(std::move(camera));
-  }
-
-  // Add all rigs from database
-  rig_t max_rig_id = 0;
-  std::unordered_map<camera_t, rig_t> camera_to_rig;
-
-  for (auto& rig : database.ReadAllRigs()) {
-    max_rig_id = std::max(max_rig_id, rig.RigId());
-    for (sensor_t sensor_id : rig.SensorIds()) {
-      if (sensor_id.type == SensorType::CAMERA) {
-        camera_to_rig[sensor_id.id] = rig.RigId();
-      }
-    }
-    reconstruction.AddRig(std::move(rig));
-  }
-
-  // Create trivial rigs for cameras not in any rig
-  for (const auto& [camera_id, camera] : reconstruction.Cameras()) {
-    if (camera_to_rig.find(camera_id) != camera_to_rig.end()) {
-      continue;  // Camera already has a rig
-    }
-    Rig rig;
-    rig.SetRigId(++max_rig_id);
-    rig.AddRefSensor(camera.SensorId());
-    reconstruction.AddRig(rig);
-    camera_to_rig[camera_id] = rig.RigId();
-  }
-
-  // Read all images from database (but don't add to reconstruction yet)
-  std::vector<Image> images = database.ReadAllImages();
-  for (auto& image : images) {
-    image.SetPoints2D(colmap::FeatureKeypointsToPointsVector(
-        database.ReadKeypoints(image.ImageId())));
-  }
-
-  // Add all frames from database first (before adding images)
-  frame_t max_frame_id = 0;
-  for (auto& frame : database.ReadAllFrames()) {
-    if (frame.FrameId() == colmap::kInvalidFrameId) continue;
-    max_frame_id = std::max(max_frame_id, frame.FrameId());
-    frame.SetRigFromWorld(Rigid3d());
-    reconstruction.AddFrame(std::move(frame));
-  }
-
-  // Create trivial frames for images that don't have a frame in the database
-  for (auto& image : images) {
-    if (image.HasFrameId() && reconstruction.ExistsFrame(image.FrameId())) {
-      continue;  // Image already has a valid frame
-    }
-
-    frame_t frame_id = ++max_frame_id;
-    rig_t rig_id = camera_to_rig.at(image.CameraId());
-
-    Frame frame;
-    frame.SetFrameId(frame_id);
-    frame.SetRigId(rig_id);
-    frame.AddDataId(image.DataId());
-    frame.SetRigFromWorld(Rigid3d());
-    reconstruction.AddFrame(frame);
-
-    image.SetFrameId(frame_id);
-  }
-
-  // Now add all images to reconstruction (frames already exist)
-  // Note: AddImage also sets the frame pointer automatically
-  for (auto& image : images) {
-    reconstruction.AddImage(std::move(image));
-  }
-
-  LOG(INFO) << "Read " << reconstruction.NumImages() << " images";
->>>>>>> 26e52e67
-}
 
 colmap::Reconstruction SubReconstructionByClusterId(
     const colmap::Reconstruction& reconstruction,
