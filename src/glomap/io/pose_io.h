#pragma once

#include "colmap/geometry/pose_prior.h"

#include "glomap/scene/types.h"

#include <unordered_map>

#include <Eigen/Geometry>

namespace glomap {
<<<<<<< HEAD

// I/O functions for the rotation averaging CLI.

// Format: IMAGE_NAME_1 IMAGE_NAME_2 QW QX QY QZ TX TY TZ
std::unordered_map<image_t, std::string> ReadImageNames(
    const std::string& file_path);
std::unordered_map<image_pair_t, Rigid3d> ReadRelativePoses(
    const std::string& file_path,
    const std::unordered_map<image_t, std::string>& image_names);
void WriteRelativePoses(
    const std::string& file_path,
    const std::unordered_map<image_t, std::string>& image_names,
    const std::unordered_map<image_pair_t, Rigid3d>& relative_poses);

// Format: IMAGE_NAME_1 IMAGE_NAME_2 WEIGHT
std::unordered_map<image_pair_t, double> ReadImagePairWeights(
    const std::string& file_path,
    const std::unordered_map<image_t, std::string>& image_names);
void WriteImagePairWeights(
    const std::string& file_path,
    const std::unordered_map<image_t, std::string>& image_names,
    const std::unordered_map<image_pair_t, double>& weights);

// Format: IMAGE_NAME GX GY GZ
// Gravity is the direction of [0,1,0] in the image frame.
std::vector<colmap::PosePrior> ReadGravityPriors(
    const std::string& file_path,
    const std::unordered_map<image_t, std::string>& image_names);
void WriteGravityPriors(
    const std::string& file_path,
    const std::unordered_map<image_t, std::string>& image_names,
    const std::vector<colmap::PosePrior>& pose_priors);

// Format: IMAGE_NAME QW QX QY QZ
std::unordered_map<image_t, Eigen::Quaterniond> ReadRotations(
    const std::string& file_path,
    const std::unordered_map<image_t, std::string>& image_names);
void WriteRotations(
    const std::string& file_path,
    const std::unordered_map<image_t, std::string>& image_names,
    const std::unordered_map<image_t, Eigen::Quaterniond>& rotations);
=======
// Required data structures
// IMAGE_NAME_1 IMAGE_NAME_2 QW QX QY QZ TX TY TZ
void ReadRelPose(const std::string& file_path,
                 std::unordered_map<image_t, Image>& images,
                 ViewGraph& view_graph);

// Require the gravity in the format:
// IMAGE_NAME GX GY GZ
// Gravity should be the direction of [0,1,0] in the image frame
// image.cam_from_world * [0,1,0]^T = g
std::vector<colmap::PosePrior> ReadGravity(
    const std::string& gravity_path,
    const std::unordered_map<image_t, Image>& images);

// Output would be of the format:
// IMAGE_NAME QW QX QY QZ
void WriteGlobalRotation(const std::string& file_path,
                         const std::unordered_map<image_t, Image>& images);

// Output would be of the format:
// IMAGE_NAME_1 IMAGE_NAME_2 QW QX QY QZ TX TY TZ
void WriteRelPose(const std::string& file_path,
                  const std::unordered_map<image_t, Image>& images,
                  const ViewGraph& view_graph);
>>>>>>> 91ae4ca2

}  // namespace glomap<|MERGE_RESOLUTION|>--- conflicted
+++ resolved
@@ -9,7 +9,6 @@
 #include <Eigen/Geometry>
 
 namespace glomap {
-<<<<<<< HEAD
 
 // I/O functions for the rotation averaging CLI.
 
@@ -23,15 +22,6 @@
     const std::string& file_path,
     const std::unordered_map<image_t, std::string>& image_names,
     const std::unordered_map<image_pair_t, Rigid3d>& relative_poses);
-
-// Format: IMAGE_NAME_1 IMAGE_NAME_2 WEIGHT
-std::unordered_map<image_pair_t, double> ReadImagePairWeights(
-    const std::string& file_path,
-    const std::unordered_map<image_t, std::string>& image_names);
-void WriteImagePairWeights(
-    const std::string& file_path,
-    const std::unordered_map<image_t, std::string>& image_names,
-    const std::unordered_map<image_pair_t, double>& weights);
 
 // Format: IMAGE_NAME GX GY GZ
 // Gravity is the direction of [0,1,0] in the image frame.
@@ -51,31 +41,5 @@
     const std::string& file_path,
     const std::unordered_map<image_t, std::string>& image_names,
     const std::unordered_map<image_t, Eigen::Quaterniond>& rotations);
-=======
-// Required data structures
-// IMAGE_NAME_1 IMAGE_NAME_2 QW QX QY QZ TX TY TZ
-void ReadRelPose(const std::string& file_path,
-                 std::unordered_map<image_t, Image>& images,
-                 ViewGraph& view_graph);
-
-// Require the gravity in the format:
-// IMAGE_NAME GX GY GZ
-// Gravity should be the direction of [0,1,0] in the image frame
-// image.cam_from_world * [0,1,0]^T = g
-std::vector<colmap::PosePrior> ReadGravity(
-    const std::string& gravity_path,
-    const std::unordered_map<image_t, Image>& images);
-
-// Output would be of the format:
-// IMAGE_NAME QW QX QY QZ
-void WriteGlobalRotation(const std::string& file_path,
-                         const std::unordered_map<image_t, Image>& images);
-
-// Output would be of the format:
-// IMAGE_NAME_1 IMAGE_NAME_2 QW QX QY QZ TX TY TZ
-void WriteRelPose(const std::string& file_path,
-                  const std::unordered_map<image_t, Image>& images,
-                  const ViewGraph& view_graph);
->>>>>>> 91ae4ca2
 
 }  // namespace glomap