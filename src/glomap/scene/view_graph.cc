#include "glomap/scene/view_graph.h"

#include <queue>

namespace glomap {
namespace {

void BreadthFirstSearch(
    const std::unordered_map<frame_t, std::unordered_set<frame_t>>&
        adjacency_list,
    image_t root,
    std::unordered_map<image_t, bool>& visited,
    std::unordered_set<image_t>& component) {
  std::queue<image_t> queue;
  queue.push(root);
  visited[root] = true;
  component.insert(root);

  while (!queue.empty()) {
    const image_t curr = queue.front();
    queue.pop();

    for (const image_t neighbor : adjacency_list.at(curr)) {
      if (!visited[neighbor]) {
        queue.push(neighbor);
        visited[neighbor] = true;
        component.insert(neighbor);
      }
    }
  }
}

std::vector<std::unordered_set<frame_t>> FindConnectedComponents(
    const std::unordered_map<frame_t, std::unordered_set<frame_t>>&
        adjacency_list) {
  std::vector<std::unordered_set<frame_t>> connected_components;
  std::unordered_map<frame_t, bool> visited;
  visited.reserve(adjacency_list.size());
  for (const auto& [frame_id, neighbors] : adjacency_list) {
    visited[frame_id] = false;
  }

  for (auto& [frame_id, _] : adjacency_list) {
    if (!visited[frame_id]) {
      std::unordered_set<frame_t> component;
      BreadthFirstSearch(adjacency_list, frame_id, visited, component);
      connected_components.push_back(std::move(component));
    }
  }

  return connected_components;
}

}  // namespace

int ViewGraph::KeepLargestConnectedComponents(
    colmap::Reconstruction& reconstruction) {
  const std::vector<std::unordered_set<frame_t>> connected_components =
      FindConnectedComponents(
          CreateFrameAdjacencyList(reconstruction.Images()));

  int max_comp = -1;
  int max_num_reg_images = 0;
  for (int comp = 0; comp < connected_components.size(); ++comp) {
    if (connected_components[comp].size() > max_num_reg_images) {
      int num_reg_images = 0;
      for (const auto& [image_id, image] : reconstruction.Images()) {
        if (image.HasPose()) {
          ++num_reg_images;
        }
      }
      if (num_reg_images > max_num_reg_images)
        max_num_reg_images = connected_components[comp].size();
      max_comp = comp;
    }
  }

  if (max_comp == -1) {
    return 0;
  }

  const std::unordered_set<frame_t>& largest_component =
      connected_components[max_comp];
  for (const auto& [frame_id, frame] : reconstruction.Frames()) {
    if (largest_component.count(frame_id) == 0 && frame.HasPose()) {
      reconstruction.DeRegisterFrame(frame_id);
    }
  }

  for (const auto& [pair_id, image_pair] : image_pairs_) {
    const auto [image_id1, image_id2] = colmap::PairIdToImagePair(pair_id);
    if (!reconstruction.Image(image_id1).HasPose() ||
        !reconstruction.Image(image_id2).HasPose()) {
      SetInvalidImagePair(pair_id);
    }
  }

  return max_num_reg_images;
}

int ViewGraph::MarkConnectedComponents(
    const colmap::Reconstruction& reconstruction,
    std::unordered_map<frame_t, int>& cluster_ids,
    int min_num_images) {
  const std::vector<std::unordered_set<frame_t>> connected_components =
      FindConnectedComponents(
          CreateFrameAdjacencyList(reconstruction.Images()));
  const int num_comp = connected_components.size();

  std::vector<std::pair<int, int>> comp_num_images(num_comp);
  for (int comp = 0; comp < num_comp; comp++) {
    comp_num_images[comp] =
        std::make_pair(connected_components[comp].size(), comp);
  }
  std::sort(comp_num_images.begin(), comp_num_images.end(), std::greater<>());

  // Clear and populate cluster_ids output parameter
  cluster_ids.clear();
  for (const auto& [frame_id, frame] : reconstruction.Frames()) {
    cluster_ids[frame_id] = -1;
  }

  int comp = 0;
  for (; comp < num_comp; comp++) {
    if (comp_num_images[comp].first < min_num_images) break;
    for (auto frame_id : connected_components[comp_num_images[comp].second]) {
      cluster_ids[frame_id] = comp;
    }
  }

  return comp;
}

std::unordered_map<image_t, std::unordered_set<image_t>>
ViewGraph::CreateImageAdjacencyList() const {
  std::unordered_map<image_t, std::unordered_set<image_t>> adjacency_list;
  for (const auto& [pair_id, image_pair] : ValidImagePairs()) {
    const auto [image_id1, image_id2] = colmap::PairIdToImagePair(pair_id);
    adjacency_list[image_id1].insert(image_id2);
    adjacency_list[image_id2].insert(image_id1);
  }
  return adjacency_list;
}

std::unordered_map<frame_t, std::unordered_set<frame_t>>
ViewGraph::CreateFrameAdjacencyList(
    const std::unordered_map<image_t, colmap::Image>& images) const {
  std::unordered_map<frame_t, std::unordered_set<frame_t>> adjacency_list;
  for (const auto& [pair_id, image_pair] : ValidImagePairs()) {
    const auto [image_id1, image_id2] = colmap::PairIdToImagePair(pair_id);
    const frame_t frame_id1 = images.at(image_id1).FrameId();
    const frame_t frame_id2 = images.at(image_id2).FrameId();
    adjacency_list[frame_id1].insert(frame_id2);
    adjacency_list[frame_id2].insert(frame_id1);
  }
  return adjacency_list;
}

void ViewGraph::FilterByRelativeRotation(
    const colmap::Reconstruction& reconstruction, double max_angle_deg) {
  const double max_angle_rad = colmap::DegToRad(max_angle_deg);
  int num_invalid = 0;
  for (const auto& [pair_id, image_pair] : ValidImagePairs()) {
    const auto [image_id1, image_id2] = colmap::PairIdToImagePair(pair_id);
    const Image& image1 = reconstruction.Image(image_id1);
    const Image& image2 = reconstruction.Image(image_id2);

    if (!image1.HasPose() || !image2.HasPose()) {
      continue;
    }

    const Eigen::Quaterniond cam2_from_cam1 =
        image2.CamFromWorld().rotation *
        image1.CamFromWorld().rotation.inverse();
    if (cam2_from_cam1.angularDistance(image_pair.cam2_from_cam1.rotation) >
        max_angle_rad) {
      SetInvalidImagePair(pair_id);
      num_invalid++;
    }
  }

  LOG(INFO) << "Marked " << num_invalid
            << " image pairs as invalid with relative rotation error > "
            << max_angle_deg << " degrees";
}

void ViewGraph::FilterByNumInliers(int min_num_inliers) {
  int num_invalid = 0;
  for (const auto& [pair_id, image_pair] : ValidImagePairs()) {
    if (image_pair.inliers.size() < min_num_inliers) {
      SetInvalidImagePair(pair_id);
      num_invalid++;
    }
  }

  LOG(INFO) << "Marked " << num_invalid
            << " image pairs as invalid with inlier count < "
            << min_num_inliers;
}

void ViewGraph::FilterByInlierRatio(double min_inlier_ratio) {
  int num_invalid = 0;
  for (const auto& [pair_id, image_pair] : ValidImagePairs()) {
    const double inlier_ratio = image_pair.inliers.size() /
                                static_cast<double>(image_pair.matches.rows());
    if (inlier_ratio < min_inlier_ratio) {
      SetInvalidImagePair(pair_id);
      num_invalid++;
    }
  }

  LOG(INFO) << "Marked " << num_invalid
            << " image pairs as invalid with inlier ratio < "
            << min_inlier_ratio;
}

<<<<<<< HEAD
ImagePair& ViewGraph::AddImagePair(image_t image_id1,
                                   image_t image_id2,
                                   ImagePair image_pair) {
  if (colmap::ShouldSwapImagePair(image_id1, image_id2)) {
    image_pair.Invert();
  }
  const image_pair_t pair_id = colmap::ImagePairToPairId(image_id1, image_id2);
  auto [it, inserted] = image_pairs.emplace(pair_id, std::move(image_pair));
  if (!inserted) {
    throw std::runtime_error(
        "Image pair already exists: " + std::to_string(image_id1) + ", " +
        std::to_string(image_id2));
  }
  return it->second;
}

bool ViewGraph::HasImagePair(image_t image_id1, image_t image_id2) const {
  const image_pair_t pair_id = colmap::ImagePairToPairId(image_id1, image_id2);
  return image_pairs.find(pair_id) != image_pairs.end();
}

std::pair<ImagePair&, bool> ViewGraph::Pair(image_t image_id1,
                                            image_t image_id2) {
  const bool swapped = colmap::ShouldSwapImagePair(image_id1, image_id2);
  const image_pair_t pair_id = colmap::ImagePairToPairId(image_id1, image_id2);
  return {image_pairs.at(pair_id), swapped};
}

std::pair<const ImagePair&, bool> ViewGraph::Pair(image_t image_id1,
                                                  image_t image_id2) const {
  const bool swapped = colmap::ShouldSwapImagePair(image_id1, image_id2);
  const image_pair_t pair_id = colmap::ImagePairToPairId(image_id1, image_id2);
  return {image_pairs.at(pair_id), swapped};
}

ImagePair ViewGraph::GetImagePair(image_t image_id1, image_t image_id2) const {
  const bool swapped = colmap::ShouldSwapImagePair(image_id1, image_id2);
  const image_pair_t pair_id = colmap::ImagePairToPairId(image_id1, image_id2);
  ImagePair result = image_pairs.at(pair_id);
  if (swapped) {
    result.Invert();
  }
  return result;
}

bool ViewGraph::DeleteImagePair(image_t image_id1, image_t image_id2) {
  const image_pair_t pair_id = colmap::ImagePairToPairId(image_id1, image_id2);
  return image_pairs.erase(pair_id) > 0;
}

void ViewGraph::UpdateImagePair(image_t image_id1,
                                image_t image_id2,
                                ImagePair image_pair) {
  if (colmap::ShouldSwapImagePair(image_id1, image_id2)) {
    image_pair.Invert();
  }
  const image_pair_t pair_id = colmap::ImagePairToPairId(image_id1, image_id2);
  auto it = image_pairs.find(pair_id);
  if (it == image_pairs.end()) {
    throw std::runtime_error(
        "Image pair does not exist: " + std::to_string(image_id1) + ", " +
        std::to_string(image_id2));
  }
  it->second = std::move(image_pair);
}

=======
>>>>>>> 347cb769
}  // namespace glomap<|MERGE_RESOLUTION|>--- conflicted
+++ resolved
@@ -214,73 +214,4 @@
             << min_inlier_ratio;
 }
 
-<<<<<<< HEAD
-ImagePair& ViewGraph::AddImagePair(image_t image_id1,
-                                   image_t image_id2,
-                                   ImagePair image_pair) {
-  if (colmap::ShouldSwapImagePair(image_id1, image_id2)) {
-    image_pair.Invert();
-  }
-  const image_pair_t pair_id = colmap::ImagePairToPairId(image_id1, image_id2);
-  auto [it, inserted] = image_pairs.emplace(pair_id, std::move(image_pair));
-  if (!inserted) {
-    throw std::runtime_error(
-        "Image pair already exists: " + std::to_string(image_id1) + ", " +
-        std::to_string(image_id2));
-  }
-  return it->second;
-}
-
-bool ViewGraph::HasImagePair(image_t image_id1, image_t image_id2) const {
-  const image_pair_t pair_id = colmap::ImagePairToPairId(image_id1, image_id2);
-  return image_pairs.find(pair_id) != image_pairs.end();
-}
-
-std::pair<ImagePair&, bool> ViewGraph::Pair(image_t image_id1,
-                                            image_t image_id2) {
-  const bool swapped = colmap::ShouldSwapImagePair(image_id1, image_id2);
-  const image_pair_t pair_id = colmap::ImagePairToPairId(image_id1, image_id2);
-  return {image_pairs.at(pair_id), swapped};
-}
-
-std::pair<const ImagePair&, bool> ViewGraph::Pair(image_t image_id1,
-                                                  image_t image_id2) const {
-  const bool swapped = colmap::ShouldSwapImagePair(image_id1, image_id2);
-  const image_pair_t pair_id = colmap::ImagePairToPairId(image_id1, image_id2);
-  return {image_pairs.at(pair_id), swapped};
-}
-
-ImagePair ViewGraph::GetImagePair(image_t image_id1, image_t image_id2) const {
-  const bool swapped = colmap::ShouldSwapImagePair(image_id1, image_id2);
-  const image_pair_t pair_id = colmap::ImagePairToPairId(image_id1, image_id2);
-  ImagePair result = image_pairs.at(pair_id);
-  if (swapped) {
-    result.Invert();
-  }
-  return result;
-}
-
-bool ViewGraph::DeleteImagePair(image_t image_id1, image_t image_id2) {
-  const image_pair_t pair_id = colmap::ImagePairToPairId(image_id1, image_id2);
-  return image_pairs.erase(pair_id) > 0;
-}
-
-void ViewGraph::UpdateImagePair(image_t image_id1,
-                                image_t image_id2,
-                                ImagePair image_pair) {
-  if (colmap::ShouldSwapImagePair(image_id1, image_id2)) {
-    image_pair.Invert();
-  }
-  const image_pair_t pair_id = colmap::ImagePairToPairId(image_id1, image_id2);
-  auto it = image_pairs.find(pair_id);
-  if (it == image_pairs.end()) {
-    throw std::runtime_error(
-        "Image pair does not exist: " + std::to_string(image_id1) + ", " +
-        std::to_string(image_id2));
-  }
-  it->second = std::move(image_pair);
-}
-
-=======
->>>>>>> 347cb769
 }  // namespace glomap