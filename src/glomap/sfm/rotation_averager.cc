--- conflicted
+++ resolved
@@ -166,19 +166,14 @@
       trivial_cams_from_world[image_id] = image.CamFromWorld();
     }
 
-<<<<<<< HEAD
     LOG(INFO) << "Initializing rig rotations from trivial reconstruction";
-    ConvertRotationsFromImageToRig(trivial_cams_from_world, reconstruction);
-=======
-    LOG(INFO) << "Creating trivial rigs";
     InitializeRigRotationsFromImages(trivial_cams_from_world, reconstruction);
->>>>>>> 2bc2a69c
 
     // Run rotation averaging on the original reconstruction with initialization
     // from the trivial reconstruction.
     RotationEstimatorOptions options_ra = options;
     options_ra.skip_initialization = true;
-    options_ra.use_stratified = false;  // Already initialized from trivial RA.
+    options_ra.use_stratified = false;
     RotationEstimator rotation_estimator(options_ra);
     if (!rotation_estimator.EstimateRotations(
             view_graph, pose_priors, reconstruction)) {
