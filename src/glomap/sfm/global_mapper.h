--- conflicted
+++ resolved
@@ -96,18 +96,26 @@
                                  int num_iterations);
 
   // Iteratively retriangulate tracks and refine to improve structure.
-  bool IterativeRetriangulateAndRefine(const TriangulatorOptions& options,
-                                       const BundleAdjusterOptions& ba_options,
-                                       double max_reprojection_error,
-                                       double min_triangulation_angle,
-                                       int num_iterations);
+  bool IterativeRetriangulateAndRefine(
+      const colmap::IncrementalTriangulator::Options& options,
+      const BundleAdjusterOptions& ba_options,
+      double max_reprojection_error,
+      double min_triangulation_angle,
+      int num_iterations);
+
+  // Retriangulate all 3D points from scratch and refine with bundle adjustment.
+  bool RetriangulateAndRefine(
+      const colmap::IncrementalTriangulator::Options& options,
+      const BundleAdjusterOptions& ba_options,
+      double max_reprojection_error,
+      double min_triangulation_angle,
+      int num_iterations);
 
   // Getter functions.
   std::shared_ptr<colmap::Reconstruction> Reconstruction() const;
   std::shared_ptr<class ViewGraph> ViewGraph() const;
 
  private:
-<<<<<<< HEAD
   // Class that provides access to the database.
   const std::shared_ptr<const colmap::Database> database_;
 
@@ -116,13 +124,6 @@
 
   // Class that holds the view graph.
   std::shared_ptr<class ViewGraph> view_graph_;
-=======
-  // Retriangulate all 3D points from scratch and refine with bundle adjustment.
-  bool RetriangulateAndRefine(const colmap::Database& database,
-                              colmap::Reconstruction& reconstruction);
-
-  const GlobalMapperOptions options_;
->>>>>>> 6aea89fb
 };
 
 }  // namespace glomap