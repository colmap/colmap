--- conflicted
+++ resolved
@@ -120,12 +120,8 @@
   ConvertDatabaseToGlomap(*database, view_graph, rigs, cameras, frames, images);
 
   GlobalMapper global_mapper(CreateMapperTestOptions());
-<<<<<<< HEAD
-  global_mapper.Solve(database.get(),
-=======
-  std::unordered_map<frame_t, int> cluster_ids;
-  global_mapper.Solve(*database,
->>>>>>> dc2760f8
+  std::unordered_map<frame_t, int> cluster_ids;
+  global_mapper.Solve(database.get(),
                       view_graph,
                       rigs,
                       cameras,
@@ -181,12 +177,8 @@
   ConvertDatabaseToGlomap(*database, view_graph, rigs, cameras, frames, images);
 
   GlobalMapper global_mapper(CreateMapperTestOptions());
-<<<<<<< HEAD
-  global_mapper.Solve(database.get(),
-=======
-  std::unordered_map<frame_t, int> cluster_ids;
-  global_mapper.Solve(*database,
->>>>>>> dc2760f8
+  std::unordered_map<frame_t, int> cluster_ids;
+  global_mapper.Solve(database.get(),
                       view_graph,
                       rigs,
                       cameras,
@@ -248,12 +240,8 @@
   }
 
   GlobalMapper global_mapper(CreateMapperTestOptions());
-<<<<<<< HEAD
-  global_mapper.Solve(database.get(),
-=======
-  std::unordered_map<frame_t, int> cluster_ids;
-  global_mapper.Solve(*database,
->>>>>>> dc2760f8
+  std::unordered_map<frame_t, int> cluster_ids;
+  global_mapper.Solve(database.get(),
                       view_graph,
                       rigs,
                       cameras,
@@ -314,12 +302,8 @@
   ConvertDatabaseToGlomap(*database, view_graph, rigs, cameras, frames, images);
 
   GlobalMapper global_mapper(CreateMapperTestOptions());
-<<<<<<< HEAD
-  global_mapper.Solve(database.get(),
-=======
-  std::unordered_map<frame_t, int> cluster_ids;
-  global_mapper.Solve(*database,
->>>>>>> dc2760f8
+  std::unordered_map<frame_t, int> cluster_ids;
+  global_mapper.Solve(database.get(),
                       view_graph,
                       rigs,
                       cameras,
@@ -381,12 +365,8 @@
   ConvertDatabaseToGlomap(*database, view_graph, rigs, cameras, frames, images);
 
   GlobalMapper global_mapper(CreateMapperTestOptions());
-<<<<<<< HEAD
-  global_mapper.Solve(database.get(),
-=======
-  std::unordered_map<frame_t, int> cluster_ids;
-  global_mapper.Solve(*database,
->>>>>>> dc2760f8
+  std::unordered_map<frame_t, int> cluster_ids;
+  global_mapper.Solve(database.get(),
                       view_graph,
                       rigs,
                       cameras,
@@ -442,12 +422,8 @@
   ConvertDatabaseToGlomap(*database, view_graph, rigs, cameras, frames, images);
 
   GlobalMapper global_mapper(CreateMapperTestOptions());
-<<<<<<< HEAD
-  global_mapper.Solve(database.get(),
-=======
-  std::unordered_map<frame_t, int> cluster_ids;
-  global_mapper.Solve(*database,
->>>>>>> dc2760f8
+  std::unordered_map<frame_t, int> cluster_ids;
+  global_mapper.Solve(database.get(),
                       view_graph,
                       rigs,
                       cameras,
@@ -495,12 +471,8 @@
   ConvertDatabaseToGlomap(*database, view_graph, rigs, cameras, frames, images);
 
   GlobalMapper global_mapper(CreateMapperTestOptions());
-<<<<<<< HEAD
-  global_mapper.Solve(database.get(),
-=======
-  std::unordered_map<frame_t, int> cluster_ids;
-  global_mapper.Solve(*database,
->>>>>>> dc2760f8
+  std::unordered_map<frame_t, int> cluster_ids;
+  global_mapper.Solve(database.get(),
                       view_graph,
                       rigs,
                       cameras,
