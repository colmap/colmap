--- conflicted
+++ resolved
@@ -117,20 +117,8 @@
 
   GlobalMapper global_mapper(CreateMapperTestOptions());
   std::unordered_map<frame_t, int> cluster_ids;
-<<<<<<< HEAD
-  global_mapper.Solve(
-      *database, view_graph, reconstruction, pose_priors, cluster_ids);
-=======
-  global_mapper.Solve(database.get(),
-                      view_graph,
-                      rigs,
-                      cameras,
-                      frames,
-                      images,
-                      tracks,
-                      pose_priors,
-                      cluster_ids);
->>>>>>> 448e7601
+  global_mapper.Solve(
+      database.get(), view_graph, reconstruction, pose_priors, cluster_ids);
 
   // TODO: The current 1-dof rotation averaging sometimes fails to pick the
   // right solution (e.g., 180 deg flipped).
@@ -173,20 +161,8 @@
 
   GlobalMapper global_mapper(CreateMapperTestOptions());
   std::unordered_map<frame_t, int> cluster_ids;
-<<<<<<< HEAD
-  global_mapper.Solve(
-      *database, view_graph, reconstruction, pose_priors, cluster_ids);
-=======
-  global_mapper.Solve(database.get(),
-                      view_graph,
-                      rigs,
-                      cameras,
-                      frames,
-                      images,
-                      tracks,
-                      pose_priors,
-                      cluster_ids);
->>>>>>> 448e7601
+  global_mapper.Solve(
+      database.get(), view_graph, reconstruction, pose_priors, cluster_ids);
 
   for (const bool use_gravity : {true, false}) {
     // Make a copy for this iteration
@@ -235,20 +211,8 @@
 
   GlobalMapper global_mapper(CreateMapperTestOptions());
   std::unordered_map<frame_t, int> cluster_ids;
-<<<<<<< HEAD
-  global_mapper.Solve(
-      *database, view_graph, reconstruction, pose_priors, cluster_ids);
-=======
-  global_mapper.Solve(database.get(),
-                      view_graph,
-                      rigs,
-                      cameras,
-                      frames,
-                      images,
-                      tracks,
-                      pose_priors,
-                      cluster_ids);
->>>>>>> 448e7601
+  global_mapper.Solve(
+      database.get(), view_graph, reconstruction, pose_priors, cluster_ids);
 
   // For unknown rigs, it is not supported to use gravity.
   for (const bool use_gravity : {false}) {
@@ -296,20 +260,8 @@
 
   GlobalMapper global_mapper(CreateMapperTestOptions());
   std::unordered_map<frame_t, int> cluster_ids;
-<<<<<<< HEAD
-  global_mapper.Solve(
-      *database, view_graph, reconstruction, pose_priors, cluster_ids);
-=======
-  global_mapper.Solve(database.get(),
-                      view_graph,
-                      rigs,
-                      cameras,
-                      frames,
-                      images,
-                      tracks,
-                      pose_priors,
-                      cluster_ids);
->>>>>>> 448e7601
+  global_mapper.Solve(
+      database.get(), view_graph, reconstruction, pose_priors, cluster_ids);
 
   // TODO: The current 1-dof rotation averaging sometimes fails to pick the
   // right solution (e.g., 180 deg flipped).
@@ -357,20 +309,8 @@
 
   GlobalMapper global_mapper(CreateMapperTestOptions());
   std::unordered_map<frame_t, int> cluster_ids;
-<<<<<<< HEAD
-  global_mapper.Solve(
-      *database, view_graph, reconstruction, pose_priors, cluster_ids);
-=======
-  global_mapper.Solve(database.get(),
-                      view_graph,
-                      rigs,
-                      cameras,
-                      frames,
-                      images,
-                      tracks,
-                      pose_priors,
-                      cluster_ids);
->>>>>>> 448e7601
+  global_mapper.Solve(
+      database.get(), view_graph, reconstruction, pose_priors, cluster_ids);
 
   // TODO: The current 1-dof rotation averaging sometimes fails to pick the
   // right solution (e.g., 180 deg flipped).
@@ -412,20 +352,8 @@
 
   GlobalMapper global_mapper(CreateMapperTestOptions());
   std::unordered_map<frame_t, int> cluster_ids;
-<<<<<<< HEAD
-  global_mapper.Solve(
-      *database, view_graph, reconstruction, pose_priors, cluster_ids);
-=======
-  global_mapper.Solve(database.get(),
-                      view_graph,
-                      rigs,
-                      cameras,
-                      frames,
-                      images,
-                      tracks,
-                      pose_priors,
-                      cluster_ids);
->>>>>>> 448e7601
+  global_mapper.Solve(
+      database.get(), view_graph, reconstruction, pose_priors, cluster_ids);
 
   GravityRefinerOptions opt_grav_refine;
   GravityRefiner grav_refiner(opt_grav_refine);
@@ -462,20 +390,8 @@
 
   GlobalMapper global_mapper(CreateMapperTestOptions());
   std::unordered_map<frame_t, int> cluster_ids;
-<<<<<<< HEAD
-  global_mapper.Solve(
-      *database, view_graph, reconstruction, pose_priors, cluster_ids);
-=======
-  global_mapper.Solve(database.get(),
-                      view_graph,
-                      rigs,
-                      cameras,
-                      frames,
-                      images,
-                      tracks,
-                      pose_priors,
-                      cluster_ids);
->>>>>>> 448e7601
+  global_mapper.Solve(
+      database.get(), view_graph, reconstruction, pose_priors, cluster_ids);
 
   GravityRefinerOptions opt_grav_refine;
   GravityRefiner grav_refiner(opt_grav_refine);
