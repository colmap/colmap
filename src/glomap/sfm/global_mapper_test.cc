--- conflicted
+++ resolved
@@ -49,12 +49,8 @@
   ConvertDatabaseToGlomap(*database, view_graph, rigs, cameras, frames, images);
 
   GlobalMapper global_mapper(CreateTestOptions());
-<<<<<<< HEAD
-  global_mapper.Solve(database.get(),
-=======
-  std::unordered_map<frame_t, int> cluster_ids;
-  global_mapper.Solve(*database,
->>>>>>> dc2760f8
+  std::unordered_map<frame_t, int> cluster_ids;
+  global_mapper.Solve(database.get(),
                       view_graph,
                       rigs,
                       cameras,
@@ -100,12 +96,8 @@
   ConvertDatabaseToGlomap(*database, view_graph, rigs, cameras, frames, images);
 
   GlobalMapper global_mapper(CreateTestOptions());
-<<<<<<< HEAD
-  global_mapper.Solve(database.get(),
-=======
-  std::unordered_map<frame_t, int> cluster_ids;
-  global_mapper.Solve(*database,
->>>>>>> dc2760f8
+  std::unordered_map<frame_t, int> cluster_ids;
+  global_mapper.Solve(database.get(),
                       view_graph,
                       rigs,
                       cameras,
@@ -161,12 +153,8 @@
   }
 
   GlobalMapper global_mapper(CreateTestOptions());
-<<<<<<< HEAD
-  global_mapper.Solve(database.get(),
-=======
-  std::unordered_map<frame_t, int> cluster_ids;
-  global_mapper.Solve(*database,
->>>>>>> dc2760f8
+  std::unordered_map<frame_t, int> cluster_ids;
+  global_mapper.Solve(database.get(),
                       view_graph,
                       rigs,
                       cameras,
@@ -214,12 +202,8 @@
   ConvertDatabaseToGlomap(*database, view_graph, rigs, cameras, frames, images);
 
   GlobalMapper global_mapper(CreateTestOptions());
-<<<<<<< HEAD
-  global_mapper.Solve(database.get(),
-=======
-  std::unordered_map<frame_t, int> cluster_ids;
-  global_mapper.Solve(*database,
->>>>>>> dc2760f8
+  std::unordered_map<frame_t, int> cluster_ids;
+  global_mapper.Solve(database.get(),
                       view_graph,
                       rigs,
                       cameras,
