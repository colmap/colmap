--- conflicted
+++ resolved
@@ -46,23 +46,8 @@
 
   GlobalMapper global_mapper(CreateTestOptions());
   std::unordered_map<frame_t, int> cluster_ids;
-<<<<<<< HEAD
   global_mapper.Solve(
-      *database, view_graph, reconstruction, pose_priors, cluster_ids);
-=======
-  global_mapper.Solve(database.get(),
-                      view_graph,
-                      rigs,
-                      cameras,
-                      frames,
-                      images,
-                      tracks,
-                      pose_priors,
-                      cluster_ids);
-
-  colmap::Reconstruction reconstruction;
-  ConvertGlomapToColmap(rigs, cameras, frames, images, tracks, reconstruction);
->>>>>>> 448e7601
+      database.get(), view_graph, reconstruction, pose_priors, cluster_ids);
 
   EXPECT_THAT(gt_reconstruction,
               colmap::ReconstructionNear(reconstruction,
@@ -94,23 +79,8 @@
 
   GlobalMapper global_mapper(CreateTestOptions());
   std::unordered_map<frame_t, int> cluster_ids;
-<<<<<<< HEAD
   global_mapper.Solve(
-      *database, view_graph, reconstruction, pose_priors, cluster_ids);
-=======
-  global_mapper.Solve(database.get(),
-                      view_graph,
-                      rigs,
-                      cameras,
-                      frames,
-                      images,
-                      tracks,
-                      pose_priors,
-                      cluster_ids);
-
-  colmap::Reconstruction reconstruction;
-  ConvertGlomapToColmap(rigs, cameras, frames, images, tracks, reconstruction);
->>>>>>> 448e7601
+      database.get(), view_graph, reconstruction, pose_priors, cluster_ids);
 
   EXPECT_THAT(gt_reconstruction,
               colmap::ReconstructionNear(reconstruction,
@@ -152,23 +122,8 @@
 
   GlobalMapper global_mapper(CreateTestOptions());
   std::unordered_map<frame_t, int> cluster_ids;
-<<<<<<< HEAD
   global_mapper.Solve(
-      *database, view_graph, reconstruction, pose_priors, cluster_ids);
-=======
-  global_mapper.Solve(database.get(),
-                      view_graph,
-                      rigs,
-                      cameras,
-                      frames,
-                      images,
-                      tracks,
-                      pose_priors,
-                      cluster_ids);
-
-  colmap::Reconstruction reconstruction;
-  ConvertGlomapToColmap(rigs, cameras, frames, images, tracks, reconstruction);
->>>>>>> 448e7601
+      database.get(), view_graph, reconstruction, pose_priors, cluster_ids);
 
   EXPECT_THAT(gt_reconstruction,
               colmap::ReconstructionNear(reconstruction,
@@ -202,23 +157,8 @@
 
   GlobalMapper global_mapper(CreateTestOptions());
   std::unordered_map<frame_t, int> cluster_ids;
-<<<<<<< HEAD
   global_mapper.Solve(
-      *database, view_graph, reconstruction, pose_priors, cluster_ids);
-=======
-  global_mapper.Solve(database.get(),
-                      view_graph,
-                      rigs,
-                      cameras,
-                      frames,
-                      images,
-                      tracks,
-                      pose_priors,
-                      cluster_ids);
-
-  colmap::Reconstruction reconstruction;
-  ConvertGlomapToColmap(rigs, cameras, frames, images, tracks, reconstruction);
->>>>>>> 448e7601
+      database.get(), view_graph, reconstruction, pose_priors, cluster_ids);
 
   EXPECT_THAT(gt_reconstruction,
               colmap::ReconstructionNear(reconstruction,
