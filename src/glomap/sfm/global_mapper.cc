#include "glomap/sfm/global_mapper.h"

#include "colmap/scene/projection.h"
#include "colmap/sfm/observation_manager.h"
#include "colmap/util/timer.h"

#include "glomap/processors/image_pair_inliers.h"
#include "glomap/processors/reconstruction_pruning.h"
#include "glomap/processors/view_graph_manipulation.h"
#include "glomap/sfm/rotation_averager.h"

namespace glomap {

// TODO: Rig normalizaiton has not be done
bool GlobalMapper::Solve(const colmap::Database* database,
                         ViewGraph& view_graph,
                         colmap::Reconstruction& reconstruction,
                         std::vector<colmap::PosePrior>& pose_priors,
                         std::unordered_map<frame_t, int>& cluster_ids) {
  // Propagate random seed to component options for deterministic behavior.
  GlobalMapperOptions options = options_;
  if (options.random_seed >= 0) {
    options.opt_relpose.random_seed = options.random_seed;
    options.opt_ra.random_seed = options.random_seed;
    options.opt_gp.random_seed = options.random_seed;
  }

  // 0. Preprocessing
  if (!options.skip_preprocessing) {
    std::cout << "-------------------------------------" << '\n';
    std::cout << "Running preprocessing ..." << '\n';
    std::cout << "-------------------------------------" << '\n';

    colmap::Timer run_timer;
    run_timer.Start();
    // If camera intrinsics seem to be good, force the pair to use essential
    // matrix
    ViewGraphManipulator::UpdateImagePairsConfig(view_graph, reconstruction);
    ViewGraphManipulator::DecomposeRelPose(view_graph, reconstruction);
    run_timer.PrintSeconds();
  }

  // 1. Run view graph calibration
  if (!options.skip_view_graph_calibration) {
    std::cout << "-------------------------------------" << '\n';
    std::cout << "Running view graph calibration ..." << '\n';
    std::cout << "-------------------------------------" << '\n';
    ViewGraphCalibrator vgcalib_engine(options.opt_vgcalib);
    if (!vgcalib_engine.Solve(view_graph, reconstruction)) {
      return false;
    }
  }

  // 2. Run relative pose estimation
  //   TODO: Use generalized relative pose estimation for rigs.
  if (!options.skip_relative_pose_estimation) {
    std::cout << "-------------------------------------" << '\n';
    std::cout << "Running relative pose estimation ..." << '\n';
    std::cout << "-------------------------------------" << '\n';

    colmap::Timer run_timer;
    run_timer.Start();
    // Relative pose relies on the undistorted images
    EstimateRelativePoses(view_graph, reconstruction, options.opt_relpose);

    InlierThresholdOptions inlier_thresholds = options.inlier_thresholds;
    // Undistort the images and filter edges by inlier number
    ImagePairsInlierCount(view_graph, reconstruction, inlier_thresholds, true);

    view_graph.FilterByNumInliers(options.inlier_thresholds.min_inlier_num);
    view_graph.FilterByInlierRatio(options.inlier_thresholds.min_inlier_ratio);

    if (view_graph.KeepLargestConnectedComponents(reconstruction) == 0) {
      LOG(ERROR) << "no connected components are found";
      return false;
    }

    run_timer.PrintSeconds();
  }

  // 3. Run rotation averaging for three times
  if (!options.skip_rotation_averaging) {
    std::cout << "-------------------------------------" << '\n';
    std::cout << "Running rotation averaging ..." << '\n';
    std::cout << "-------------------------------------" << '\n';

    colmap::Timer run_timer;
    run_timer.Start();

    // The first run is for filtering
    SolveRotationAveraging(view_graph,
                           reconstruction,
                           pose_priors,
                           RotationAveragerOptions(options.opt_ra));

    view_graph.FilterByRelativeRotation(
        reconstruction, options.inlier_thresholds.max_rotation_error);
    if (view_graph.KeepLargestConnectedComponents(reconstruction) == 0) {
      LOG(ERROR) << "no connected components are found";
      return false;
    }

    // The second run is for final estimation
    if (!SolveRotationAveraging(view_graph,
                                reconstruction,
                                pose_priors,
                                RotationAveragerOptions(options.opt_ra))) {
      return false;
    }
    view_graph.FilterByRelativeRotation(
        reconstruction, options.inlier_thresholds.max_rotation_error);
    image_t num_img = view_graph.KeepLargestConnectedComponents(reconstruction);
    if (num_img == 0) {
      LOG(ERROR) << "no connected components are found";
      return false;
    }
    LOG(INFO) << num_img << " / " << reconstruction.NumImages()
              << " images are within the connected component." << '\n';

    run_timer.PrintSeconds();
  }

  // 4. Track establishment and selection
  if (!options.skip_track_establishment) {
    colmap::Timer run_timer;
    run_timer.Start();

    std::cout << "-------------------------------------" << '\n';
    std::cout << "Running track establishment ..." << '\n';
    std::cout << "-------------------------------------" << '\n';

    // TrackEngine reads images, writes unfiltered tracks to a temporary map,
    // then filters into the main reconstruction
    std::unordered_map<point3D_t, Point3D> unfiltered_tracks;
    TrackEngine track_engine(
        view_graph, reconstruction.Images(), options.opt_track);
    track_engine.EstablishFullTracks(unfiltered_tracks);

    // Filter the tracks into a selected subset
    std::unordered_map<point3D_t, Point3D> selected_tracks;
    point3D_t num_tracks =
        track_engine.FindTracksForProblem(unfiltered_tracks, selected_tracks);

    // Add selected tracks to reconstruction
    for (auto& [track_id, track] : selected_tracks) {
      reconstruction.AddPoint3D(track_id, std::move(track));
    }
    LOG(INFO) << "Before filtering: " << unfiltered_tracks.size()
              << ", after filtering: " << num_tracks << '\n';

    run_timer.PrintSeconds();
  }

  // 5. Global positioning
  if (!options.skip_global_positioning) {
    std::cout << "-------------------------------------" << '\n';
    std::cout << "Running global positioning ..." << '\n';
    std::cout << "-------------------------------------" << '\n';

    if (options.opt_gp.constraint_type !=
        GlobalPositionerOptions::ConstraintType::ONLY_POINTS) {
      LOG(ERROR) << "Only points are used for solving camera positions";
      return false;
    }

    colmap::Timer run_timer;
    run_timer.Start();

    GlobalPositioner gp_engine(options.opt_gp);

    // TODO: consider to support other modes as well
    if (!gp_engine.Solve(view_graph, reconstruction)) {
      return false;
    }
    // Filter tracks based on the estimation
    colmap::ObservationManager obs_manager(reconstruction);
    // First pass: use relaxed threshold (2x) for cameras without prior focal.
    obs_manager.FilterPoints3DWithLargeReprojectionError(
        2.0 * options.inlier_thresholds.max_angle_error,
        reconstruction.Point3DIds(),
        colmap::ReprojectionErrorType::ANGULAR);
    // Second pass: apply strict threshold for cameras with prior focal length.
    const double max_angle_error_rad =
        colmap::DegToRad(options.inlier_thresholds.max_angle_error);
    std::vector<std::pair<colmap::image_t, colmap::point2D_t>> obs_to_delete;
    for (const auto point3D_id : reconstruction.Point3DIds()) {
      if (!reconstruction.ExistsPoint3D(point3D_id)) {
        continue;
      }
      const auto& point3D = reconstruction.Point3D(point3D_id);
      for (const auto& track_el : point3D.track.Elements()) {
        const auto& image = reconstruction.Image(track_el.image_id);
        const auto& camera = *image.CameraPtr();
        if (!camera.has_prior_focal_length) {
          continue;
        }
        const auto& point2D = image.Point2D(track_el.point2D_idx);
        const double error = colmap::CalculateAngularReprojectionError(
            point2D.xy, point3D.xyz, image.CamFromWorld(), camera);
        if (error > max_angle_error_rad) {
          obs_to_delete.emplace_back(track_el.image_id, track_el.point2D_idx);
        }
      }
    }
    for (const auto& [image_id, point2D_idx] : obs_to_delete) {
      if (reconstruction.Image(image_id).Point2D(point2D_idx).HasPoint3D()) {
        obs_manager.DeleteObservation(image_id, point2D_idx);
      }
    }

    // Filter tracks based on triangulation angle and reprojection error
    obs_manager.FilterPoints3DWithSmallTriangulationAngle(
        options.inlier_thresholds.min_triangulation_angle,
        reconstruction.Point3DIds());
    // Set the threshold to be larger to avoid removing too many tracks
    obs_manager.FilterPoints3DWithLargeReprojectionError(
        10 * options.inlier_thresholds.max_reprojection_error,
        reconstruction.Point3DIds(),
        colmap::ReprojectionErrorType::NORMALIZED);
    // Normalize the structure
    // If the camera rig is used, the structure do not need to be normalized
    reconstruction.Normalize();

    run_timer.PrintSeconds();
  }

  // 6. Bundle adjustment
  if (!options.skip_bundle_adjustment) {
    std::cout << "-------------------------------------" << '\n';
    std::cout << "Running bundle adjustment ..." << '\n';
    std::cout << "-------------------------------------" << '\n';
    LOG(INFO) << "Bundle adjustment start" << '\n';

    colmap::Timer run_timer;
    run_timer.Start();

<<<<<<< HEAD
    for (int ite = 0; ite < options_.num_iterations_ba; ite++) {
      BundleAdjuster ba_engine(options_.opt_ba);
=======
    for (int ite = 0; ite < options.num_iteration_bundle_adjustment; ite++) {
      BundleAdjuster ba_engine(options.opt_ba);
>>>>>>> 7443d8e0

      BundleAdjusterOptions& ba_engine_options_inner = ba_engine.GetOptions();

      // Staged bundle adjustment
      // 6.1. First stage: optimize positions only
      ba_engine_options_inner.optimize_rotations = false;
      if (!ba_engine.Solve(reconstruction)) {
        return false;
      }
      LOG(INFO) << "Global bundle adjustment iteration " << ite + 1 << " / "
<<<<<<< HEAD
                << options_.num_iterations_ba
=======
                << options.num_iteration_bundle_adjustment
>>>>>>> 7443d8e0
                << ", stage 1 finished (position only)";
      run_timer.PrintSeconds();

      // 6.2. Second stage: optimize rotations if desired
      ba_engine_options_inner.optimize_rotations =
          options.opt_ba.optimize_rotations;
      if (ba_engine_options_inner.optimize_rotations &&
          !ba_engine.Solve(reconstruction)) {
        return false;
      }
      LOG(INFO) << "Global bundle adjustment iteration " << ite + 1 << " / "
<<<<<<< HEAD
                << options_.num_iterations_ba << ", stage 2 finished";
      if (ite != options_.num_iterations_ba - 1) run_timer.PrintSeconds();
=======
                << options.num_iteration_bundle_adjustment
                << ", stage 2 finished";
      if (ite != options.num_iteration_bundle_adjustment - 1)
        run_timer.PrintSeconds();
>>>>>>> 7443d8e0

      // Normalize the structure
      reconstruction.Normalize();

      // 6.3. Filter tracks based on the estimation
      // For the filtering, in each round, the criteria for outlier is
      // tightened. If only few tracks are changed, no need to start bundle
      // adjustment right away. Instead, use a more strict criteria to filter
      LOG(INFO) << "Filtering tracks by reprojection ...";

      colmap::ObservationManager obs_manager(reconstruction);
      bool status = true;
      size_t filtered_num = 0;
<<<<<<< HEAD
      while (status && ite < options_.num_iterations_ba) {
=======
      while (status && ite < options.num_iteration_bundle_adjustment) {
>>>>>>> 7443d8e0
        double scaling = std::max(3 - ite, 1);
        filtered_num += obs_manager.FilterPoints3DWithLargeReprojectionError(
            scaling * options.inlier_thresholds.max_reprojection_error,
            reconstruction.Point3DIds(),
            colmap::ReprojectionErrorType::NORMALIZED);

        if (filtered_num > 1e-3 * reconstruction.NumPoints3D()) {
          status = false;
        } else
          ite++;
      }
      if (status) {
        LOG(INFO) << "fewer than 0.1% tracks are filtered, stop the iteration.";
        break;
      }
    }

    // Filter tracks based on the estimation
    LOG(INFO) << "Filtering tracks by reprojection ...";
    {
      colmap::ObservationManager obs_manager(reconstruction);
      obs_manager.FilterPoints3DWithLargeReprojectionError(
          options.inlier_thresholds.max_reprojection_error,
          reconstruction.Point3DIds(),
          colmap::ReprojectionErrorType::NORMALIZED);
      obs_manager.FilterPoints3DWithSmallTriangulationAngle(
          options.inlier_thresholds.min_triangulation_angle,
          reconstruction.Point3DIds());
    }

    run_timer.PrintSeconds();
  }

  // 7. Retriangulation
  if (!options.skip_retriangulation) {
    THROW_CHECK_NOTNULL(database);
    std::cout << "-------------------------------------" << '\n';
    std::cout << "Running retriangulation ..." << '\n';
    std::cout << "-------------------------------------" << '\n';
<<<<<<< HEAD
    for (int ite = 0; ite < options_.num_iterations_retriangulation; ite++) {
=======
    for (int ite = 0; ite < options.num_iteration_retriangulation; ite++) {
>>>>>>> 7443d8e0
      colmap::Timer run_timer;
      run_timer.Start();
      RetriangulateTracks(options.opt_triangulator, *database, reconstruction);
      run_timer.PrintSeconds();

      std::cout << "-------------------------------------" << '\n';
      std::cout << "Running bundle adjustment ..." << '\n';
      std::cout << "-------------------------------------" << '\n';
      LOG(INFO) << "Bundle adjustment start" << '\n';
      BundleAdjuster ba_engine(options.opt_ba);
      if (!ba_engine.Solve(reconstruction)) {
        return false;
      }

      // Filter tracks based on the estimation
      LOG(INFO) << "Filtering tracks by reprojection ...";
      colmap::ObservationManager(reconstruction)
          .FilterPoints3DWithLargeReprojectionError(
              options.inlier_thresholds.max_reprojection_error,
              reconstruction.Point3DIds(),
              colmap::ReprojectionErrorType::NORMALIZED);
      if (!ba_engine.Solve(reconstruction)) {
        return false;
      }
      run_timer.PrintSeconds();
    }

    // Normalize the structure
    reconstruction.Normalize();

    // Filter tracks based on the estimation
    LOG(INFO) << "Filtering tracks by reprojection ...";
    {
      colmap::ObservationManager obs_manager(reconstruction);
      obs_manager.FilterPoints3DWithLargeReprojectionError(
          options.inlier_thresholds.max_reprojection_error,
          reconstruction.Point3DIds(),
          colmap::ReprojectionErrorType::NORMALIZED);
      obs_manager.FilterPoints3DWithSmallTriangulationAngle(
          options.inlier_thresholds.min_triangulation_angle,
          reconstruction.Point3DIds());
    }
  }

  // 8. Reconstruction pruning
  if (!options.skip_pruning) {
    std::cout << "-------------------------------------" << '\n';
    std::cout << "Running postprocessing ..." << '\n';
    std::cout << "-------------------------------------" << '\n';

    colmap::Timer run_timer;
    run_timer.Start();

    // Prune weakly connected images
    PruneWeaklyConnectedImages(reconstruction, cluster_ids);

    run_timer.PrintSeconds();
  }

  return true;
}

}  // namespace glomap<|MERGE_RESOLUTION|>--- conflicted
+++ resolved
@@ -234,13 +234,8 @@
     colmap::Timer run_timer;
     run_timer.Start();
 
-<<<<<<< HEAD
-    for (int ite = 0; ite < options_.num_iterations_ba; ite++) {
-      BundleAdjuster ba_engine(options_.opt_ba);
-=======
-    for (int ite = 0; ite < options.num_iteration_bundle_adjustment; ite++) {
+    for (int ite = 0; ite < options.num_iterations_ba; ite++) {
       BundleAdjuster ba_engine(options.opt_ba);
->>>>>>> 7443d8e0
 
       BundleAdjusterOptions& ba_engine_options_inner = ba_engine.GetOptions();
 
@@ -251,11 +246,7 @@
         return false;
       }
       LOG(INFO) << "Global bundle adjustment iteration " << ite + 1 << " / "
-<<<<<<< HEAD
-                << options_.num_iterations_ba
-=======
-                << options.num_iteration_bundle_adjustment
->>>>>>> 7443d8e0
+                << options.num_iterations_ba
                 << ", stage 1 finished (position only)";
       run_timer.PrintSeconds();
 
@@ -267,15 +258,8 @@
         return false;
       }
       LOG(INFO) << "Global bundle adjustment iteration " << ite + 1 << " / "
-<<<<<<< HEAD
-                << options_.num_iterations_ba << ", stage 2 finished";
-      if (ite != options_.num_iterations_ba - 1) run_timer.PrintSeconds();
-=======
-                << options.num_iteration_bundle_adjustment
-                << ", stage 2 finished";
-      if (ite != options.num_iteration_bundle_adjustment - 1)
-        run_timer.PrintSeconds();
->>>>>>> 7443d8e0
+                << options.num_iterations_ba << ", stage 2 finished";
+      if (ite != options.num_iterations_ba - 1) run_timer.PrintSeconds();
 
       // Normalize the structure
       reconstruction.Normalize();
@@ -289,11 +273,7 @@
       colmap::ObservationManager obs_manager(reconstruction);
       bool status = true;
       size_t filtered_num = 0;
-<<<<<<< HEAD
-      while (status && ite < options_.num_iterations_ba) {
-=======
-      while (status && ite < options.num_iteration_bundle_adjustment) {
->>>>>>> 7443d8e0
+      while (status && ite < options.num_iterations_ba) {
         double scaling = std::max(3 - ite, 1);
         filtered_num += obs_manager.FilterPoints3DWithLargeReprojectionError(
             scaling * options.inlier_thresholds.max_reprojection_error,
@@ -333,11 +313,7 @@
     std::cout << "-------------------------------------" << '\n';
     std::cout << "Running retriangulation ..." << '\n';
     std::cout << "-------------------------------------" << '\n';
-<<<<<<< HEAD
-    for (int ite = 0; ite < options_.num_iterations_retriangulation; ite++) {
-=======
-    for (int ite = 0; ite < options.num_iteration_retriangulation; ite++) {
->>>>>>> 7443d8e0
+    for (int ite = 0; ite < options.num_iterations_retriangulation; ite++) {
       colmap::Timer run_timer;
       run_timer.Start();
       RetriangulateTracks(options.opt_triangulator, *database, reconstruction);
