#include "glomap/sfm/global_mapper.h"

#include "colmap/scene/database_cache.h"
#include "colmap/scene/projection.h"
#include "colmap/sfm/incremental_mapper.h"
#include "colmap/sfm/observation_manager.h"
#include "colmap/util/logging.h"
#include "colmap/util/timer.h"

#include "glomap/estimators/rotation_averaging.h"
#include "glomap/io/colmap_io.h"
<<<<<<< HEAD
#include "glomap/processors/image_pair_inliers.h"
=======
#include "glomap/processors/reconstruction_pruning.h"
>>>>>>> 62d24dbe
#include "glomap/processors/view_graph_manipulation.h"

namespace glomap {

GlobalMapper::GlobalMapper(std::shared_ptr<const colmap::Database> database) {
  THROW_CHECK_NOTNULL(database);
  // TODO: Directly use DatabaseCache in the signature and make min_num_matches
  // an option in the global pipeline.
  constexpr int kMinNumMatches = 15;
  database_cache_ = colmap::DatabaseCache::Create(*database,
                                                  kMinNumMatches,
                                                  /*ignore_watermarks=*/false,
                                                  /*image_names=*/{});
  // TODO: Move to BeginReconstruction after migrating to PoseGraph and accept
  // DatabaseCache.
  view_graph_ = std::make_shared<class ViewGraph>();
  view_graph_->LoadFromDatabase(*database);
}

void GlobalMapper::BeginReconstruction(
    const std::shared_ptr<colmap::Reconstruction>& reconstruction) {
  THROW_CHECK_NOTNULL(reconstruction);
  reconstruction_ = reconstruction;
  reconstruction_->Load(*database_cache_);
}

std::shared_ptr<colmap::Reconstruction> GlobalMapper::Reconstruction() const {
  return reconstruction_;
}

std::shared_ptr<class ViewGraph> GlobalMapper::ViewGraph() const {
  return view_graph_;
}

bool GlobalMapper::RotationAveraging(const RotationEstimatorOptions& options,
                                     double max_rotation_error_deg) {
  // TODO: This is a misuse of frame registration. Frames should only be
  // registered when their poses are actually computed, not with arbitrary
  // identity poses. The rotation averaging code should be updated to work
  // with unregistered frames.
  // Register all frames with an initial identity pose so rotation averaging
  // can work. The actual rotations will be computed by rotation averaging.
  for (const auto& [frame_id, frame] : reconstruction_->Frames()) {
    if (!frame.HasPose()) {
      reconstruction_->Frame(frame_id).SetRigFromWorld(Rigid3d());
      reconstruction_->RegisterFrame(frame_id);
    }
  }

  if (view_graph_->KeepLargestConnectedComponents(*reconstruction_) == 0) {
    LOG(ERROR) << "no connected components are found";
    return false;
  }

  // Read pose priors from the database cache.
  const std::vector<colmap::PosePrior>& pose_priors =
      database_cache_->PosePriors();

  // The first run is for filtering
  SolveRotationAveraging(options, *view_graph_, *reconstruction_, pose_priors);

  view_graph_->FilterByRelativeRotation(*reconstruction_,
                                        max_rotation_error_deg);
  if (view_graph_->KeepLargestConnectedComponents(*reconstruction_) == 0) {
    LOG(ERROR) << "no connected components are found";
    return false;
  }

  // The second run is for final estimation
  if (!SolveRotationAveraging(
          options, *view_graph_, *reconstruction_, pose_priors)) {
    return false;
  }
  view_graph_->FilterByRelativeRotation(*reconstruction_,
                                        max_rotation_error_deg);
  image_t num_img =
      view_graph_->KeepLargestConnectedComponents(*reconstruction_);
  if (num_img == 0) {
    LOG(ERROR) << "no connected components are found";
    return false;
  }
  LOG(INFO) << num_img << " / " << reconstruction_->NumImages()
            << " images are within the connected component.";

  return true;
}

void GlobalMapper::EstablishTracks(const TrackEstablishmentOptions& options) {
  // TrackEngine reads images, writes unfiltered points3D to a temporary map,
  // then filters into the main reconstruction
  std::unordered_map<point3D_t, Point3D> unfiltered_points3D;
  TrackEngine track_engine(*view_graph_, reconstruction_->Images(), options);
  track_engine.EstablishFullTracks(unfiltered_points3D);

  // Filter the points3D into a selected subset
  std::unordered_map<point3D_t, Point3D> selected_points3D;
  point3D_t num_points3D =
      track_engine.FindTracksForProblem(unfiltered_points3D, selected_points3D);

  // Add selected points3D to reconstruction
  THROW_CHECK_EQ(reconstruction_->NumPoints3D(), 0);
  for (auto& [point3D_id, point3D] : selected_points3D) {
    reconstruction_->AddPoint3D(point3D_id, std::move(point3D));
  }
  LOG(INFO) << "Before filtering: " << unfiltered_points3D.size()
            << ", after filtering: " << num_points3D;
}

bool GlobalMapper::GlobalPositioning(const GlobalPositionerOptions& options,
                                     double max_angular_reproj_error_deg,
                                     double max_normalized_reproj_error,
                                     double min_tri_angle_deg) {
  if (options.constraint_type != GlobalPositioningConstraintType::ONLY_POINTS) {
    LOG(ERROR) << "Only points are used for solving camera positions";
    return false;
  }

  GlobalPositioner gp_engine(options);

  // TODO: consider to support other modes as well
  if (!gp_engine.Solve(*view_graph_, *reconstruction_)) {
    return false;
  }

  // Filter tracks based on the estimation
  colmap::ObservationManager obs_manager(*reconstruction_);

  // First pass: use relaxed threshold (2x) for cameras without prior focal.
  obs_manager.FilterPoints3DWithLargeReprojectionError(
      2.0 * max_angular_reproj_error_deg,
      reconstruction_->Point3DIds(),
      colmap::ReprojectionErrorType::ANGULAR);

  // Second pass: apply strict threshold for cameras with prior focal length.
  const double max_angular_error_rad =
      colmap::DegToRad(max_angular_reproj_error_deg);
  std::vector<std::pair<colmap::image_t, colmap::point2D_t>> obs_to_delete;
  for (const auto point3D_id : reconstruction_->Point3DIds()) {
    if (!reconstruction_->ExistsPoint3D(point3D_id)) {
      continue;
    }
    const auto& point3D = reconstruction_->Point3D(point3D_id);
    for (const auto& track_el : point3D.track.Elements()) {
      const auto& image = reconstruction_->Image(track_el.image_id);
      const auto& camera = *image.CameraPtr();
      if (!camera.has_prior_focal_length) {
        continue;
      }
      const auto& point2D = image.Point2D(track_el.point2D_idx);
      const double error = colmap::CalculateAngularReprojectionError(
          point2D.xy, point3D.xyz, image.CamFromWorld(), camera);
      if (error > max_angular_error_rad) {
        obs_to_delete.emplace_back(track_el.image_id, track_el.point2D_idx);
      }
    }
  }
  for (const auto& [image_id, point2D_idx] : obs_to_delete) {
    if (reconstruction_->Image(image_id).Point2D(point2D_idx).HasPoint3D()) {
      obs_manager.DeleteObservation(image_id, point2D_idx);
    }
  }

  // Filter tracks based on triangulation angle and reprojection error
  obs_manager.FilterPoints3DWithSmallTriangulationAngle(
      min_tri_angle_deg, reconstruction_->Point3DIds());
  // Set the threshold to be larger to avoid removing too many tracks
  obs_manager.FilterPoints3DWithLargeReprojectionError(
      10 * max_normalized_reproj_error,
      reconstruction_->Point3DIds(),
      colmap::ReprojectionErrorType::NORMALIZED);

  // Normalize the structure
  // If the camera rig is used, the structure do not need to be normalized
  reconstruction_->Normalize();

  return true;
}

bool GlobalMapper::IterativeBundleAdjustment(
    const BundleAdjusterOptions& options,
    double max_normalized_reproj_error,
    double min_tri_angle_deg,
    int num_iterations) {
  for (int ite = 0; ite < num_iterations; ite++) {
    // First stage: optimize positions only (rotation constant)
    if (!RunBundleAdjustment(options,
                             /*constant_rotation=*/true,
                             *reconstruction_)) {
      return false;
    }
    LOG(INFO) << "Global bundle adjustment iteration " << ite + 1 << " / "
              << num_iterations << ", stage 1 finished (position only)";

    // Second stage: optimize rotations if desired
    if (options.optimize_rotations &&
        !RunBundleAdjustment(options,
                             /*constant_rotation=*/false,
                             *reconstruction_)) {
      return false;
    }
    LOG(INFO) << "Global bundle adjustment iteration " << ite + 1 << " / "
              << num_iterations << ", stage 2 finished";

    // Normalize the structure
    reconstruction_->Normalize();

    // Filter tracks based on the estimation
    // For the filtering, in each round, the criteria for outlier is
    // tightened. If only few tracks are changed, no need to start bundle
    // adjustment right away. Instead, use a more strict criteria to filter
    LOG(INFO) << "Filtering tracks by reprojection ...";

    colmap::ObservationManager obs_manager(*reconstruction_);
    bool status = true;
    size_t filtered_num = 0;
    while (status && ite < num_iterations) {
      double scaling = std::max(3 - ite, 1);
      filtered_num += obs_manager.FilterPoints3DWithLargeReprojectionError(
          scaling * max_normalized_reproj_error,
          reconstruction_->Point3DIds(),
          colmap::ReprojectionErrorType::NORMALIZED);

      if (filtered_num > 1e-3 * reconstruction_->NumPoints3D()) {
        status = false;
      } else {
        ite++;
      }
    }
    if (status) {
      LOG(INFO) << "fewer than 0.1% tracks are filtered, stop the iteration.";
      break;
    }
  }

  // Filter tracks based on the estimation
  LOG(INFO) << "Filtering tracks by reprojection ...";
  {
    colmap::ObservationManager obs_manager(*reconstruction_);
    obs_manager.FilterPoints3DWithLargeReprojectionError(
        max_normalized_reproj_error,
        reconstruction_->Point3DIds(),
        colmap::ReprojectionErrorType::NORMALIZED);
    obs_manager.FilterPoints3DWithSmallTriangulationAngle(
        min_tri_angle_deg, reconstruction_->Point3DIds());
  }

  return true;
}

bool GlobalMapper::IterativeRetriangulateAndRefine(
    const colmap::IncrementalTriangulator::Options& options,
    const BundleAdjusterOptions& ba_options,
    double max_normalized_reproj_error,
    double min_tri_angle_deg) {
  // Delete all existing 3D points and re-establish 2D-3D correspondences.
  reconstruction_->DeleteAllPoints2DAndPoints3D();

  // Initialize mapper.
  colmap::IncrementalMapper mapper(database_cache_);
  mapper.BeginReconstruction(reconstruction_);

  // Triangulate all registered images.
  for (const auto image_id : reconstruction_->RegImageIds()) {
    mapper.TriangulateImage(options, image_id);
  }

  // Set up bundle adjustment options for colmap's incremental mapper.
  colmap::BundleAdjustmentOptions colmap_ba_options;
  colmap_ba_options.solver_options.num_threads =
      ba_options.solver_options.num_threads;
  colmap_ba_options.solver_options.max_num_iterations = 50;
  colmap_ba_options.solver_options.max_linear_solver_iterations = 100;
  colmap_ba_options.print_summary = false;

  // Iterative global refinement.
  colmap::IncrementalMapper::Options mapper_options;
  mapper_options.random_seed = options.random_seed;
  mapper.IterativeGlobalRefinement(/*max_num_refinements=*/5,
                                   /*max_refinement_change=*/0.0005,
                                   mapper_options,
                                   colmap_ba_options,
                                   options,
                                   /*normalize_reconstruction=*/true);

  mapper.EndReconstruction(/*discard=*/false);

  // Final filtering and bundle adjustment.
  colmap::ObservationManager obs_manager(*reconstruction_);
  obs_manager.FilterPoints3DWithLargeReprojectionError(
      max_normalized_reproj_error,
      reconstruction_->Point3DIds(),
      colmap::ReprojectionErrorType::NORMALIZED);

  if (!RunBundleAdjustment(ba_options,
                           /*constant_rotation=*/false,
                           *reconstruction_)) {
    return false;
  }

  reconstruction_->Normalize();

  obs_manager.FilterPoints3DWithLargeReprojectionError(
      max_normalized_reproj_error,
      reconstruction_->Point3DIds(),
      colmap::ReprojectionErrorType::NORMALIZED);
  obs_manager.FilterPoints3DWithSmallTriangulationAngle(
      min_tri_angle_deg, reconstruction_->Point3DIds());

  return true;
}

<<<<<<< HEAD
// TODO: Rig normalizaiton has not be done
bool GlobalMapper::Solve(const GlobalMapperOptions& options) {
=======
// TODO: Rig normalizaiton has not been done
bool GlobalMapper::Solve(const GlobalMapperOptions& options,
                         std::unordered_map<frame_t, int>& cluster_ids) {
>>>>>>> 62d24dbe
  THROW_CHECK_NOTNULL(reconstruction_);
  THROW_CHECK_NOTNULL(view_graph_);

  // Propagate random seed and num_threads to component options.
  GlobalMapperOptions opts = options;
  if (opts.random_seed >= 0) {
    opts.rotation_averaging.random_seed = opts.random_seed;
    opts.global_positioning.random_seed = opts.random_seed;
    opts.global_positioning.use_parameter_block_ordering = false;
    opts.retriangulation.random_seed = opts.random_seed;
    opts.view_graph_calibration.random_seed = opts.random_seed;
  }
  opts.view_graph_calibration.solver_options.num_threads = opts.num_threads;
  opts.global_positioning.solver_options.num_threads = opts.num_threads;
  opts.bundle_adjustment.solver_options.num_threads = opts.num_threads;

  if (!opts.skip_view_graph_calibration) {
    // Run view graph calibration
    LOG(INFO) << "----- Running view graph calibration -----";
    colmap::Timer run_timer;
    run_timer.Start();
    if (!CalibrateViewGraph(
            opts.view_graph_calibration, *view_graph_, *reconstruction_)) {
      return false;
    }
    LOG(INFO) << "View graph calibration done in " << run_timer.ElapsedSeconds()
              << " seconds";
  } else {
    // Decompose relative poses when skipping view graph calibration.
    ViewGraphManipulator::DecomposeRelativePoses(
        *view_graph_, *reconstruction_, opts.num_threads);
  }

  // Run rotation averaging
  if (!opts.skip_rotation_averaging) {
    LOG(INFO) << "----- Running rotation averaging -----";
    colmap::Timer run_timer;
    run_timer.Start();
    if (!RotationAveraging(opts.rotation_averaging,
                           opts.max_rotation_error_deg)) {
      return false;
    }
    LOG(INFO) << "Rotation averaging done in " << run_timer.ElapsedSeconds()
              << " seconds";
  }

  // Track establishment and selection
  if (!opts.skip_track_establishment) {
    LOG(INFO) << "----- Running track establishment -----";
    colmap::Timer run_timer;
    run_timer.Start();
    EstablishTracks(opts.track_establishment);
    LOG(INFO) << "Track establishment done in " << run_timer.ElapsedSeconds()
              << " seconds";
  }

  // Global positioning
  if (!opts.skip_global_positioning) {
    LOG(INFO) << "----- Running global positioning -----";
    colmap::Timer run_timer;
    run_timer.Start();
    if (!GlobalPositioning(opts.global_positioning,
                           opts.max_angular_reproj_error_deg,
                           opts.max_normalized_reproj_error,
                           opts.min_tri_angle_deg)) {
      return false;
    }
    LOG(INFO) << "Global positioning done in " << run_timer.ElapsedSeconds()
              << " seconds";
  }

  // Bundle adjustment
  if (!opts.skip_bundle_adjustment) {
    LOG(INFO) << "----- Running iterative bundle adjustment -----";
    colmap::Timer run_timer;
    run_timer.Start();
    if (!IterativeBundleAdjustment(opts.bundle_adjustment,
                                   opts.max_normalized_reproj_error,
                                   opts.min_tri_angle_deg,
                                   opts.num_iterations_ba)) {
      return false;
    }
    LOG(INFO) << "Iterative bundle adjustment done in "
              << run_timer.ElapsedSeconds() << " seconds";
  }

  // Retriangulation
  if (!opts.skip_retriangulation) {
    LOG(INFO) << "----- Running iterative retriangulation and refinement -----";
    colmap::Timer run_timer;
    run_timer.Start();
    if (!IterativeRetriangulateAndRefine(opts.retriangulation,
                                         opts.bundle_adjustment,
                                         opts.max_normalized_reproj_error,
                                         opts.min_tri_angle_deg)) {
      return false;
    }
    LOG(INFO) << "Iterative retriangulation and refinement done in "
              << run_timer.ElapsedSeconds() << " seconds";
  }

<<<<<<< HEAD
=======
  // Reconstruction pruning
  if (!opts.skip_pruning) {
    LOG(INFO) << "----- Running postprocessing -----";
    colmap::Timer run_timer;
    run_timer.Start();
    cluster_ids = PruneWeaklyConnectedFrames(*reconstruction_);
    LOG(INFO) << "Postprocessing done in " << run_timer.ElapsedSeconds()
              << " seconds";
  }

>>>>>>> 62d24dbe
  return true;
}

}  // namespace glomap<|MERGE_RESOLUTION|>--- conflicted
+++ resolved
@@ -8,12 +8,6 @@
 #include "colmap/util/timer.h"
 
 #include "glomap/estimators/rotation_averaging.h"
-#include "glomap/io/colmap_io.h"
-<<<<<<< HEAD
-#include "glomap/processors/image_pair_inliers.h"
-=======
-#include "glomap/processors/reconstruction_pruning.h"
->>>>>>> 62d24dbe
 #include "glomap/processors/view_graph_manipulation.h"
 
 namespace glomap {
@@ -325,14 +319,8 @@
   return true;
 }
 
-<<<<<<< HEAD
-// TODO: Rig normalizaiton has not be done
+// TODO: Rig normalizaiton has not been done
 bool GlobalMapper::Solve(const GlobalMapperOptions& options) {
-=======
-// TODO: Rig normalizaiton has not been done
-bool GlobalMapper::Solve(const GlobalMapperOptions& options,
-                         std::unordered_map<frame_t, int>& cluster_ids) {
->>>>>>> 62d24dbe
   THROW_CHECK_NOTNULL(reconstruction_);
   THROW_CHECK_NOTNULL(view_graph_);
 
@@ -433,20 +421,6 @@
     LOG(INFO) << "Iterative retriangulation and refinement done in "
               << run_timer.ElapsedSeconds() << " seconds";
   }
-
-<<<<<<< HEAD
-=======
-  // Reconstruction pruning
-  if (!opts.skip_pruning) {
-    LOG(INFO) << "----- Running postprocessing -----";
-    colmap::Timer run_timer;
-    run_timer.Start();
-    cluster_ids = PruneWeaklyConnectedFrames(*reconstruction_);
-    LOG(INFO) << "Postprocessing done in " << run_timer.ElapsedSeconds()
-              << " seconds";
-  }
-
->>>>>>> 62d24dbe
   return true;
 }
 
