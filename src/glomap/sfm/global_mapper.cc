#include "glomap/sfm/global_mapper.h"

#include "colmap/scene/projection.h"
#include "colmap/sfm/observation_manager.h"
#include "colmap/util/timer.h"

#include "glomap/processors/image_pair_inliers.h"
#include "glomap/processors/reconstruction_pruning.h"
#include "glomap/processors/view_graph_manipulation.h"
#include "glomap/sfm/rotation_averager.h"

namespace glomap {

// TODO: Rig normalizaiton has not be done
bool GlobalMapper::Solve(const colmap::Database* database,
                         ViewGraph& view_graph,
                         colmap::Reconstruction& reconstruction,
                         std::vector<colmap::PosePrior>& pose_priors,
                         std::unordered_map<frame_t, int>& cluster_ids) {
  // 0. Preprocessing
  if (!options_.skip_preprocessing) {
    std::cout << "-------------------------------------" << '\n';
    std::cout << "Running preprocessing ..." << '\n';
    std::cout << "-------------------------------------" << '\n';

    colmap::Timer run_timer;
    run_timer.Start();
    // If camera intrinsics seem to be good, force the pair to use essential
    // matrix
    ViewGraphManipulater::UpdateImagePairsConfig(view_graph, reconstruction);
    ViewGraphManipulater::DecomposeRelPose(view_graph, reconstruction);
    run_timer.PrintSeconds();
  }

  // 1. Run view graph calibration
  if (!options_.skip_view_graph_calibration) {
    std::cout << "-------------------------------------" << '\n';
    std::cout << "Running view graph calibration ..." << '\n';
    std::cout << "-------------------------------------" << '\n';
    ViewGraphCalibrator vgcalib_engine(options_.opt_vgcalib);
    if (!vgcalib_engine.Solve(view_graph, reconstruction)) {
      return false;
    }
  }

  // 2. Run relative pose estimation
  //   TODO: Use generalized relative pose estimation for rigs.
  if (!options_.skip_relative_pose_estimation) {
    std::cout << "-------------------------------------" << '\n';
    std::cout << "Running relative pose estimation ..." << '\n';
    std::cout << "-------------------------------------" << '\n';

    colmap::Timer run_timer;
    run_timer.Start();
    // Relative pose relies on the undistorted images
    EstimateRelativePoses(view_graph, reconstruction, options_.opt_relpose);

    InlierThresholdOptions inlier_thresholds = options_.inlier_thresholds;
    // Undistort the images and filter edges by inlier number
    ImagePairsInlierCount(view_graph, reconstruction, inlier_thresholds, true);

    view_graph.FilterByNumInliers(options_.inlier_thresholds.min_inlier_num);
    view_graph.FilterByInlierRatio(options_.inlier_thresholds.min_inlier_ratio);

    if (view_graph.KeepLargestConnectedComponents(reconstruction) == 0) {
      LOG(ERROR) << "no connected components are found";
      return false;
    }

    run_timer.PrintSeconds();
  }

  // 3. Run rotation averaging for three times
  if (!options_.skip_rotation_averaging) {
    std::cout << "-------------------------------------" << '\n';
    std::cout << "Running rotation averaging ..." << '\n';
    std::cout << "-------------------------------------" << '\n';

    colmap::Timer run_timer;
    run_timer.Start();

    // The first run is for filtering
    SolveRotationAveraging(view_graph,
                           reconstruction,
                           pose_priors,
                           RotationAveragerOptions(options_.opt_ra));

    view_graph.FilterByRelativeRotation(
        reconstruction, options_.inlier_thresholds.max_rotation_error);
    if (view_graph.KeepLargestConnectedComponents(reconstruction) == 0) {
      LOG(ERROR) << "no connected components are found";
      return false;
    }

    // The second run is for final estimation
    if (!SolveRotationAveraging(view_graph,
                                reconstruction,
                                pose_priors,
                                RotationAveragerOptions(options_.opt_ra))) {
      return false;
    }
    view_graph.FilterByRelativeRotation(
        reconstruction, options_.inlier_thresholds.max_rotation_error);
    image_t num_img = view_graph.KeepLargestConnectedComponents(reconstruction);
    if (num_img == 0) {
      LOG(ERROR) << "no connected components are found";
      return false;
    }
    LOG(INFO) << num_img << " / " << reconstruction.NumImages()
              << " images are within the connected component." << '\n';

    run_timer.PrintSeconds();
  }

  // 4. Track establishment and selection
  if (!options_.skip_track_establishment) {
    colmap::Timer run_timer;
    run_timer.Start();

    std::cout << "-------------------------------------" << '\n';
    std::cout << "Running track establishment ..." << '\n';
    std::cout << "-------------------------------------" << '\n';

    // TrackEngine reads images, writes unfiltered points3D to a temporary map,
    // then filters into the main reconstruction
    std::unordered_map<point3D_t, Point3D> unfiltered_points3D;
    TrackEngine track_engine(
        view_graph, reconstruction.Images(), options_.opt_track);
    track_engine.EstablishFullTracks(unfiltered_points3D);

    // Filter the points3D into a selected subset
    std::unordered_map<point3D_t, Point3D> selected_points3D;
    point3D_t num_points3D = track_engine.FindTracksForProblem(
        unfiltered_points3D, selected_points3D);

    // Add selected points3D to reconstruction
    THROW_CHECK_EQ(reconstruction.NumPoints3D(), 0);
    for (auto& [point3D_id, point3D] : selected_points3D) {
      reconstruction.AddPoint3D(point3D_id, std::move(point3D));
    }

    LOG(INFO) << "Before filtering: " << unfiltered_points3D.size()
              << ", after filtering: " << num_points3D << '\n';
    run_timer.PrintSeconds();
  }

  // 5. Global positioning
  if (!options_.skip_global_positioning) {
    std::cout << "-------------------------------------" << '\n';
    std::cout << "Running global positioning ..." << '\n';
    std::cout << "-------------------------------------" << '\n';

    if (options_.opt_gp.constraint_type !=
        GlobalPositionerOptions::ConstraintType::ONLY_POINTS) {
      LOG(ERROR) << "Only points are used for solving camera positions";
      return false;
    }

    colmap::Timer run_timer;
    run_timer.Start();

    GlobalPositioner gp_engine(options_.opt_gp);

    // TODO: consider to support other modes as well
    if (!gp_engine.Solve(view_graph, reconstruction)) {
      return false;
    }
    // Filter tracks based on the estimation
    colmap::ObservationManager obs_manager(reconstruction);
    // First pass: use relaxed threshold (2x) for cameras without prior focal.
    obs_manager.FilterPoints3DWithLargeReprojectionError(
        2.0 * options_.inlier_thresholds.max_angle_error,
        reconstruction.Point3DIds(),
        colmap::ReprojectionErrorType::ANGULAR);
    // Second pass: apply strict threshold for cameras with prior focal length.
    const double max_angle_error_rad =
        colmap::DegToRad(options_.inlier_thresholds.max_angle_error);
    std::vector<std::pair<colmap::image_t, colmap::point2D_t>> obs_to_delete;
    for (const auto point3D_id : reconstruction.Point3DIds()) {
      if (!reconstruction.ExistsPoint3D(point3D_id)) {
        continue;
      }
      const auto& point3D = reconstruction.Point3D(point3D_id);
      for (const auto& track_el : point3D.track.Elements()) {
        const auto& image = reconstruction.Image(track_el.image_id);
        const auto& camera = *image.CameraPtr();
        if (!camera.has_prior_focal_length) {
          continue;
        }
        const auto& point2D = image.Point2D(track_el.point2D_idx);
        const double error = colmap::CalculateAngularReprojectionError(
            point2D.xy, point3D.xyz, image.CamFromWorld(), camera);
        if (error > max_angle_error_rad) {
          obs_to_delete.emplace_back(track_el.image_id, track_el.point2D_idx);
        }
      }
    }
    for (const auto& [image_id, point2D_idx] : obs_to_delete) {
      if (reconstruction.Image(image_id).Point2D(point2D_idx).HasPoint3D()) {
        obs_manager.DeleteObservation(image_id, point2D_idx);
      }
    }

    // Filter tracks based on triangulation angle and reprojection error
    obs_manager.FilterPoints3DWithSmallTriangulationAngle(
        options_.inlier_thresholds.min_triangulation_angle,
        reconstruction.Point3DIds());
    // Set the threshold to be larger to avoid removing too many tracks
    obs_manager.FilterPoints3DWithLargeReprojectionError(
        10 * options_.inlier_thresholds.max_reprojection_error,
        reconstruction.Point3DIds(),
        colmap::ReprojectionErrorType::NORMALIZED);
    // Normalize the structure
    // If the camera rig is used, the structure do not need to be normalized
    reconstruction.Normalize();

    run_timer.PrintSeconds();
  }

  // 6. Bundle adjustment
  if (!options_.skip_bundle_adjustment) {
    std::cout << "-------------------------------------" << '\n';
    std::cout << "Running bundle adjustment ..." << '\n';
    std::cout << "-------------------------------------" << '\n';
    LOG(INFO) << "Bundle adjustment start" << '\n';

    colmap::Timer run_timer;
    run_timer.Start();

    for (int ite = 0; ite < options_.num_iteration_bundle_adjustment; ite++) {
      // 6.1. First stage: optimize positions only (rotation constant)
      if (!RunBundleAdjustment(
              options_.opt_ba, /*constant_rotation=*/true, reconstruction)) {
        return false;
      }
      LOG(INFO) << "Global bundle adjustment iteration " << ite + 1 << " / "
                << options_.num_iteration_bundle_adjustment
                << ", stage 1 finished (position only)";
      run_timer.PrintSeconds();

      // 6.2. Second stage: optimize rotations if desired
      if (options_.opt_ba.optimize_rotations &&
          !RunBundleAdjustment(
              options_.opt_ba, /*constant_rotation=*/false, reconstruction)) {
        return false;
      }
      LOG(INFO) << "Global bundle adjustment iteration " << ite + 1 << " / "
                << options_.num_iteration_bundle_adjustment
                << ", stage 2 finished";
      if (ite != options_.num_iteration_bundle_adjustment - 1)
        run_timer.PrintSeconds();

      // Normalize the structure
      reconstruction.Normalize();

      // 6.3. Filter tracks based on the estimation
      // For the filtering, in each round, the criteria for outlier is
      // tightened. If only few tracks are changed, no need to start bundle
      // adjustment right away. Instead, use a more strict criteria to filter
      LOG(INFO) << "Filtering tracks by reprojection ...";

      colmap::ObservationManager obs_manager(reconstruction);
      bool status = true;
      size_t filtered_num = 0;
      while (status && ite < options_.num_iteration_bundle_adjustment) {
        double scaling = std::max(3 - ite, 1);
        filtered_num += obs_manager.FilterPoints3DWithLargeReprojectionError(
            scaling * options_.inlier_thresholds.max_reprojection_error,
            reconstruction.Point3DIds(),
            colmap::ReprojectionErrorType::NORMALIZED);

        if (filtered_num > 1e-3 * reconstruction.NumPoints3D()) {
          status = false;
        } else
          ite++;
      }
      if (status) {
        LOG(INFO) << "fewer than 0.1% tracks are filtered, stop the iteration.";
        break;
      }
    }

    // Filter tracks based on the estimation
    LOG(INFO) << "Filtering tracks by reprojection ...";
    {
      colmap::ObservationManager obs_manager(reconstruction);
      obs_manager.FilterPoints3DWithLargeReprojectionError(
          options_.inlier_thresholds.max_reprojection_error,
          reconstruction.Point3DIds(),
          colmap::ReprojectionErrorType::NORMALIZED);
      obs_manager.FilterPoints3DWithSmallTriangulationAngle(
          options_.inlier_thresholds.min_triangulation_angle,
          reconstruction.Point3DIds());
    }

    run_timer.PrintSeconds();
  }

  // 7. Retriangulation
  if (!options_.skip_retriangulation) {
    THROW_CHECK_NOTNULL(database);
    std::cout << "-------------------------------------" << '\n';
    std::cout << "Running retriangulation ..." << '\n';
    std::cout << "-------------------------------------" << '\n';
    for (int ite = 0; ite < options_.num_iteration_retriangulation; ite++) {
      colmap::Timer run_timer;
      run_timer.Start();
      RetriangulateTracks(options_.opt_triangulator, *database, reconstruction);

      run_timer.PrintSeconds();
      std::cout << "-------------------------------------" << '\n';
      std::cout << "Running bundle adjustment ..." << '\n';
      std::cout << "-------------------------------------" << '\n';
      LOG(INFO) << "Bundle adjustment start" << '\n';
      if (!RunBundleAdjustment(
              options_.opt_ba, /*constant_rotation=*/false, reconstruction)) {
        return false;
      }

      // Filter tracks based on the estimation
      LOG(INFO) << "Filtering tracks by reprojection ...";
<<<<<<< HEAD
      TrackFilter::FilterTracksByReprojection(
          view_graph,
          reconstruction,
          options_.inlier_thresholds.max_reprojection_error);
      if (!RunBundleAdjustment(
              options_.opt_ba, /*constant_rotation=*/false, reconstruction)) {
=======
      colmap::ObservationManager(reconstruction)
          .FilterPoints3DWithLargeReprojectionError(
              options_.inlier_thresholds.max_reprojection_error,
              reconstruction.Point3DIds(),
              colmap::ReprojectionErrorType::NORMALIZED);
      if (!ba_engine.Solve(reconstruction)) {
>>>>>>> 2d059634
        return false;
      }
      run_timer.PrintSeconds();
    }

    // Normalize the structure
    reconstruction.Normalize();

    // Filter tracks based on the estimation
    LOG(INFO) << "Filtering tracks by reprojection ...";
    {
      colmap::ObservationManager obs_manager(reconstruction);
      obs_manager.FilterPoints3DWithLargeReprojectionError(
          options_.inlier_thresholds.max_reprojection_error,
          reconstruction.Point3DIds(),
          colmap::ReprojectionErrorType::NORMALIZED);
      obs_manager.FilterPoints3DWithSmallTriangulationAngle(
          options_.inlier_thresholds.min_triangulation_angle,
          reconstruction.Point3DIds());
    }
  }

  // 8. Reconstruction pruning
  if (!options_.skip_pruning) {
    std::cout << "-------------------------------------" << '\n';
    std::cout << "Running postprocessing ..." << '\n';
    std::cout << "-------------------------------------" << '\n';

    colmap::Timer run_timer;
    run_timer.Start();

    // Prune weakly connected images
    PruneWeaklyConnectedImages(reconstruction, cluster_ids);

    run_timer.PrintSeconds();
  }

  return true;
}

}  // namespace glomap<|MERGE_RESOLUTION|>--- conflicted
+++ resolved
@@ -319,21 +319,13 @@
 
       // Filter tracks based on the estimation
       LOG(INFO) << "Filtering tracks by reprojection ...";
-<<<<<<< HEAD
-      TrackFilter::FilterTracksByReprojection(
-          view_graph,
-          reconstruction,
-          options_.inlier_thresholds.max_reprojection_error);
-      if (!RunBundleAdjustment(
-              options_.opt_ba, /*constant_rotation=*/false, reconstruction)) {
-=======
       colmap::ObservationManager(reconstruction)
           .FilterPoints3DWithLargeReprojectionError(
               options_.inlier_thresholds.max_reprojection_error,
               reconstruction.Point3DIds(),
               colmap::ReprojectionErrorType::NORMALIZED);
-      if (!ba_engine.Solve(reconstruction)) {
->>>>>>> 2d059634
+      if (!RunBundleAdjustment(
+              options_.opt_ba, /*constant_rotation=*/false, reconstruction)) {
         return false;
       }
       run_timer.PrintSeconds();
