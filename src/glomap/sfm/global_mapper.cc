--- conflicted
+++ resolved
@@ -282,17 +282,7 @@
     for (int ite = 0; ite < options_.num_iteration_retriangulation; ite++) {
       colmap::Timer run_timer;
       run_timer.Start();
-<<<<<<< HEAD
-      RetriangulateTracks(options_.opt_triangulator, database, reconstruction);
-=======
-      RetriangulateTracks(options_.opt_triangulator,
-                          *database,
-                          rigs,
-                          cameras,
-                          frames,
-                          images,
-                          tracks);
->>>>>>> 448e7601
+      RetriangulateTracks(options_.opt_triangulator, *database, reconstruction);
       run_timer.PrintSeconds();
 
       std::cout << "-------------------------------------" << '\n';
