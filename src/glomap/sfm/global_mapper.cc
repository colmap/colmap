#include "glomap/sfm/global_mapper.h"

#include "colmap/scene/database_cache.h"
#include "colmap/scene/projection.h"
#include "colmap/sfm/incremental_mapper.h"
#include "colmap/sfm/observation_manager.h"
#include "colmap/util/logging.h"
#include "colmap/util/timer.h"

#include "glomap/estimators/rotation_averaging.h"
#include "glomap/io/colmap_io.h"
#include "glomap/processors/image_pair_inliers.h"
#include "glomap/processors/reconstruction_pruning.h"
#include "glomap/processors/view_graph_manipulation.h"

namespace glomap {

GlobalMapper::GlobalMapper(std::shared_ptr<const colmap::Database> database)
    : database_(std::move(THROW_CHECK_NOTNULL(database))) {}

void GlobalMapper::BeginReconstruction(
    const std::shared_ptr<colmap::Reconstruction>& reconstruction) {
  THROW_CHECK_NOTNULL(reconstruction);

  reconstruction_ = reconstruction;
  view_graph_ = std::make_shared<class ViewGraph>();

  InitializeEmptyReconstructionFromDatabase(*database_, *reconstruction_);
  InitializeViewGraphFromDatabase(*database_, *reconstruction_, *view_graph_);
}

std::shared_ptr<colmap::Reconstruction> GlobalMapper::Reconstruction() const {
  return reconstruction_;
}

std::shared_ptr<class ViewGraph> GlobalMapper::ViewGraph() const {
  return view_graph_;
}

bool GlobalMapper::ReestimateRelativePoses(
    const RelativePoseEstimationOptions& options,
    const InlierThresholdOptions& inlier_thresholds) {
  // Relative pose relies on the undistorted images
  EstimateRelativePoses(*view_graph_, *reconstruction_, options);

  // Undistort the images and filter edges by inlier number
  ImagePairsInlierCount(
      *view_graph_, *reconstruction_, inlier_thresholds, true);

  view_graph_->FilterByNumInliers(inlier_thresholds.min_inlier_num);
  view_graph_->FilterByInlierRatio(inlier_thresholds.min_inlier_ratio);

  if (view_graph_->KeepLargestConnectedComponents(*reconstruction_) == 0) {
    LOG(ERROR) << "no connected components are found";
    return false;
  }

  return true;
}

bool GlobalMapper::RotationAveraging(const RotationEstimatorOptions& options,
                                     double max_rotation_error) {
  // Read pose priors from the database.
  std::vector<colmap::PosePrior> pose_priors = database_->ReadAllPosePriors();

  // The first run is for filtering
  SolveRotationAveraging(options, *view_graph_, *reconstruction_, pose_priors);

  view_graph_->FilterByRelativeRotation(*reconstruction_, max_rotation_error);
  if (view_graph_->KeepLargestConnectedComponents(*reconstruction_) == 0) {
    LOG(ERROR) << "no connected components are found";
    return false;
  }

  // The second run is for final estimation
  if (!SolveRotationAveraging(
          options, *view_graph_, *reconstruction_, pose_priors)) {
    return false;
  }
  view_graph_->FilterByRelativeRotation(*reconstruction_, max_rotation_error);
  image_t num_img =
      view_graph_->KeepLargestConnectedComponents(*reconstruction_);
  if (num_img == 0) {
    LOG(ERROR) << "no connected components are found";
    return false;
  }
  LOG(INFO) << num_img << " / " << reconstruction_->NumImages()
            << " images are within the connected component.";

  return true;
}

void GlobalMapper::EstablishTracks(const TrackEstablishmentOptions& options) {
  // TrackEngine reads images, writes unfiltered points3D to a temporary map,
  // then filters into the main reconstruction
  std::unordered_map<point3D_t, Point3D> unfiltered_points3D;
  TrackEngine track_engine(*view_graph_, reconstruction_->Images(), options);
  track_engine.EstablishFullTracks(unfiltered_points3D);

  // Filter the points3D into a selected subset
  std::unordered_map<point3D_t, Point3D> selected_points3D;
  point3D_t num_points3D =
      track_engine.FindTracksForProblem(unfiltered_points3D, selected_points3D);

  // Add selected points3D to reconstruction
  THROW_CHECK_EQ(reconstruction_->NumPoints3D(), 0);
  for (auto& [point3D_id, point3D] : selected_points3D) {
    reconstruction_->AddPoint3D(point3D_id, std::move(point3D));
  }
  LOG(INFO) << "Before filtering: " << unfiltered_points3D.size()
            << ", after filtering: " << num_points3D;
}

bool GlobalMapper::GlobalPositioning(const GlobalPositionerOptions& options,
                                     double max_angle_error,
                                     double max_reprojection_error,
                                     double min_triangulation_angle) {
  if (options.constraint_type !=
      GlobalPositionerOptions::ConstraintType::ONLY_POINTS) {
    LOG(ERROR) << "Only points are used for solving camera positions";
    return false;
  }

  GlobalPositioner gp_engine(options);

  // TODO: consider to support other modes as well
  if (!gp_engine.Solve(*view_graph_, *reconstruction_)) {
    return false;
  }

  // Filter tracks based on the estimation
  colmap::ObservationManager obs_manager(*reconstruction_);

  // First pass: use relaxed threshold (2x) for cameras without prior focal.
  obs_manager.FilterPoints3DWithLargeReprojectionError(
      2.0 * max_angle_error,
      reconstruction_->Point3DIds(),
      colmap::ReprojectionErrorType::ANGULAR);

  // Second pass: apply strict threshold for cameras with prior focal length.
  const double max_angle_error_rad = colmap::DegToRad(max_angle_error);
  std::vector<std::pair<colmap::image_t, colmap::point2D_t>> obs_to_delete;
  for (const auto point3D_id : reconstruction_->Point3DIds()) {
    if (!reconstruction_->ExistsPoint3D(point3D_id)) {
      continue;
    }
    const auto& point3D = reconstruction_->Point3D(point3D_id);
    for (const auto& track_el : point3D.track.Elements()) {
      const auto& image = reconstruction_->Image(track_el.image_id);
      const auto& camera = *image.CameraPtr();
      if (!camera.has_prior_focal_length) {
        continue;
      }
      const auto& point2D = image.Point2D(track_el.point2D_idx);
      const double error = colmap::CalculateAngularReprojectionError(
          point2D.xy, point3D.xyz, image.CamFromWorld(), camera);
      if (error > max_angle_error_rad) {
        obs_to_delete.emplace_back(track_el.image_id, track_el.point2D_idx);
      }
    }
  }
  for (const auto& [image_id, point2D_idx] : obs_to_delete) {
    if (reconstruction_->Image(image_id).Point2D(point2D_idx).HasPoint3D()) {
      obs_manager.DeleteObservation(image_id, point2D_idx);
    }
  }

  // Filter tracks based on triangulation angle and reprojection error
  obs_manager.FilterPoints3DWithSmallTriangulationAngle(
      min_triangulation_angle, reconstruction_->Point3DIds());
  // Set the threshold to be larger to avoid removing too many tracks
  obs_manager.FilterPoints3DWithLargeReprojectionError(
      10 * max_reprojection_error,
      reconstruction_->Point3DIds(),
      colmap::ReprojectionErrorType::NORMALIZED);

  // Normalize the structure
  // If the camera rig is used, the structure do not need to be normalized
  reconstruction_->Normalize();

  return true;
}

bool GlobalMapper::IterativeBundleAdjustment(
    const BundleAdjusterOptions& options,
    double max_reprojection_error,
    double min_triangulation_angle,
    int num_iterations) {
  for (int ite = 0; ite < num_iterations; ite++) {
    // First stage: optimize positions only (rotation constant)
    if (!RunBundleAdjustment(options,
                             /*constant_rotation=*/true,
                             *reconstruction_)) {
      return false;
    }
    LOG(INFO) << "Global bundle adjustment iteration " << ite + 1 << " / "
              << num_iterations << ", stage 1 finished (position only)";

    // Second stage: optimize rotations if desired
    if (options.optimize_rotations &&
        !RunBundleAdjustment(options,
                             /*constant_rotation=*/false,
                             *reconstruction_)) {
      return false;
    }
    LOG(INFO) << "Global bundle adjustment iteration " << ite + 1 << " / "
              << num_iterations << ", stage 2 finished";

    // Normalize the structure
    reconstruction_->Normalize();

    // Filter tracks based on the estimation
    // For the filtering, in each round, the criteria for outlier is
    // tightened. If only few tracks are changed, no need to start bundle
    // adjustment right away. Instead, use a more strict criteria to filter
    LOG(INFO) << "Filtering tracks by reprojection ...";

    colmap::ObservationManager obs_manager(*reconstruction_);
    bool status = true;
    size_t filtered_num = 0;
    while (status && ite < num_iterations) {
      double scaling = std::max(3 - ite, 1);
      filtered_num += obs_manager.FilterPoints3DWithLargeReprojectionError(
          scaling * max_reprojection_error,
          reconstruction_->Point3DIds(),
          colmap::ReprojectionErrorType::NORMALIZED);

      if (filtered_num > 1e-3 * reconstruction_->NumPoints3D()) {
        status = false;
      } else {
        ite++;
      }
    }
    if (status) {
      LOG(INFO) << "fewer than 0.1% tracks are filtered, stop the iteration.";
      break;
    }
  }

  // Filter tracks based on the estimation
  LOG(INFO) << "Filtering tracks by reprojection ...";
  {
    colmap::ObservationManager obs_manager(*reconstruction_);
    obs_manager.FilterPoints3DWithLargeReprojectionError(
        max_reprojection_error,
        reconstruction_->Point3DIds(),
        colmap::ReprojectionErrorType::NORMALIZED);
    obs_manager.FilterPoints3DWithSmallTriangulationAngle(
        min_triangulation_angle, reconstruction_->Point3DIds());
  }

  return true;
}

bool GlobalMapper::IterativeRetriangulateAndRefine(
    const TriangulatorOptions& options,
    const BundleAdjusterOptions& ba_options,
    double max_reprojection_error,
    double min_triangulation_angle,
    int num_iterations) {
  for (int ite = 0; ite < num_iterations; ite++) {
    RetriangulateTracks(options, *database_, *reconstruction_);

    LOG(INFO) << "Running bundle adjustment...";
    if (!RunBundleAdjustment(ba_options,
                             /*constant_rotation=*/false,
                             *reconstruction_)) {
      return false;
    }

    // Filter tracks based on the estimation
    LOG(INFO) << "Filtering tracks by reprojection ...";
    colmap::ObservationManager(*reconstruction_)
        .FilterPoints3DWithLargeReprojectionError(
            max_reprojection_error,
            reconstruction_->Point3DIds(),
            colmap::ReprojectionErrorType::NORMALIZED);

    // Run BA again after filtering outliers
    if (!RunBundleAdjustment(ba_options,
                             /*constant_rotation=*/false,
                             *reconstruction_)) {
      return false;
    }
  }

  // Normalize the structure
  reconstruction_->Normalize();

  // Filter tracks based on the estimation
  LOG(INFO) << "Filtering tracks by reprojection ...";
  {
    colmap::ObservationManager obs_manager(*reconstruction_);
    obs_manager.FilterPoints3DWithLargeReprojectionError(
        max_reprojection_error,
        reconstruction_->Point3DIds(),
        colmap::ReprojectionErrorType::NORMALIZED);
    obs_manager.FilterPoints3DWithSmallTriangulationAngle(
        min_triangulation_angle, reconstruction_->Point3DIds());
  }

  return true;
}

// TODO: Rig normalizaiton has not be done
bool GlobalMapper::Solve(const GlobalMapperOptions& options,
                         std::unordered_map<frame_t, int>& cluster_ids) {
  THROW_CHECK_NOTNULL(reconstruction_);
  THROW_CHECK_NOTNULL(view_graph_);

  // Propagate random seed to component options for deterministic behavior.
  GlobalMapperOptions opts = options;
  if (opts.random_seed >= 0) {
    opts.relative_pose_estimation.random_seed = opts.random_seed;
    opts.rotation_averaging.random_seed = opts.random_seed;
    opts.global_positioning.random_seed = opts.random_seed;
  }

  // 0. Preprocessing
  if (!opts.skip_preprocessing) {
    LOG(INFO) << "----- Running preprocessing -----";
    colmap::Timer run_timer;
    run_timer.Start();
    // If camera intrinsics seem to be good, force the pair to use essential
    // matrix
    ViewGraphManipulator::UpdateImagePairsConfig(*view_graph_,
                                                 *reconstruction_);
    ViewGraphManipulator::DecomposeRelPose(*view_graph_, *reconstruction_);
    LOG(INFO) << "Preprocessing done in " << run_timer.ElapsedSeconds()
              << " seconds";
  }

  // 1. Run view graph calibration
  if (!opts.skip_view_graph_calibration) {
    LOG(INFO) << "----- Running view graph calibration -----";
    colmap::Timer run_timer;
    run_timer.Start();
    ViewGraphCalibrator vgcalib_engine(opts.view_graph_calibration);
    if (!vgcalib_engine.Solve(*view_graph_, *reconstruction_)) {
      return false;
    }
    LOG(INFO) << "View graph calibration done in " << run_timer.ElapsedSeconds()
              << " seconds";
  }

  // 2. Run relative pose re-estimation
  if (!opts.skip_relative_pose_estimation) {
    LOG(INFO) << "----- Running relative pose re-estimation -----";
    colmap::Timer run_timer;
    run_timer.Start();
    if (!ReestimateRelativePoses(opts.relative_pose_estimation,
                                 opts.inlier_thresholds)) {
      return false;
    }
    LOG(INFO) << "Relative pose re-estimation done in "
              << run_timer.ElapsedSeconds() << " seconds";
  }

  // 3. Run rotation averaging
  if (!opts.skip_rotation_averaging) {
    LOG(INFO) << "----- Running rotation averaging -----";
    colmap::Timer run_timer;
    run_timer.Start();
    if (!RotationAveraging(opts.rotation_averaging,
                           opts.inlier_thresholds.max_rotation_error)) {
      return false;
    }
    LOG(INFO) << "Rotation averaging done in " << run_timer.ElapsedSeconds()
              << " seconds";
  }

<<<<<<< HEAD
  // 4. Track establishment and selection
  if (!opts.skip_track_establishment) {
    LOG(INFO) << "----- Running track establishment -----";
    colmap::Timer run_timer;
    run_timer.Start();
    EstablishTracks(opts.track_establishment);
    LOG(INFO) << "Track establishment done in " << run_timer.ElapsedSeconds()
              << " seconds";
  }

  // 5. Global positioning
  if (!opts.skip_global_positioning) {
    LOG(INFO) << "----- Running global positioning -----";
    colmap::Timer run_timer;
    run_timer.Start();
    if (!GlobalPositioning(opts.global_positioning,
                           opts.inlier_thresholds.max_angle_error,
                           opts.inlier_thresholds.max_reprojection_error,
                           opts.inlier_thresholds.min_triangulation_angle)) {
      return false;
    }
    LOG(INFO) << "Global positioning done in " << run_timer.ElapsedSeconds()
              << " seconds";
  }

  // 6. Bundle adjustment
  if (!opts.skip_bundle_adjustment) {
    LOG(INFO) << "----- Running iterative bundle adjustment -----";
    colmap::Timer run_timer;
    run_timer.Start();
    if (!IterativeBundleAdjustment(
            opts.bundle_adjustment,
            opts.inlier_thresholds.max_reprojection_error,
            opts.inlier_thresholds.min_triangulation_angle,
            opts.num_iterations_ba)) {
      return false;
    }
    LOG(INFO) << "Iterative bundle adjustment done in "
              << run_timer.ElapsedSeconds() << " seconds";
  }

  // 7. Retriangulation
  if (!opts.skip_retriangulation) {
    LOG(INFO) << "----- Running iterative retriangulation and refinement -----";
    colmap::Timer run_timer;
    run_timer.Start();
    if (!IterativeRetriangulateAndRefine(
            opts.retriangulation,
            opts.bundle_adjustment,
            opts.inlier_thresholds.max_reprojection_error,
            opts.inlier_thresholds.min_triangulation_angle,
            opts.num_iterations_retriangulation)) {
      return false;
    }
    LOG(INFO) << "Iterative retriangulation and refinement done in "
              << run_timer.ElapsedSeconds() << " seconds";
=======
  // 7. Iterative retriangulation and refinement
  if (!options.skip_retriangulation) {
    LOG(INFO) << "----- Running iterative retriangulation and refinement -----";
    THROW_CHECK_NOTNULL(database);

    colmap::Timer run_timer;
    run_timer.Start();
    if (!RetriangulateAndRefine(*database, reconstruction)) {
      return false;
    }
    run_timer.PrintSeconds();
>>>>>>> 6aea89fb
  }

  // 8. Reconstruction pruning
  if (!opts.skip_pruning) {
    LOG(INFO) << "----- Running postprocessing -----";
    colmap::Timer run_timer;
    run_timer.Start();
    cluster_ids = PruneWeaklyConnectedFrames(*reconstruction_);
    LOG(INFO) << "Postprocessing done in " << run_timer.ElapsedSeconds()
              << " seconds";
  }

  return true;
}

bool GlobalMapper::RetriangulateAndRefine(
    const colmap::Database& database, colmap::Reconstruction& reconstruction) {
  // Create database cache for retriangulation.
  constexpr int kMinNumMatches = 15;
  auto database_cache =
      colmap::DatabaseCache::Create(database,
                                    kMinNumMatches,
                                    /*ignore_watermarks=*/false,
                                    /*image_names=*/{});

  // Wrap reconstruction in shared_ptr for IncrementalMapper.
  auto reconstruction_ptr =
      std::shared_ptr<colmap::Reconstruction>(&reconstruction, [](auto) {});

  // Delete all existing 3D points and re-establish 2D-3D correspondences.
  reconstruction.DeleteAllPoints2DAndPoints3D();
  reconstruction.TranscribeImageIdsToDatabase(database);

  // Initialize mapper.
  colmap::IncrementalMapper mapper(database_cache);
  mapper.BeginReconstruction(reconstruction_ptr);

  // Triangulate all registered images.
  for (const auto image_id : reconstruction.RegImageIds()) {
    mapper.TriangulateImage(options_.retriangulation, image_id);
  }

  // Set up bundle adjustment options.
  colmap::BundleAdjustmentOptions ba_options;
  ba_options.solver_options.max_num_iterations = 50;
  ba_options.solver_options.max_linear_solver_iterations = 100;
  ba_options.print_summary = false;

  // Iterative global refinement.
  colmap::IncrementalMapper::Options mapper_options;
  mapper.IterativeGlobalRefinement(/*max_num_refinements=*/5,
                                   /*max_refinement_change=*/0.0005,
                                   mapper_options,
                                   ba_options,
                                   options_.retriangulation,
                                   /*normalize_reconstruction=*/true);

  mapper.EndReconstruction(/*discard=*/false);

  // Final filtering and bundle adjustment.
  colmap::ObservationManager obs_manager(reconstruction);
  obs_manager.FilterPoints3DWithLargeReprojectionError(
      options_.inlier_thresholds.max_reprojection_error,
      reconstruction.Point3DIds(),
      colmap::ReprojectionErrorType::NORMALIZED);

  if (!RunBundleAdjustment(options_.bundle_adjustment,
                           /*constant_rotation=*/false,
                           reconstruction)) {
    return false;
  }

  reconstruction.Normalize();

  obs_manager.FilterPoints3DWithLargeReprojectionError(
      options_.inlier_thresholds.max_reprojection_error,
      reconstruction.Point3DIds(),
      colmap::ReprojectionErrorType::NORMALIZED);
  obs_manager.FilterPoints3DWithSmallTriangulationAngle(
      options_.inlier_thresholds.min_triangulation_angle,
      reconstruction.Point3DIds());

  return true;
}

}  // namespace glomap<|MERGE_RESOLUTION|>--- conflicted
+++ resolved
@@ -253,51 +253,70 @@
 }
 
 bool GlobalMapper::IterativeRetriangulateAndRefine(
-    const TriangulatorOptions& options,
+    const colmap::IncrementalTriangulator::Options& options,
     const BundleAdjusterOptions& ba_options,
     double max_reprojection_error,
     double min_triangulation_angle,
     int num_iterations) {
-  for (int ite = 0; ite < num_iterations; ite++) {
-    RetriangulateTracks(options, *database_, *reconstruction_);
-
-    LOG(INFO) << "Running bundle adjustment...";
-    if (!RunBundleAdjustment(ba_options,
-                             /*constant_rotation=*/false,
-                             *reconstruction_)) {
-      return false;
-    }
-
-    // Filter tracks based on the estimation
-    LOG(INFO) << "Filtering tracks by reprojection ...";
-    colmap::ObservationManager(*reconstruction_)
-        .FilterPoints3DWithLargeReprojectionError(
-            max_reprojection_error,
-            reconstruction_->Point3DIds(),
-            colmap::ReprojectionErrorType::NORMALIZED);
-
-    // Run BA again after filtering outliers
-    if (!RunBundleAdjustment(ba_options,
-                             /*constant_rotation=*/false,
-                             *reconstruction_)) {
-      return false;
-    }
-  }
-
-  // Normalize the structure
+  // Create database cache for retriangulation.
+  constexpr int kMinNumMatches = 15;
+  auto database_cache =
+      colmap::DatabaseCache::Create(*database_,
+                                    kMinNumMatches,
+                                    /*ignore_watermarks=*/false,
+                                    /*image_names=*/{});
+
+  // Delete all existing 3D points and re-establish 2D-3D correspondences.
+  reconstruction_->DeleteAllPoints2DAndPoints3D();
+  reconstruction_->TranscribeImageIdsToDatabase(*database_);
+
+  // Initialize mapper.
+  colmap::IncrementalMapper mapper(database_cache);
+  mapper.BeginReconstruction(reconstruction_);
+
+  // Triangulate all registered images.
+  for (const auto image_id : reconstruction_->RegImageIds()) {
+    mapper.TriangulateImage(options, image_id);
+  }
+
+  // Set up bundle adjustment options for colmap's incremental mapper.
+  colmap::BundleAdjustmentOptions colmap_ba_options;
+  colmap_ba_options.solver_options.max_num_iterations = 50;
+  colmap_ba_options.solver_options.max_linear_solver_iterations = 100;
+  colmap_ba_options.print_summary = false;
+
+  // Iterative global refinement.
+  colmap::IncrementalMapper::Options mapper_options;
+  mapper.IterativeGlobalRefinement(/*max_num_refinements=*/num_iterations,
+                                   /*max_refinement_change=*/0.0005,
+                                   mapper_options,
+                                   colmap_ba_options,
+                                   options,
+                                   /*normalize_reconstruction=*/true);
+
+  mapper.EndReconstruction(/*discard=*/false);
+
+  // Final filtering and bundle adjustment.
+  colmap::ObservationManager obs_manager(*reconstruction_);
+  obs_manager.FilterPoints3DWithLargeReprojectionError(
+      max_reprojection_error,
+      reconstruction_->Point3DIds(),
+      colmap::ReprojectionErrorType::NORMALIZED);
+
+  if (!RunBundleAdjustment(ba_options,
+                           /*constant_rotation=*/false,
+                           *reconstruction_)) {
+    return false;
+  }
+
   reconstruction_->Normalize();
 
-  // Filter tracks based on the estimation
-  LOG(INFO) << "Filtering tracks by reprojection ...";
-  {
-    colmap::ObservationManager obs_manager(*reconstruction_);
-    obs_manager.FilterPoints3DWithLargeReprojectionError(
-        max_reprojection_error,
-        reconstruction_->Point3DIds(),
-        colmap::ReprojectionErrorType::NORMALIZED);
-    obs_manager.FilterPoints3DWithSmallTriangulationAngle(
-        min_triangulation_angle, reconstruction_->Point3DIds());
-  }
+  obs_manager.FilterPoints3DWithLargeReprojectionError(
+      max_reprojection_error,
+      reconstruction_->Point3DIds(),
+      colmap::ReprojectionErrorType::NORMALIZED);
+  obs_manager.FilterPoints3DWithSmallTriangulationAngle(
+      min_triangulation_angle, reconstruction_->Point3DIds());
 
   return true;
 }
@@ -369,7 +388,6 @@
               << " seconds";
   }
 
-<<<<<<< HEAD
   // 4. Track establishment and selection
   if (!opts.skip_track_establishment) {
     LOG(INFO) << "----- Running track establishment -----";
@@ -426,19 +444,6 @@
     }
     LOG(INFO) << "Iterative retriangulation and refinement done in "
               << run_timer.ElapsedSeconds() << " seconds";
-=======
-  // 7. Iterative retriangulation and refinement
-  if (!options.skip_retriangulation) {
-    LOG(INFO) << "----- Running iterative retriangulation and refinement -----";
-    THROW_CHECK_NOTNULL(database);
-
-    colmap::Timer run_timer;
-    run_timer.Start();
-    if (!RetriangulateAndRefine(*database, reconstruction)) {
-      return false;
-    }
-    run_timer.PrintSeconds();
->>>>>>> 6aea89fb
   }
 
   // 8. Reconstruction pruning
@@ -454,74 +459,4 @@
   return true;
 }
 
-bool GlobalMapper::RetriangulateAndRefine(
-    const colmap::Database& database, colmap::Reconstruction& reconstruction) {
-  // Create database cache for retriangulation.
-  constexpr int kMinNumMatches = 15;
-  auto database_cache =
-      colmap::DatabaseCache::Create(database,
-                                    kMinNumMatches,
-                                    /*ignore_watermarks=*/false,
-                                    /*image_names=*/{});
-
-  // Wrap reconstruction in shared_ptr for IncrementalMapper.
-  auto reconstruction_ptr =
-      std::shared_ptr<colmap::Reconstruction>(&reconstruction, [](auto) {});
-
-  // Delete all existing 3D points and re-establish 2D-3D correspondences.
-  reconstruction.DeleteAllPoints2DAndPoints3D();
-  reconstruction.TranscribeImageIdsToDatabase(database);
-
-  // Initialize mapper.
-  colmap::IncrementalMapper mapper(database_cache);
-  mapper.BeginReconstruction(reconstruction_ptr);
-
-  // Triangulate all registered images.
-  for (const auto image_id : reconstruction.RegImageIds()) {
-    mapper.TriangulateImage(options_.retriangulation, image_id);
-  }
-
-  // Set up bundle adjustment options.
-  colmap::BundleAdjustmentOptions ba_options;
-  ba_options.solver_options.max_num_iterations = 50;
-  ba_options.solver_options.max_linear_solver_iterations = 100;
-  ba_options.print_summary = false;
-
-  // Iterative global refinement.
-  colmap::IncrementalMapper::Options mapper_options;
-  mapper.IterativeGlobalRefinement(/*max_num_refinements=*/5,
-                                   /*max_refinement_change=*/0.0005,
-                                   mapper_options,
-                                   ba_options,
-                                   options_.retriangulation,
-                                   /*normalize_reconstruction=*/true);
-
-  mapper.EndReconstruction(/*discard=*/false);
-
-  // Final filtering and bundle adjustment.
-  colmap::ObservationManager obs_manager(reconstruction);
-  obs_manager.FilterPoints3DWithLargeReprojectionError(
-      options_.inlier_thresholds.max_reprojection_error,
-      reconstruction.Point3DIds(),
-      colmap::ReprojectionErrorType::NORMALIZED);
-
-  if (!RunBundleAdjustment(options_.bundle_adjustment,
-                           /*constant_rotation=*/false,
-                           reconstruction)) {
-    return false;
-  }
-
-  reconstruction.Normalize();
-
-  obs_manager.FilterPoints3DWithLargeReprojectionError(
-      options_.inlier_thresholds.max_reprojection_error,
-      reconstruction.Point3DIds(),
-      colmap::ReprojectionErrorType::NORMALIZED);
-  obs_manager.FilterPoints3DWithSmallTriangulationAngle(
-      options_.inlier_thresholds.min_triangulation_angle,
-      reconstruction.Point3DIds());
-
-  return true;
-}
-
 }  // namespace glomap