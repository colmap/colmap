--- conflicted
+++ resolved
@@ -15,50 +15,15 @@
 
 namespace glomap {
 
-<<<<<<< HEAD
 GlobalMapper::GlobalMapper(std::shared_ptr<const colmap::Database> database)
     : database_(std::move(THROW_CHECK_NOTNULL(database))) {}
-=======
-// TODO: Rig normalizaiton has not be done
-bool GlobalMapper::Solve(const colmap::Database* database,
-                         ViewGraph& view_graph,
-                         colmap::Reconstruction& reconstruction,
-                         std::vector<colmap::PosePrior>& pose_priors,
-                         std::unordered_map<frame_t, int>& cluster_ids) {
-  // Propagate options to component options.
-  GlobalMapperOptions options = options_;
-  if (options.random_seed >= 0) {
-    options.relative_pose_estimation.random_seed = options.random_seed;
-    options.rotation_averaging.random_seed = options.random_seed;
-    options.global_positioning.random_seed = options.random_seed;
-    options.global_positioning.use_parameter_block_ordering = false;
-    options.retriangulation.random_seed = options.random_seed;
-  }
-  options.view_graph_calibration.solver_options.num_threads =
-      options.num_threads;
-  options.relative_pose_estimation.num_threads = options.num_threads;
-  options.global_positioning.solver_options.num_threads = options.num_threads;
-  options.bundle_adjustment.solver_options.num_threads = options.num_threads;
->>>>>>> e581161f
 
 void GlobalMapper::BeginReconstruction(
     const std::shared_ptr<colmap::Reconstruction>& reconstruction) {
   THROW_CHECK_NOTNULL(reconstruction);
 
-<<<<<<< HEAD
   reconstruction_ = reconstruction;
   view_graph_ = std::make_shared<class ViewGraph>();
-=======
-    colmap::Timer run_timer;
-    run_timer.Start();
-    // If camera intrinsics seem to be good, force the pair to use essential
-    // matrix
-    ViewGraphManipulator::UpdateImagePairsConfig(view_graph, reconstruction);
-    ViewGraphManipulator::DecomposeRelPose(
-        view_graph, reconstruction, options.num_threads);
-    run_timer.PrintSeconds();
-  }
->>>>>>> e581161f
 
   InitializeEmptyReconstructionFromDatabase(*database_, *reconstruction_);
   InitializeViewGraphFromDatabase(*database_, *reconstruction_, *view_graph_);
@@ -308,48 +273,27 @@
   colmap::IncrementalMapper mapper(database_cache);
   mapper.BeginReconstruction(reconstruction_);
 
-  // Set up triangulation options with random seed.
-  colmap::IncrementalTriangulator::Options tri_options =
-      options_.retriangulation;
-  tri_options.random_seed = options_.random_seed;
-
   // Triangulate all registered images.
-<<<<<<< HEAD
   for (const auto image_id : reconstruction_->RegImageIds()) {
     mapper.TriangulateImage(options, image_id);
   }
 
   // Set up bundle adjustment options for colmap's incremental mapper.
   colmap::BundleAdjustmentOptions colmap_ba_options;
+  colmap_ba_options.solver_options.num_threads =
+      ba_options.solver_options.num_threads;
   colmap_ba_options.solver_options.max_num_iterations = 50;
   colmap_ba_options.solver_options.max_linear_solver_iterations = 100;
   colmap_ba_options.print_summary = false;
-=======
-  for (const auto image_id : reconstruction.RegImageIds()) {
-    mapper.TriangulateImage(tri_options, image_id);
-  }
-
-  // Set up bundle adjustment options.
-  colmap::BundleAdjustmentOptions ba_options;
-  ba_options.solver_options.num_threads = options_.num_threads;
-  ba_options.solver_options.max_num_iterations = 50;
-  ba_options.solver_options.max_linear_solver_iterations = 100;
-  ba_options.print_summary = false;
->>>>>>> e581161f
 
   // Iterative global refinement.
   colmap::IncrementalMapper::Options mapper_options;
-  mapper_options.random_seed = tri_options.random_seed;
+  mapper_options.random_seed = options.random_seed;
   mapper.IterativeGlobalRefinement(/*max_num_refinements=*/5,
                                    /*max_refinement_change=*/0.0005,
                                    mapper_options,
-<<<<<<< HEAD
                                    colmap_ba_options,
                                    options,
-=======
-                                   ba_options,
-                                   tri_options,
->>>>>>> e581161f
                                    /*normalize_reconstruction=*/true);
 
   mapper.EndReconstruction(/*discard=*/false);
@@ -385,13 +329,19 @@
   THROW_CHECK_NOTNULL(reconstruction_);
   THROW_CHECK_NOTNULL(view_graph_);
 
-  // Propagate random seed to component options for deterministic behavior.
+  // Propagate random seed and num_threads to component options.
   GlobalMapperOptions opts = options;
   if (opts.random_seed >= 0) {
     opts.relative_pose_estimation.random_seed = opts.random_seed;
     opts.rotation_averaging.random_seed = opts.random_seed;
     opts.global_positioning.random_seed = opts.random_seed;
-  }
+    opts.global_positioning.use_parameter_block_ordering = false;
+    opts.retriangulation.random_seed = opts.random_seed;
+  }
+  opts.view_graph_calibration.solver_options.num_threads = opts.num_threads;
+  opts.relative_pose_estimation.num_threads = opts.num_threads;
+  opts.global_positioning.solver_options.num_threads = opts.num_threads;
+  opts.bundle_adjustment.solver_options.num_threads = opts.num_threads;
 
   // 0. Preprocessing
   if (!opts.skip_preprocessing) {
@@ -402,7 +352,8 @@
     // matrix
     ViewGraphManipulator::UpdateImagePairsConfig(*view_graph_,
                                                  *reconstruction_);
-    ViewGraphManipulator::DecomposeRelPose(*view_graph_, *reconstruction_);
+    ViewGraphManipulator::DecomposeRelPose(
+        *view_graph_, *reconstruction_, opts.num_threads);
     LOG(INFO) << "Preprocessing done in " << run_timer.ElapsedSeconds()
               << " seconds";
   }
