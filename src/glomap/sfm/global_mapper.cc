--- conflicted
+++ resolved
@@ -410,16 +410,6 @@
   // 5. Global positioning
   if (!opts.skip_global_positioning) {
     LOG(INFO) << "----- Running global positioning -----";
-<<<<<<< HEAD
-
-    if (options.global_positioning.constraint_type !=
-        GlobalPositioningConstraintType::ONLY_POINTS) {
-      LOG(ERROR) << "Only points are used for solving camera positions";
-      return false;
-    }
-
-=======
->>>>>>> b8052af6
     colmap::Timer run_timer;
     run_timer.Start();
     if (!GlobalPositioning(opts.global_positioning,
