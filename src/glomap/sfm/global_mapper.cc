--- conflicted
+++ resolved
@@ -295,15 +295,8 @@
   // 7. Retriangulation
   if (!options.skip_retriangulation) {
     THROW_CHECK_NOTNULL(database);
-<<<<<<< HEAD
-    std::cout << "-------------------------------------" << '\n';
-    std::cout << "Running retriangulation ..." << '\n';
-    std::cout << "-------------------------------------" << '\n';
+    LOG(INFO) << "----- Running retriangulation -----";
     for (int ite = 0; ite < options.num_iterations_retriangulation; ite++) {
-=======
-    LOG(INFO) << "----- Running retriangulation -----";
-    for (int ite = 0; ite < options.num_iteration_retriangulation; ite++) {
->>>>>>> f0b06010
       colmap::Timer run_timer;
       run_timer.Start();
       RetriangulateTracks(options.opt_triangulator, *database, reconstruction);
