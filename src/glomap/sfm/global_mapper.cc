#include "glomap/sfm/global_mapper.h"

#include "colmap/scene/projection.h"
#include "colmap/sfm/observation_manager.h"
#include "colmap/util/timer.h"

#include "glomap/processors/image_pair_inliers.h"
#include "glomap/processors/reconstruction_pruning.h"
#include "glomap/processors/view_graph_manipulation.h"
#include "glomap/sfm/rotation_averager.h"

namespace glomap {

// TODO: Rig normalizaiton has not be done
bool GlobalMapper::Solve(const colmap::Database* database,
                         ViewGraph& view_graph,
                         colmap::Reconstruction& reconstruction,
                         std::vector<colmap::PosePrior>& pose_priors,
                         std::unordered_map<frame_t, int>& cluster_ids) {
  // Propagate random seed to component options for deterministic behavior.
  GlobalMapperOptions options = options_;
  if (options.random_seed >= 0) {
    options.opt_relpose.random_seed = options.random_seed;
    options.opt_ra.random_seed = options.random_seed;
    options.opt_gp.random_seed = options.random_seed;
  }

  // 0. Preprocessing
  if (!options.skip_preprocessing) {
    std::cout << "-------------------------------------" << '\n';
    std::cout << "Running preprocessing ..." << '\n';
    std::cout << "-------------------------------------" << '\n';

    colmap::Timer run_timer;
    run_timer.Start();
    // If camera intrinsics seem to be good, force the pair to use essential
    // matrix
    ViewGraphManipulator::UpdateImagePairsConfig(view_graph, reconstruction);
    ViewGraphManipulator::DecomposeRelPose(view_graph, reconstruction);
    run_timer.PrintSeconds();
  }

  // 1. Run view graph calibration
  if (!options.skip_view_graph_calibration) {
    std::cout << "-------------------------------------" << '\n';
    std::cout << "Running view graph calibration ..." << '\n';
    std::cout << "-------------------------------------" << '\n';
    ViewGraphCalibrator vgcalib_engine(options.opt_vgcalib);
    if (!vgcalib_engine.Solve(view_graph, reconstruction)) {
      return false;
    }
  }

  // 2. Run relative pose estimation
  //   TODO: Use generalized relative pose estimation for rigs.
  if (!options.skip_relative_pose_estimation) {
    std::cout << "-------------------------------------" << '\n';
    std::cout << "Running relative pose estimation ..." << '\n';
    std::cout << "-------------------------------------" << '\n';

    colmap::Timer run_timer;
    run_timer.Start();
    // Relative pose relies on the undistorted images
    EstimateRelativePoses(view_graph, reconstruction, options.opt_relpose);

    InlierThresholdOptions inlier_thresholds = options.inlier_thresholds;
    // Undistort the images and filter edges by inlier number
    ImagePairsInlierCount(view_graph, reconstruction, inlier_thresholds, true);

    view_graph.FilterByNumInliers(options.inlier_thresholds.min_inlier_num);
    view_graph.FilterByInlierRatio(options.inlier_thresholds.min_inlier_ratio);

    if (view_graph.KeepLargestConnectedComponents(reconstruction) == 0) {
      LOG(ERROR) << "no connected components are found";
      return false;
    }

    run_timer.PrintSeconds();
  }

  // 3. Run rotation averaging for three times
  if (!options.skip_rotation_averaging) {
    std::cout << "-------------------------------------" << '\n';
    std::cout << "Running rotation averaging ..." << '\n';
    std::cout << "-------------------------------------" << '\n';

    colmap::Timer run_timer;
    run_timer.Start();

    // The first run is for filtering
<<<<<<< HEAD
    SolveRotationAveraging(
        view_graph, reconstruction, pose_priors, options_.opt_ra);
=======
    SolveRotationAveraging(view_graph,
                           reconstruction,
                           pose_priors,
                           RotationAveragerOptions(options.opt_ra));
>>>>>>> 7443d8e0

    view_graph.FilterByRelativeRotation(
        reconstruction, options.inlier_thresholds.max_rotation_error);
    if (view_graph.KeepLargestConnectedComponents(reconstruction) == 0) {
      LOG(ERROR) << "no connected components are found";
      return false;
    }

    // The second run is for final estimation
<<<<<<< HEAD
    if (!SolveRotationAveraging(
            view_graph, reconstruction, pose_priors, options_.opt_ra)) {
=======
    if (!SolveRotationAveraging(view_graph,
                                reconstruction,
                                pose_priors,
                                RotationAveragerOptions(options.opt_ra))) {
>>>>>>> 7443d8e0
      return false;
    }
    view_graph.FilterByRelativeRotation(
        reconstruction, options.inlier_thresholds.max_rotation_error);
    image_t num_img = view_graph.KeepLargestConnectedComponents(reconstruction);
    if (num_img == 0) {
      LOG(ERROR) << "no connected components are found";
      return false;
    }
    LOG(INFO) << num_img << " / " << reconstruction.NumImages()
              << " images are within the connected component." << '\n';

    run_timer.PrintSeconds();
  }

  // 4. Track establishment and selection
  if (!options.skip_track_establishment) {
    colmap::Timer run_timer;
    run_timer.Start();

    std::cout << "-------------------------------------" << '\n';
    std::cout << "Running track establishment ..." << '\n';
    std::cout << "-------------------------------------" << '\n';

    // TrackEngine reads images, writes unfiltered tracks to a temporary map,
    // then filters into the main reconstruction
    std::unordered_map<point3D_t, Point3D> unfiltered_tracks;
    TrackEngine track_engine(
        view_graph, reconstruction.Images(), options.opt_track);
    track_engine.EstablishFullTracks(unfiltered_tracks);

    // Filter the tracks into a selected subset
    std::unordered_map<point3D_t, Point3D> selected_tracks;
    point3D_t num_tracks =
        track_engine.FindTracksForProblem(unfiltered_tracks, selected_tracks);

    // Add selected tracks to reconstruction
    for (auto& [track_id, track] : selected_tracks) {
      reconstruction.AddPoint3D(track_id, std::move(track));
    }
    LOG(INFO) << "Before filtering: " << unfiltered_tracks.size()
              << ", after filtering: " << num_tracks << '\n';

    run_timer.PrintSeconds();
  }

  // 5. Global positioning
  if (!options.skip_global_positioning) {
    std::cout << "-------------------------------------" << '\n';
    std::cout << "Running global positioning ..." << '\n';
    std::cout << "-------------------------------------" << '\n';

    if (options.opt_gp.constraint_type !=
        GlobalPositionerOptions::ConstraintType::ONLY_POINTS) {
      LOG(ERROR) << "Only points are used for solving camera positions";
      return false;
    }

    colmap::Timer run_timer;
    run_timer.Start();

    GlobalPositioner gp_engine(options.opt_gp);

    // TODO: consider to support other modes as well
    if (!gp_engine.Solve(view_graph, reconstruction)) {
      return false;
    }
    // Filter tracks based on the estimation
    colmap::ObservationManager obs_manager(reconstruction);
    // First pass: use relaxed threshold (2x) for cameras without prior focal.
    obs_manager.FilterPoints3DWithLargeReprojectionError(
        2.0 * options.inlier_thresholds.max_angle_error,
        reconstruction.Point3DIds(),
        colmap::ReprojectionErrorType::ANGULAR);
    // Second pass: apply strict threshold for cameras with prior focal length.
    const double max_angle_error_rad =
        colmap::DegToRad(options.inlier_thresholds.max_angle_error);
    std::vector<std::pair<colmap::image_t, colmap::point2D_t>> obs_to_delete;
    for (const auto point3D_id : reconstruction.Point3DIds()) {
      if (!reconstruction.ExistsPoint3D(point3D_id)) {
        continue;
      }
      const auto& point3D = reconstruction.Point3D(point3D_id);
      for (const auto& track_el : point3D.track.Elements()) {
        const auto& image = reconstruction.Image(track_el.image_id);
        const auto& camera = *image.CameraPtr();
        if (!camera.has_prior_focal_length) {
          continue;
        }
        const auto& point2D = image.Point2D(track_el.point2D_idx);
        const double error = colmap::CalculateAngularReprojectionError(
            point2D.xy, point3D.xyz, image.CamFromWorld(), camera);
        if (error > max_angle_error_rad) {
          obs_to_delete.emplace_back(track_el.image_id, track_el.point2D_idx);
        }
      }
    }
    for (const auto& [image_id, point2D_idx] : obs_to_delete) {
      if (reconstruction.Image(image_id).Point2D(point2D_idx).HasPoint3D()) {
        obs_manager.DeleteObservation(image_id, point2D_idx);
      }
    }

    // Filter tracks based on triangulation angle and reprojection error
    obs_manager.FilterPoints3DWithSmallTriangulationAngle(
        options.inlier_thresholds.min_triangulation_angle,
        reconstruction.Point3DIds());
    // Set the threshold to be larger to avoid removing too many tracks
    obs_manager.FilterPoints3DWithLargeReprojectionError(
        10 * options.inlier_thresholds.max_reprojection_error,
        reconstruction.Point3DIds(),
        colmap::ReprojectionErrorType::NORMALIZED);
    // Normalize the structure
    // If the camera rig is used, the structure do not need to be normalized
    reconstruction.Normalize();

    run_timer.PrintSeconds();
  }

  // 6. Bundle adjustment
  if (!options.skip_bundle_adjustment) {
    std::cout << "-------------------------------------" << '\n';
    std::cout << "Running bundle adjustment ..." << '\n';
    std::cout << "-------------------------------------" << '\n';
    LOG(INFO) << "Bundle adjustment start" << '\n';

    colmap::Timer run_timer;
    run_timer.Start();

    for (int ite = 0; ite < options.num_iteration_bundle_adjustment; ite++) {
      BundleAdjuster ba_engine(options.opt_ba);

      BundleAdjusterOptions& ba_engine_options_inner = ba_engine.GetOptions();

      // Staged bundle adjustment
      // 6.1. First stage: optimize positions only
      ba_engine_options_inner.optimize_rotations = false;
      if (!ba_engine.Solve(reconstruction)) {
        return false;
      }
      LOG(INFO) << "Global bundle adjustment iteration " << ite + 1 << " / "
                << options.num_iteration_bundle_adjustment
                << ", stage 1 finished (position only)";
      run_timer.PrintSeconds();

      // 6.2. Second stage: optimize rotations if desired
      ba_engine_options_inner.optimize_rotations =
          options.opt_ba.optimize_rotations;
      if (ba_engine_options_inner.optimize_rotations &&
          !ba_engine.Solve(reconstruction)) {
        return false;
      }
      LOG(INFO) << "Global bundle adjustment iteration " << ite + 1 << " / "
                << options.num_iteration_bundle_adjustment
                << ", stage 2 finished";
      if (ite != options.num_iteration_bundle_adjustment - 1)
        run_timer.PrintSeconds();

      // Normalize the structure
      reconstruction.Normalize();

      // 6.3. Filter tracks based on the estimation
      // For the filtering, in each round, the criteria for outlier is
      // tightened. If only few tracks are changed, no need to start bundle
      // adjustment right away. Instead, use a more strict criteria to filter
      LOG(INFO) << "Filtering tracks by reprojection ...";

      colmap::ObservationManager obs_manager(reconstruction);
      bool status = true;
      size_t filtered_num = 0;
      while (status && ite < options.num_iteration_bundle_adjustment) {
        double scaling = std::max(3 - ite, 1);
        filtered_num += obs_manager.FilterPoints3DWithLargeReprojectionError(
            scaling * options.inlier_thresholds.max_reprojection_error,
            reconstruction.Point3DIds(),
            colmap::ReprojectionErrorType::NORMALIZED);

        if (filtered_num > 1e-3 * reconstruction.NumPoints3D()) {
          status = false;
        } else
          ite++;
      }
      if (status) {
        LOG(INFO) << "fewer than 0.1% tracks are filtered, stop the iteration.";
        break;
      }
    }

    // Filter tracks based on the estimation
    LOG(INFO) << "Filtering tracks by reprojection ...";
    {
      colmap::ObservationManager obs_manager(reconstruction);
      obs_manager.FilterPoints3DWithLargeReprojectionError(
          options.inlier_thresholds.max_reprojection_error,
          reconstruction.Point3DIds(),
          colmap::ReprojectionErrorType::NORMALIZED);
      obs_manager.FilterPoints3DWithSmallTriangulationAngle(
          options.inlier_thresholds.min_triangulation_angle,
          reconstruction.Point3DIds());
    }

    run_timer.PrintSeconds();
  }

  // 7. Retriangulation
  if (!options.skip_retriangulation) {
    THROW_CHECK_NOTNULL(database);
    std::cout << "-------------------------------------" << '\n';
    std::cout << "Running retriangulation ..." << '\n';
    std::cout << "-------------------------------------" << '\n';
    for (int ite = 0; ite < options.num_iteration_retriangulation; ite++) {
      colmap::Timer run_timer;
      run_timer.Start();
      RetriangulateTracks(options.opt_triangulator, *database, reconstruction);
      run_timer.PrintSeconds();

      std::cout << "-------------------------------------" << '\n';
      std::cout << "Running bundle adjustment ..." << '\n';
      std::cout << "-------------------------------------" << '\n';
      LOG(INFO) << "Bundle adjustment start" << '\n';
      BundleAdjuster ba_engine(options.opt_ba);
      if (!ba_engine.Solve(reconstruction)) {
        return false;
      }

      // Filter tracks based on the estimation
      LOG(INFO) << "Filtering tracks by reprojection ...";
      colmap::ObservationManager(reconstruction)
          .FilterPoints3DWithLargeReprojectionError(
              options.inlier_thresholds.max_reprojection_error,
              reconstruction.Point3DIds(),
              colmap::ReprojectionErrorType::NORMALIZED);
      if (!ba_engine.Solve(reconstruction)) {
        return false;
      }
      run_timer.PrintSeconds();
    }

    // Normalize the structure
    reconstruction.Normalize();

    // Filter tracks based on the estimation
    LOG(INFO) << "Filtering tracks by reprojection ...";
    {
      colmap::ObservationManager obs_manager(reconstruction);
      obs_manager.FilterPoints3DWithLargeReprojectionError(
          options.inlier_thresholds.max_reprojection_error,
          reconstruction.Point3DIds(),
          colmap::ReprojectionErrorType::NORMALIZED);
      obs_manager.FilterPoints3DWithSmallTriangulationAngle(
          options.inlier_thresholds.min_triangulation_angle,
          reconstruction.Point3DIds());
    }
  }

  // 8. Reconstruction pruning
  if (!options.skip_pruning) {
    std::cout << "-------------------------------------" << '\n';
    std::cout << "Running postprocessing ..." << '\n';
    std::cout << "-------------------------------------" << '\n';

    colmap::Timer run_timer;
    run_timer.Start();

    // Prune weakly connected images
    PruneWeaklyConnectedImages(reconstruction, cluster_ids);

    run_timer.PrintSeconds();
  }

  return true;
}

}  // namespace glomap<|MERGE_RESOLUTION|>--- conflicted
+++ resolved
@@ -88,15 +88,8 @@
     run_timer.Start();
 
     // The first run is for filtering
-<<<<<<< HEAD
     SolveRotationAveraging(
-        view_graph, reconstruction, pose_priors, options_.opt_ra);
-=======
-    SolveRotationAveraging(view_graph,
-                           reconstruction,
-                           pose_priors,
-                           RotationAveragerOptions(options.opt_ra));
->>>>>>> 7443d8e0
+        view_graph, reconstruction, pose_priors, options.opt_ra);
 
     view_graph.FilterByRelativeRotation(
         reconstruction, options.inlier_thresholds.max_rotation_error);
@@ -106,15 +99,8 @@
     }
 
     // The second run is for final estimation
-<<<<<<< HEAD
     if (!SolveRotationAveraging(
-            view_graph, reconstruction, pose_priors, options_.opt_ra)) {
-=======
-    if (!SolveRotationAveraging(view_graph,
-                                reconstruction,
-                                pose_priors,
-                                RotationAveragerOptions(options.opt_ra))) {
->>>>>>> 7443d8e0
+            view_graph, reconstruction, pose_priors, options.opt_ra)) {
       return false;
     }
     view_graph.FilterByRelativeRotation(
