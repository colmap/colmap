--- conflicted
+++ resolved
@@ -119,25 +119,12 @@
     colmap::Timer run_timer;
     run_timer.Start();
 
-<<<<<<< HEAD
-    std::cout << "-------------------------------------" << '\n';
-    std::cout << "Running track establishment ..." << '\n';
-    std::cout << "-------------------------------------" << '\n';
-
     // TrackEngine reads images, writes unfiltered points3D to a temporary map,
-=======
-    // TrackEngine reads images, writes unfiltered tracks to a temporary map,
->>>>>>> f0b06010
     // then filters into the main reconstruction
     std::unordered_map<point3D_t, Point3D> unfiltered_points3D;
     TrackEngine track_engine(
-<<<<<<< HEAD
-        view_graph, reconstruction.Images(), options_.opt_track);
+        view_graph, reconstruction.Images(), options.opt_track);
     track_engine.EstablishFullTracks(unfiltered_points3D);
-=======
-        view_graph, reconstruction.Images(), options.opt_track);
-    track_engine.EstablishFullTracks(unfiltered_tracks);
->>>>>>> f0b06010
 
     // Filter the points3D into a selected subset
     std::unordered_map<point3D_t, Point3D> selected_points3D;
@@ -149,14 +136,8 @@
     for (auto& [point3D_id, point3D] : selected_points3D) {
       reconstruction.AddPoint3D(point3D_id, std::move(point3D));
     }
-<<<<<<< HEAD
-=======
-    LOG(INFO) << "Before filtering: " << unfiltered_tracks.size()
-              << ", after filtering: " << num_tracks;
->>>>>>> f0b06010
-
     LOG(INFO) << "Before filtering: " << unfiltered_points3D.size()
-              << ", after filtering: " << num_points3D << '\n';
+              << ", after filtering: " << num_points3D;
     run_timer.PrintSeconds();
   }
 
@@ -238,22 +219,10 @@
     colmap::Timer run_timer;
     run_timer.Start();
 
-<<<<<<< HEAD
-    for (int ite = 0; ite < options_.num_iteration_bundle_adjustment; ite++) {
+    for (int ite = 0; ite < options.num_iteration_bundle_adjustment; ite++) {
       // 6.1. First stage: optimize positions only (rotation constant)
       if (!RunBundleAdjustment(
-              options_.opt_ba, /*constant_rotation=*/true, reconstruction)) {
-=======
-    for (int ite = 0; ite < options.num_iteration_bundle_adjustment; ite++) {
-      BundleAdjuster ba_engine(options.opt_ba);
-
-      BundleAdjusterOptions& ba_engine_options_inner = ba_engine.GetOptions();
-
-      // Staged bundle adjustment
-      // 6.1. First stage: optimize positions only
-      ba_engine_options_inner.optimize_rotations = false;
-      if (!ba_engine.Solve(reconstruction)) {
->>>>>>> f0b06010
+              options.opt_ba, /*constant_rotation=*/true, reconstruction)) {
         return false;
       }
       LOG(INFO) << "Global bundle adjustment iteration " << ite + 1 << " / "
@@ -262,16 +231,9 @@
       run_timer.PrintSeconds();
 
       // 6.2. Second stage: optimize rotations if desired
-<<<<<<< HEAD
-      if (options_.opt_ba.optimize_rotations &&
+      if (options.opt_ba.optimize_rotations &&
           !RunBundleAdjustment(
-              options_.opt_ba, /*constant_rotation=*/false, reconstruction)) {
-=======
-      ba_engine_options_inner.optimize_rotations =
-          options.opt_ba.optimize_rotations;
-      if (ba_engine_options_inner.optimize_rotations &&
-          !ba_engine.Solve(reconstruction)) {
->>>>>>> f0b06010
+              options.opt_ba, /*constant_rotation=*/false, reconstruction)) {
         return false;
       }
       LOG(INFO) << "Global bundle adjustment iteration " << ite + 1 << " / "
@@ -333,24 +295,12 @@
     for (int ite = 0; ite < options.num_iteration_retriangulation; ite++) {
       colmap::Timer run_timer;
       run_timer.Start();
-<<<<<<< HEAD
-      RetriangulateTracks(options_.opt_triangulator, *database, reconstruction);
-
-      run_timer.PrintSeconds();
-      std::cout << "-------------------------------------" << '\n';
-      std::cout << "Running bundle adjustment ..." << '\n';
-      std::cout << "-------------------------------------" << '\n';
-      LOG(INFO) << "Bundle adjustment start" << '\n';
-      if (!RunBundleAdjustment(
-              options_.opt_ba, /*constant_rotation=*/false, reconstruction)) {
-=======
       RetriangulateTracks(options.opt_triangulator, *database, reconstruction);
       run_timer.PrintSeconds();
 
       LOG(INFO) << "Running bundle adjustment...";
-      BundleAdjuster ba_engine(options.opt_ba);
-      if (!ba_engine.Solve(reconstruction)) {
->>>>>>> f0b06010
+      if (!RunBundleAdjustment(
+              options.opt_ba, /*constant_rotation=*/false, reconstruction)) {
         return false;
       }
 
@@ -361,10 +311,6 @@
               options.inlier_thresholds.max_reprojection_error,
               reconstruction.Point3DIds(),
               colmap::ReprojectionErrorType::NORMALIZED);
-      if (!RunBundleAdjustment(
-              options_.opt_ba, /*constant_rotation=*/false, reconstruction)) {
-        return false;
-      }
       run_timer.PrintSeconds();
     }
 
