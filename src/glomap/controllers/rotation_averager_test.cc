#include "glomap/controllers/rotation_averager.h"

#include "colmap/math/random.h"
#include "colmap/scene/synthetic.h"
#include "colmap/util/testing.h"

#include "glomap/controllers/global_mapper.h"
#include "glomap/estimators/gravity_refinement.h"
#include "glomap/io/colmap_converter.h"
#include "glomap/math/gravity.h"

#include <gtest/gtest.h>

namespace glomap {
namespace {

void SynthesizeGravityOutliers(std::vector<colmap::PosePrior>& pose_priors,
                               double outlier_ratio = 0.0) {
  for (auto& pose_prior : pose_priors) {
    if (pose_prior.HasGravity() &&
        colmap::RandomUniformReal<double>(0, 1) < outlier_ratio) {
      pose_prior.gravity = Eigen::Vector3d::Random().normalized();
    }
  }
}

GlobalMapperOptions CreateMapperTestOptions() {
  GlobalMapperOptions options;
  options.skip_view_graph_calibration = false;
  options.skip_relative_pose_estimation = false;
  options.skip_rotation_averaging = true;
  options.skip_track_establishment = true;
  options.skip_global_positioning = true;
  options.skip_bundle_adjustment = true;
  options.skip_retriangulation = true;
  return options;
}

RotationAveragerOptions CreateRATestOptions(bool use_gravity = false) {
  RotationAveragerOptions options;
  options.skip_initialization = false;
  options.use_gravity = use_gravity;
  options.use_stratified = true;
  return options;
}

void ExpectEqualRotations(const colmap::Reconstruction& gt,
                          const colmap::Reconstruction& computed,
                          const double max_rotation_error_deg) {
  const double max_rotation_error_rad =
      colmap::DegToRad(max_rotation_error_deg);
  const std::vector<image_t> reg_image_ids = gt.RegImageIds();
  for (size_t i = 0; i < reg_image_ids.size(); i++) {
    const image_t image_id1 = reg_image_ids[i];
    for (size_t j = 0; j < i; j++) {
      const image_t image_id2 = reg_image_ids[j];
      const Eigen::Quaterniond cam2_from_cam1 =
          computed.Image(image_id2).CamFromWorld().rotation *
          computed.Image(image_id1).CamFromWorld().rotation.inverse();
      const Eigen::Quaterniond cam2_from_cam1_gt =
          gt.Image(image_id2).CamFromWorld().rotation *
          gt.Image(image_id1).CamFromWorld().rotation.inverse();
      EXPECT_LT(cam2_from_cam1.angularDistance(cam2_from_cam1_gt),
                max_rotation_error_rad);
    }
  }
}

void ExpectEqualGravity(const Eigen::Vector3d& gravity_in_world,
                        const colmap::Reconstruction& gt,
                        const std::vector<colmap::PosePrior>& pose_priors,
                        const double max_gravity_error_deg) {
  std::unordered_map<image_t, const colmap::PosePrior*> image_to_pose_prior;
  for (const auto& pose_prior : pose_priors) {
    if (pose_prior.corr_data_id.sensor_id.type == SensorType::CAMERA) {
      image_to_pose_prior.emplace(pose_prior.corr_data_id.id, &pose_prior);
    }
  }
  for (const auto& image_id : gt.RegImageIds()) {
<<<<<<< HEAD
    const auto& image = gt.Image(image_id);
    if (!image.HasTrivialFrame()) {
      continue;
=======
    if (!images_computed.at(image_id).IsRefInFrame()) {
      continue;  // Skip images that are not trivial frames
>>>>>>> 145bacca
    }
    const Eigen::Vector3d gravity_gt =
        gt.Image(image_id).CamFromWorld().rotation * gravity_in_world;
    const Eigen::Vector3d gravity_computed =
        image_to_pose_prior.at(image_id)->gravity;
    const double gravity_error_deg = CalcAngle(gravity_gt, gravity_computed);
    EXPECT_LT(gravity_error_deg, max_gravity_error_deg);
  }
}

TEST(RotationEstimator, WithoutNoise) {
  colmap::SetPRNGSeed(1);

  const std::string database_path = colmap::CreateTestDir() + "/database.db";

  auto database = colmap::Database::Open(database_path);
  colmap::Reconstruction gt_reconstruction;
  colmap::SyntheticDatasetOptions synthetic_dataset_options;
  synthetic_dataset_options.num_rigs = 1;
  synthetic_dataset_options.num_cameras_per_rig = 1;
  synthetic_dataset_options.num_frames_per_rig = 5;
  synthetic_dataset_options.num_points3D = 50;
  synthetic_dataset_options.sensor_from_rig_rotation_stddev = 20.;
  synthetic_dataset_options.prior_gravity = true;
  colmap::SynthesizeDataset(
      synthetic_dataset_options, &gt_reconstruction, database.get());

  ViewGraph view_graph;
  std::unordered_map<rig_t, Rig> rigs;
  std::unordered_map<camera_t, colmap::Camera> cameras;
  std::unordered_map<frame_t, Frame> frames;
  std::unordered_map<image_t, Image> images;
  std::unordered_map<point3D_t, Point3D> tracks;
  std::vector<colmap::PosePrior> pose_priors = database->ReadAllPosePriors();

  ConvertDatabaseToGlomap(*database, view_graph, rigs, cameras, frames, images);

  GlobalMapper global_mapper(CreateMapperTestOptions());
  global_mapper.Solve(*database,
                      view_graph,
                      rigs,
                      cameras,
                      frames,
                      images,
                      tracks,
                      pose_priors);

  // TODO: The current 1-dof rotation averaging sometimes fails to pick the
  // right solution (e.g., 180 deg flipped).
  for (const bool use_gravity : {false}) {
    SolveRotationAveraging(view_graph,
                           rigs,
                           frames,
                           images,
                           pose_priors,
                           CreateRATestOptions(use_gravity));

    colmap::Reconstruction reconstruction;
    ConvertGlomapToColmap(
        rigs, cameras, frames, images, tracks, reconstruction);
    ExpectEqualRotations(
        gt_reconstruction, reconstruction, /*max_rotation_error_deg=*/1e-2);
  }
}

TEST(RotationEstimator, WithoutNoiseWithNonTrivialKnownRig) {
  colmap::SetPRNGSeed(1);

  const std::string database_path = colmap::CreateTestDir() + "/database.db";

  auto database = colmap::Database::Open(database_path);
  colmap::Reconstruction gt_reconstruction;
  colmap::SyntheticDatasetOptions synthetic_dataset_options;
  synthetic_dataset_options.num_rigs = 1;
  synthetic_dataset_options.num_cameras_per_rig = 2;
  synthetic_dataset_options.num_frames_per_rig = 4;
  synthetic_dataset_options.num_points3D = 50;
  synthetic_dataset_options.sensor_from_rig_rotation_stddev = 20.;
  synthetic_dataset_options.prior_gravity = true;
  colmap::SynthesizeDataset(
      synthetic_dataset_options, &gt_reconstruction, database.get());

  ViewGraph view_graph;
  std::unordered_map<rig_t, Rig> rigs;
  std::unordered_map<camera_t, colmap::Camera> cameras;
  std::unordered_map<frame_t, Frame> frames;
  std::unordered_map<image_t, Image> images;
  std::unordered_map<point3D_t, Point3D> tracks;
  std::vector<colmap::PosePrior> pose_priors = database->ReadAllPosePriors();

  ConvertDatabaseToGlomap(*database, view_graph, rigs, cameras, frames, images);

  GlobalMapper global_mapper(CreateMapperTestOptions());
  global_mapper.Solve(*database,
                      view_graph,
                      rigs,
                      cameras,
                      frames,
                      images,
                      tracks,
                      pose_priors);

  for (const bool use_gravity : {true, false}) {
    SolveRotationAveraging(view_graph,
                           rigs,
                           frames,
                           images,
                           pose_priors,
                           CreateRATestOptions(use_gravity));

    colmap::Reconstruction reconstruction;
    ConvertGlomapToColmap(
        rigs, cameras, frames, images, tracks, reconstruction);
    ExpectEqualRotations(
        gt_reconstruction, reconstruction, /*max_rotation_error_deg=*/1e-2);
  }
}

TEST(RotationEstimator, WithoutNoiseWithNonTrivialUnknownRig) {
  colmap::SetPRNGSeed(1);

  const std::string database_path = colmap::CreateTestDir() + "/database.db";

  auto database = colmap::Database::Open(database_path);
  colmap::Reconstruction gt_reconstruction;
  colmap::SyntheticDatasetOptions synthetic_dataset_options;
  synthetic_dataset_options.num_rigs = 1;
  synthetic_dataset_options.num_cameras_per_rig = 2;
  synthetic_dataset_options.num_frames_per_rig = 4;
  synthetic_dataset_options.num_points3D = 50;
  synthetic_dataset_options.sensor_from_rig_rotation_stddev = 20.;
  synthetic_dataset_options.prior_gravity = true;
  colmap::SynthesizeDataset(
      synthetic_dataset_options, &gt_reconstruction, database.get());

  ViewGraph view_graph;
  std::unordered_map<rig_t, Rig> rigs;
  std::unordered_map<camera_t, colmap::Camera> cameras;
  std::unordered_map<frame_t, Frame> frames;
  std::unordered_map<image_t, Image> images;
  std::unordered_map<point3D_t, Point3D> tracks;
  std::vector<colmap::PosePrior> pose_priors = database->ReadAllPosePriors();

  ConvertDatabaseToGlomap(*database, view_graph, rigs, cameras, frames, images);

  for (auto& [rig_id, rig] : rigs) {
    for (auto& [sensor_id, sensor] : rig.NonRefSensors()) {
      if (sensor.has_value()) {
        rig.ResetSensorFromRig(sensor_id);
      }
    }
  }

  GlobalMapper global_mapper(CreateMapperTestOptions());
  global_mapper.Solve(*database,
                      view_graph,
                      rigs,
                      cameras,
                      frames,
                      images,
                      tracks,
                      pose_priors);

  // For unknown rigs, it is not supported to use gravity.
  for (const bool use_gravity : {false}) {
    SolveRotationAveraging(view_graph,
                           rigs,
                           frames,
                           images,
                           pose_priors,
                           CreateRATestOptions(use_gravity));

    colmap::Reconstruction reconstruction;
    ConvertGlomapToColmap(
        rigs, cameras, frames, images, tracks, reconstruction);
    ExpectEqualRotations(
        gt_reconstruction, reconstruction, /*max_rotation_error_deg=*/1e-2);
  }
}

TEST(RotationEstimator, WithNoiseAndOutliers) {
  colmap::SetPRNGSeed(1);

  const std::string database_path = colmap::CreateTestDir() + "/database.db";

  auto database = colmap::Database::Open(database_path);
  colmap::Reconstruction gt_reconstruction;
  colmap::SyntheticDatasetOptions synthetic_dataset_options;
  synthetic_dataset_options.num_rigs = 2;
  synthetic_dataset_options.num_cameras_per_rig = 1;
  synthetic_dataset_options.num_frames_per_rig = 7;
  synthetic_dataset_options.num_points3D = 100;
  synthetic_dataset_options.inlier_match_ratio = 0.6;
  synthetic_dataset_options.prior_gravity = true;
  colmap::SynthesizeDataset(
      synthetic_dataset_options, &gt_reconstruction, database.get());
  colmap::SyntheticNoiseOptions synthetic_noise_options;
  synthetic_noise_options.point2D_stddev = 1;
  synthetic_noise_options.prior_gravity_stddev = 3e-1;
  colmap::SynthesizeNoise(
      synthetic_noise_options, &gt_reconstruction, database.get());

  ViewGraph view_graph;
  std::unordered_map<rig_t, Rig> rigs;
  std::unordered_map<camera_t, colmap::Camera> cameras;
  std::unordered_map<image_t, Image> images;
  std::unordered_map<frame_t, Frame> frames;
  std::unordered_map<point3D_t, Point3D> tracks;
  std::vector<colmap::PosePrior> pose_priors = database->ReadAllPosePriors();
  SynthesizeGravityOutliers(pose_priors, /*outlier_ratio=*/0.3);

  ConvertDatabaseToGlomap(*database, view_graph, rigs, cameras, frames, images);

  GlobalMapper global_mapper(CreateMapperTestOptions());
  global_mapper.Solve(*database,
                      view_graph,
                      rigs,
                      cameras,
                      frames,
                      images,
                      tracks,
                      pose_priors);

  // TODO: The current 1-dof rotation averaging sometimes fails to pick the
  // right solution (e.g., 180 deg flipped).
  for (const bool use_gravity : {false}) {
    SolveRotationAveraging(view_graph,
                           rigs,
                           frames,
                           images,
                           pose_priors,
                           CreateRATestOptions(use_gravity));

    colmap::Reconstruction reconstruction;
    ConvertGlomapToColmap(
        rigs, cameras, frames, images, tracks, reconstruction);
    ExpectEqualRotations(
        gt_reconstruction, reconstruction, /*max_rotation_error_deg=*/3);
  }
}

TEST(RotationEstimator, WithNoiseAndOutliersWithNonTrivialKnownRigs) {
  colmap::SetPRNGSeed(1);

  const std::string database_path = colmap::CreateTestDir() + "/database.db";

  auto database = colmap::Database::Open(database_path);
  colmap::Reconstruction gt_reconstruction;
  colmap::SyntheticDatasetOptions synthetic_dataset_options;
  synthetic_dataset_options.num_rigs = 2;
  synthetic_dataset_options.num_cameras_per_rig = 2;
  synthetic_dataset_options.num_frames_per_rig = 7;
  synthetic_dataset_options.num_points3D = 100;
  synthetic_dataset_options.inlier_match_ratio = 0.6;
  synthetic_dataset_options.prior_gravity = true;
  colmap::SynthesizeDataset(
      synthetic_dataset_options, &gt_reconstruction, database.get());
  colmap::SyntheticNoiseOptions synthetic_noise_options;
  synthetic_noise_options.point2D_stddev = 1;
  synthetic_noise_options.prior_gravity_stddev = 3e-1;
  colmap::SynthesizeNoise(
      synthetic_noise_options, &gt_reconstruction, database.get());

  ViewGraph view_graph;
  std::unordered_map<rig_t, Rig> rigs;
  std::unordered_map<camera_t, colmap::Camera> cameras;
  std::unordered_map<image_t, Image> images;
  std::unordered_map<frame_t, Frame> frames;
  std::unordered_map<point3D_t, Point3D> tracks;
  std::vector<colmap::PosePrior> pose_priors = database->ReadAllPosePriors();
  SynthesizeGravityOutliers(pose_priors, /*outlier_ratio=*/0.3);

  ConvertDatabaseToGlomap(*database, view_graph, rigs, cameras, frames, images);

  GlobalMapper global_mapper(CreateMapperTestOptions());
  global_mapper.Solve(*database,
                      view_graph,
                      rigs,
                      cameras,
                      frames,
                      images,
                      tracks,
                      pose_priors);

  // TODO: The current 1-dof rotation averaging sometimes fails to pick the
  // right solution (e.g., 180 deg flipped).
  for (const bool use_gravity : {false}) {
    SolveRotationAveraging(view_graph,
                           rigs,
                           frames,
                           images,
                           pose_priors,
                           CreateRATestOptions(use_gravity));

    colmap::Reconstruction reconstruction;
    ConvertGlomapToColmap(
        rigs, cameras, frames, images, tracks, reconstruction);
    ExpectEqualRotations(
        gt_reconstruction, reconstruction, /*max_rotation_error_deg=*/2.);
  }
}

TEST(RotationEstimator, RefineGravity) {
  colmap::SetPRNGSeed(1);

  const std::string database_path = colmap::CreateTestDir() + "/database.db";

  auto database = colmap::Database::Open(database_path);
  colmap::Reconstruction gt_reconstruction;
  colmap::SyntheticDatasetOptions synthetic_dataset_options;
  synthetic_dataset_options.num_rigs = 2;
  synthetic_dataset_options.num_cameras_per_rig = 1;
  synthetic_dataset_options.num_frames_per_rig = 25;
  synthetic_dataset_options.num_points3D = 100;
  synthetic_dataset_options.prior_gravity = true;
  colmap::SynthesizeDataset(
      synthetic_dataset_options, &gt_reconstruction, database.get());

  ViewGraph view_graph;
  std::unordered_map<rig_t, Rig> rigs;
  std::unordered_map<camera_t, colmap::Camera> cameras;
  std::unordered_map<frame_t, Frame> frames;
  std::unordered_map<image_t, Image> images;
  std::unordered_map<point3D_t, Point3D> tracks;
  std::vector<colmap::PosePrior> pose_priors = database->ReadAllPosePriors();
  SynthesizeGravityOutliers(pose_priors, /*outlier_ratio=*/0.3);

  ConvertDatabaseToGlomap(*database, view_graph, rigs, cameras, frames, images);

  GlobalMapper global_mapper(CreateMapperTestOptions());
  global_mapper.Solve(*database,
                      view_graph,
                      rigs,
                      cameras,
                      frames,
                      images,
                      tracks,
                      pose_priors);

  GravityRefinerOptions opt_grav_refine;
  GravityRefiner grav_refiner(opt_grav_refine);
  grav_refiner.RefineGravity(view_graph, frames, images, pose_priors);

  ExpectEqualGravity(synthetic_dataset_options.prior_gravity_in_world,
                     gt_reconstruction,
                     pose_priors,
                     /*max_gravity_error_deg=*/1e-2);
}

TEST(RotationEstimator, RefineGravityWithNonTrivialRigs) {
  colmap::SetPRNGSeed(1);

  const std::string database_path = colmap::CreateTestDir() + "/database.db";

  auto database = colmap::Database::Open(database_path);
  colmap::Reconstruction gt_reconstruction;
  colmap::SyntheticDatasetOptions synthetic_dataset_options;
  synthetic_dataset_options.num_rigs = 2;
  synthetic_dataset_options.num_cameras_per_rig = 2;
  synthetic_dataset_options.num_frames_per_rig = 25;
  synthetic_dataset_options.num_points3D = 100;
  synthetic_dataset_options.prior_gravity = true;
  colmap::SynthesizeDataset(
      synthetic_dataset_options, &gt_reconstruction, database.get());

  ViewGraph view_graph;
  std::unordered_map<rig_t, Rig> rigs;
  std::unordered_map<camera_t, colmap::Camera> cameras;
  std::unordered_map<frame_t, Frame> frames;
  std::unordered_map<image_t, Image> images;
  std::unordered_map<point3D_t, Point3D> tracks;
  std::vector<colmap::PosePrior> pose_priors = database->ReadAllPosePriors();
  SynthesizeGravityOutliers(pose_priors, /*outlier_ratio=*/0.3);

  ConvertDatabaseToGlomap(*database, view_graph, rigs, cameras, frames, images);

  GlobalMapper global_mapper(CreateMapperTestOptions());
  global_mapper.Solve(*database,
                      view_graph,
                      rigs,
                      cameras,
                      frames,
                      images,
                      tracks,
                      pose_priors);

  GravityRefinerOptions opt_grav_refine;
  GravityRefiner grav_refiner(opt_grav_refine);
  grav_refiner.RefineGravity(view_graph, frames, images, pose_priors);

  ExpectEqualGravity(synthetic_dataset_options.prior_gravity_in_world,
                     gt_reconstruction,
                     pose_priors,
                     /*max_gravity_error_deg=*/1e-2);
}

}  // namespace
}  // namespace glomap<|MERGE_RESOLUTION|>--- conflicted
+++ resolved
@@ -77,14 +77,9 @@
     }
   }
   for (const auto& image_id : gt.RegImageIds()) {
-<<<<<<< HEAD
     const auto& image = gt.Image(image_id);
-    if (!image.HasTrivialFrame()) {
+    if (!image.IsRefInFrame()) {
       continue;
-=======
-    if (!images_computed.at(image_id).IsRefInFrame()) {
-      continue;  // Skip images that are not trivial frames
->>>>>>> 145bacca
     }
     const Eigen::Vector3d gravity_gt =
         gt.Image(image_id).CamFromWorld().rotation * gravity_in_world;
