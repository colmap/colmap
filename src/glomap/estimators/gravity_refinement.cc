#include "gravity_refinement.h"

#include "colmap/estimators/manifold.h"

#include "glomap/estimators/cost_function.h"
#include "glomap/math/gravity.h"

namespace glomap {
namespace {

Eigen::Matrix3d GetImageAlignRot(const Image& image,
                                 const Eigen::Vector3d& gravity) {
  if (image.HasTrivialFrame()) {
    return GetAlignRot(gravity);
  } else {
    return image.frame_ptr->RigPtr()
               ->SensorFromRig(sensor_t(SensorType::CAMERA, image.camera_id))
               .rotation *
           GetAlignRot(gravity);
  }
}

Eigen::Vector3d* GetImageGravityOrNull(
    const std::unordered_map<image_t, colmap::PosePrior*>& image_to_pose_prior,
    image_t image_id) {
  auto it = image_to_pose_prior.find(image_id);
  if (it == image_to_pose_prior.end() || !it->second->HasGravity()) {
    return nullptr;
  }
  return &it->second->gravity;
}

}  // namespace

void GravityRefiner::RefineGravity(
    const ViewGraph& view_graph,
    const std::unordered_map<frame_t, Frame>& frames,
    const std::unordered_map<image_t, Image>& images,
    std::vector<colmap::PosePrior>& pose_priors) {
  const std::unordered_map<image_t, std::unordered_set<image_t>>&
      adjacency_list = view_graph.CreateImageAdjacencyList();
  if (adjacency_list.empty()) {
    LOG(INFO) << "Adjacency list not established";
    return;
  }

  std::unordered_map<image_t, frame_t> image_to_frame;
  image_to_frame.reserve(images.size());
  for (const auto& [image_id, image] : images) {
    image_to_frame[image_id] = image.frame_id;
  }

  std::unordered_map<image_t, colmap::PosePrior*> image_to_pose_prior;
  std::unordered_map<frame_t, colmap::PosePrior*> frame_to_pose_prior;
  for (auto& pose_prior : pose_priors) {
    if (pose_prior.corr_data_id.sensor_id.type == SensorType::CAMERA) {
      const image_t image_id = pose_prior.corr_data_id.id;
      const Image& image = images.at(image_id);
      // TODO(jsch): Can only handle trivial frames.
      if (image.HasTrivialFrame()) {
        THROW_CHECK(image_to_pose_prior.emplace(image_id, &pose_prior).second)
            << "Duplicate pose prior for image " << image_id;
        const frame_t frame_id = image_to_frame.at(image_id);
        THROW_CHECK(frame_to_pose_prior.emplace(frame_id, &pose_prior).second)
            << "Duplicate pose prior for frame" << frame_id;
      }
    }
  }

  // Identify the images that are error prone
  int counter_rect = 0;
  std::unordered_set<frame_t> error_prone_frames;
  IdentifyErrorProneGravity(
      view_graph, frames, images, image_to_pose_prior, error_prone_frames);

  if (error_prone_frames.empty()) {
    LOG(INFO) << "No error prone frames found";
    return;
  }

  // Get the relevant pair ids for frames
  std::unordered_map<frame_t, std::unordered_set<image_pair_t>>
      adjacency_list_frames_to_pair_id;
  for (auto& [image_id, neighbors] : adjacency_list) {
    for (const auto& neighbor : neighbors) {
      adjacency_list_frames_to_pair_id[images.at(image_id).frame_id].insert(
          colmap::ImagePairToPairId(image_id, neighbor));
    }
  }

  loss_function_ = options_.CreateLossFunction();

  int counter_progress = 0;
  // Iterate through the error prone images
  for (const frame_t frame_id : error_prone_frames) {
    if ((counter_progress + 1) % 10 == 0 ||
        counter_progress == error_prone_frames.size() - 1) {
      std::cout << "\r Refining frame " << counter_progress + 1 << " / "
                << error_prone_frames.size() << std::flush;
    }
    counter_progress++;
    const std::unordered_set<image_pair_t>& neighbors =
        adjacency_list_frames_to_pair_id.at(frame_id);
    std::vector<Eigen::Vector3d> gravities;
    gravities.reserve(neighbors.size());

    ceres::Problem::Options problem_options;
    problem_options.loss_function_ownership = ceres::DO_NOT_TAKE_OWNERSHIP;
    ceres::Problem problem(problem_options);
    int counter = 0;
    Eigen::Vector3d gravity = frame_to_pose_prior.at(frame_id)->gravity;
    for (const auto& pair_id : neighbors) {
      const auto& pair = view_graph.image_pairs.at(pair_id);
      const image_t image_id1 = pair.image_id1;
      const image_t image_id2 = pair.image_id2;

      Eigen::Vector3d* image_gravity1 =
          GetImageGravityOrNull(image_to_pose_prior, image_id1);
      Eigen::Vector3d* image_gravity2 =
          GetImageGravityOrNull(image_to_pose_prior, image_id2);
      if (image_gravity1 == nullptr || image_gravity2 == nullptr) {
        continue;
      }

      const auto& image1 = images.at(image_id1);
      const auto& image2 = images.at(image_id2);

      // Get the cam_from_rig
      Rigid3d cam1_from_rig1, cam2_from_rig2;
<<<<<<< HEAD
      if (!image1.HasTrivialFrame()) {
        cam1_from_rig1 = image1.frame_ptr->RigPtr()->SensorFromRig(
            sensor_t(SensorType::CAMERA, image1.camera_id));
      }
      if (!image2.HasTrivialFrame()) {
        cam2_from_rig2 = image2.frame_ptr->RigPtr()->SensorFromRig(
            sensor_t(SensorType::CAMERA, image2.camera_id));
=======
      if (!images.at(image_id1).IsRefInFrame()) {
        cam1_from_rig1 =
            images.at(image_id1).frame_ptr->RigPtr()->SensorFromRig(
                sensor_t(SensorType::CAMERA, images.at(image_id1).camera_id));
      }
      if (!images.at(image_id2).IsRefInFrame()) {
        cam2_from_rig2 =
            images.at(image_id2).frame_ptr->RigPtr()->SensorFromRig(
                sensor_t(SensorType::CAMERA, images.at(image_id2).camera_id));
>>>>>>> 145bacca
      }

      // Note: for the case where both cameras are from the same frames, we only
      // consider a single cost term
      if (image1.frame_id == frame_id) {
        gravities.emplace_back(
            (colmap::Inverse(pair.cam2_from_cam1 * cam1_from_rig1)
                 .rotation.toRotationMatrix() *
             GetImageAlignRot(image2, *image_gravity2))
                .col(1));
      } else if (image2.frame_id == frame_id) {
        gravities.emplace_back(
            ((colmap::Inverse(cam2_from_rig2) * pair.cam2_from_cam1)
                 .rotation.toRotationMatrix() *
             GetImageAlignRot(image1, *image_gravity1))
                .col(1));
      }

      ceres::CostFunction* coor_cost =
          GravError::CreateCost(gravities[counter]);
      problem.AddResidualBlock(coor_cost, loss_function_.get(), gravity.data());
      counter++;
    }

    if (gravities.size() < options_.min_num_neighbors) continue;

    // Then, run refinment
    gravity = AverageGravity(gravities);
    colmap::SetSphereManifold<3>(&problem, gravity.data());
    ceres::Solver::Summary summary_solver;
    ceres::Solve(options_.solver_options, &problem, &summary_solver);

    // Check the error with respect to the neighbors
    int counter_outlier = 0;
    for (int i = 0; i < gravities.size(); i++) {
      const double error = colmap::RadToDeg(
          std::acos(std::max(std::min(gravities[i].dot(gravity), 1.), -1.)));
      if (error > options_.max_gravity_error * 2) counter_outlier++;
    }
    // If the refined gravity now consistent with more images, then accept it
    if (static_cast<double>(counter_outlier) /
            static_cast<double>(gravities.size()) <
        options_.max_outlier_ratio) {
      counter_rect++;
      frame_to_pose_prior.at(frame_id)->gravity = gravity;
    }
  }

  LOG(INFO) << "Number of refined gravities: " << counter_rect << " / "
            << error_prone_frames.size();
}

void GravityRefiner::IdentifyErrorProneGravity(
    const ViewGraph& view_graph,
    const std::unordered_map<frame_t, Frame>& frames,
    const std::unordered_map<image_t, Image>& images,
    std::unordered_map<image_t, colmap::PosePrior*>& image_to_pose_prior,
    std::unordered_set<frame_t>& error_prone_frames) {
  error_prone_frames.clear();

  const double max_gravity_error_rad =
      colmap::DegToRad(options_.max_gravity_error);

  // image_id: (mistake, total)
  std::unordered_map<frame_t, std::pair<int, int>> frame_counter;
  frame_counter.reserve(frames.size());
  // Set the counter of all images to 0
  for (const auto& [frame_id, frame] : frames) {
    frame_counter[frame_id] = std::make_pair(0, 0);
  }

  for (const auto& [pair_id, image_pair] : view_graph.image_pairs) {
    if (!image_pair.is_valid) continue;

    Eigen::Vector3d* image_gravity1 =
        GetImageGravityOrNull(image_to_pose_prior, image_pair.image_id1);
    Eigen::Vector3d* image_gravity2 =
        GetImageGravityOrNull(image_to_pose_prior, image_pair.image_id2);
    if (image_gravity1 == nullptr || image_gravity2 == nullptr) {
      continue;
    }

    const auto& image1 = images.at(image_pair.image_id1);
    const auto& image2 = images.at(image_pair.image_id2);
    // Calculate the gravity aligned relative rotation
    const Eigen::Matrix3d R_rel =
        GetImageAlignRot(image2, *image_gravity2).transpose() *
        image_pair.cam2_from_cam1.rotation.toRotationMatrix() *
        GetImageAlignRot(image1, *image_gravity1);
    // Convert it to the closest upright rotation
    const Eigen::Matrix3d R_rel_up = AngleToRotUp(RotUpToAngle(R_rel));

    // increment the total count
    frame_counter[image1.frame_id].second++;
    frame_counter[image2.frame_id].second++;

    // increment the mistake count
    if (Eigen::Quaterniond(R_rel).angularDistance(
            Eigen::Quaterniond(R_rel_up)) > max_gravity_error_rad) {
      frame_counter[image1.frame_id].first++;
      frame_counter[image2.frame_id].first++;
    }
  }

  // Filter the images with too many mistakes
  for (const auto& [frame_id, counter] : frame_counter) {
    if (counter.second < options_.min_num_neighbors) continue;
    if (static_cast<double>(counter.first) /
            static_cast<double>(counter.second) >=
        options_.max_outlier_ratio) {
      error_prone_frames.insert(frame_id);
    }
  }
  LOG(INFO) << "Number of error prone frames: " << error_prone_frames.size();
}

}  // namespace glomap<|MERGE_RESOLUTION|>--- conflicted
+++ resolved
@@ -127,25 +127,13 @@
 
       // Get the cam_from_rig
       Rigid3d cam1_from_rig1, cam2_from_rig2;
-<<<<<<< HEAD
-      if (!image1.HasTrivialFrame()) {
+      if (!image1.IsRefInFrame()) {
         cam1_from_rig1 = image1.frame_ptr->RigPtr()->SensorFromRig(
             sensor_t(SensorType::CAMERA, image1.camera_id));
       }
-      if (!image2.HasTrivialFrame()) {
+      if (!image2.IsRefInFrame()) {
         cam2_from_rig2 = image2.frame_ptr->RigPtr()->SensorFromRig(
             sensor_t(SensorType::CAMERA, image2.camera_id));
-=======
-      if (!images.at(image_id1).IsRefInFrame()) {
-        cam1_from_rig1 =
-            images.at(image_id1).frame_ptr->RigPtr()->SensorFromRig(
-                sensor_t(SensorType::CAMERA, images.at(image_id1).camera_id));
-      }
-      if (!images.at(image_id2).IsRefInFrame()) {
-        cam2_from_rig2 =
-            images.at(image_id2).frame_ptr->RigPtr()->SensorFromRig(
-                sensor_t(SensorType::CAMERA, images.at(image_id2).camera_id));
->>>>>>> 145bacca
       }
 
       // Note: for the case where both cameras are from the same frames, we only
