--- conflicted
+++ resolved
@@ -163,14 +163,10 @@
       frame.RigFromWorld().translation =
           100.0 * RandVector3d(random_generator_, -1, 1);
     } else {
-<<<<<<< HEAD
       // Will be converted back to rig_from_world after the optimization.
       frame.RigFromWorld().translation =
           frame.RigFromWorld().rotation.inverse() *
           -frame.RigFromWorld().translation;
-=======
-      frame.RigFromWorld().translation = CenterFromPose(frame.RigFromWorld());
->>>>>>> 6d744453
     }
   }
 
