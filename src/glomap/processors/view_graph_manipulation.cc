#include "view_graph_manipulation.h"

#include "colmap/geometry/essential_matrix.h"
#include "colmap/math/union_find.h"
#include "colmap/util/threading.h"

namespace glomap {

<<<<<<< HEAD
image_pair_t ViewGraphManipulater::SparsifyGraph(
    ViewGraph& view_graph,
    colmap::Reconstruction& reconstruction,
    int expected_degree) {
  image_t num_img = view_graph.KeepLargestConnectedComponents(reconstruction);

  // Keep track of chosen edges
  std::unordered_set<image_pair_t> chosen_edges;
  const std::unordered_map<image_t, std::unordered_set<image_t>>&
      adjacency_list = view_graph.CreateImageAdjacencyList();

  // Here, the average is the mean of the degrees
  double average_degree = 0;
  for (const auto& [image_id, neighbors] : adjacency_list) {
    if (!reconstruction.Image(image_id).HasPose()) continue;
    average_degree += neighbors.size();
  }
  average_degree = average_degree / num_img;

  // Go through the adjacency list and keep edge with probability
  // ((expected_degree * average_degree) / (degree1 * degree2))
  std::mt19937 rng(std::random_device{}());
  std::uniform_real_distribution<double> dist(0.0, 1.0);

  for (auto& [pair_id, image_pair] : view_graph.image_pairs) {
    if (!image_pair.is_valid) continue;

    const auto [image_id1, image_id2] = colmap::PairIdToImagePair(pair_id);

    if (!reconstruction.Image(image_id1).HasPose() ||
        !reconstruction.Image(image_id2).HasPose())
      continue;

    int degree1 = adjacency_list.at(image_id1).size();
    int degree2 = adjacency_list.at(image_id2).size();

    if (degree1 <= expected_degree || degree2 <= expected_degree) {
      chosen_edges.insert(pair_id);
      continue;
    }

    if (dist(rng) < (expected_degree * average_degree) / (degree1 * degree2)) {
      chosen_edges.insert(pair_id);
    }
  }

  // Set all pairs not in the chosen edges to invalid
  for (auto& [pair_id, image_pair] : view_graph.image_pairs) {
    if (chosen_edges.find(pair_id) == chosen_edges.end()) {
      image_pair.is_valid = false;
    }
  }

  // Keep the largest connected component
  view_graph.KeepLargestConnectedComponents(reconstruction);

  return chosen_edges.size();
}

image_t ViewGraphManipulater::EstablishStrongClusters(
=======
image_t ViewGraphManipulator::EstablishStrongClusters(
>>>>>>> 7443d8e0
    ViewGraph& view_graph,
    colmap::Reconstruction& reconstruction,
    std::unordered_map<frame_t, int>& cluster_ids,
    StrongClusterCriteria criteria,
    double min_thres,
    int min_num_images) {
  view_graph.KeepLargestConnectedComponents(reconstruction);

  // Construct the initial cluster by keeping the pairs with weight > min_thres
  colmap::UnionFind<image_pair_t> uf;
  uf.Reserve(reconstruction.NumFrames());
  // Go through the edges, and add the edge with weight > min_thres
  for (auto& [pair_id, image_pair] : view_graph.image_pairs) {
    if (!image_pair.is_valid) continue;

    bool status = false;
    status = status ||
             (criteria == INLIER_NUM && image_pair.inliers.size() > min_thres);
    status = status || (criteria == WEIGHT && image_pair.weight > min_thres);
    if (status) {
      const auto [image_id1, image_id2] = colmap::PairIdToImagePair(pair_id);
      uf.Union(image_pair_t(reconstruction.Image(image_id1).FrameId()),
               image_pair_t(reconstruction.Image(image_id2).FrameId()));
    }
  }

  // For every two connected components, we check the number of slightly weaker
  // pairs (> 0.75 min_thres) between them Two clusters are concatenated if the
  // number of such pairs is larger than a threshold (2)
  bool status = true;
  int iteration = 0;
  while (status) {
    status = false;
    iteration++;

    if (iteration > 10) {
      break;
    }

    std::unordered_map<image_pair_t, std::unordered_map<image_pair_t, int>>
        num_pairs;
    for (auto& [pair_id, image_pair] : view_graph.image_pairs) {
      if (!image_pair.is_valid) continue;

      // If the number of inliers < 0.75 of the threshold, skip
      bool status = false;
      status = status || (criteria == INLIER_NUM &&
                          image_pair.inliers.size() < 0.75 * min_thres);
      status = status ||
               (criteria == WEIGHT && image_pair.weight < 0.75 * min_thres);
      if (status) continue;

      const auto [image_id1, image_id2] = colmap::PairIdToImagePair(pair_id);

      image_pair_t root1 =
          uf.Find(image_pair_t(reconstruction.Image(image_id1).FrameId()));
      image_pair_t root2 =
          uf.Find(image_pair_t(reconstruction.Image(image_id2).FrameId()));

      if (root1 == root2) {
        continue;
      }
      if (num_pairs.find(root1) == num_pairs.end())
        num_pairs.insert(
            std::make_pair(root1, std::unordered_map<image_pair_t, int>()));
      if (num_pairs.find(root2) == num_pairs.end())
        num_pairs.insert(
            std::make_pair(root2, std::unordered_map<image_pair_t, int>()));

      num_pairs[root1][root2]++;
      num_pairs[root2][root1]++;
    }
    // Connect the clusters progressively. If two clusters have more than 3
    // pairs, then connect them
    for (auto& [root1, counter] : num_pairs) {
      for (auto& [root2, count] : counter) {
        if (root1 <= root2) continue;

        if (count >= 2) {
          status = true;
          uf.Union(root1, root2);
        }
      }
    }
  }

  for (auto& [pair_id, image_pair] : view_graph.image_pairs) {
    if (!image_pair.is_valid) continue;

    const auto [image_id1, image_id2] = colmap::PairIdToImagePair(pair_id);
    frame_t frame_id1 = reconstruction.Image(image_id1).FrameId();
    frame_t frame_id2 = reconstruction.Image(image_id2).FrameId();

    if (uf.Find(image_pair_t(frame_id1)) != uf.Find(image_pair_t(frame_id2))) {
      image_pair.is_valid = false;
    }
  }
  int num_comp =
      view_graph.MarkConnectedComponents(reconstruction, cluster_ids);

  LOG(INFO) << "Clustering take " << iteration << " iterations. "
            << "Images are grouped into " << num_comp
            << " clusters after strong-clustering";

  return num_comp;
}

void ViewGraphManipulator::UpdateImagePairsConfig(
    ViewGraph& view_graph, const colmap::Reconstruction& reconstruction) {
  // For each camera, check the number of times that the camera is involved in a
  // pair with configuration 2 First: the total occurence; second: the number of
  // pairs with configuration 2
  std::unordered_map<camera_t, std::pair<int, int>> camera_counter;
  for (auto& [pair_id, image_pair] : view_graph.image_pairs) {
    if (!image_pair.is_valid) continue;

    const auto [image_id1, image_id2] = colmap::PairIdToImagePair(pair_id);
    const camera_t camera_id1 = reconstruction.Image(image_id1).CameraId();
    const camera_t camera_id2 = reconstruction.Image(image_id2).CameraId();

    const colmap::Camera& camera1 = reconstruction.Camera(camera_id1);
    const colmap::Camera& camera2 = reconstruction.Camera(camera_id2);
    if (!camera1.has_prior_focal_length || !camera2.has_prior_focal_length)
      continue;

    if (image_pair.config == colmap::TwoViewGeometry::CALIBRATED) {
      camera_counter[camera_id1].first++;
      camera_counter[camera_id2].first++;
      camera_counter[camera_id1].second++;
      camera_counter[camera_id2].second++;
    } else if (image_pair.config == colmap::TwoViewGeometry::UNCALIBRATED) {
      camera_counter[camera_id1].first++;
      camera_counter[camera_id2].first++;
    }
  }

  // Check the ratio of valid and invalid relative pair, if the majority of the
  // pairs are valid, then set the camera to valid
  std::unordered_map<camera_t, bool> camera_validity;
  for (auto& [camera_id, counter] : camera_counter) {
    if (counter.second * 1. / counter.first > 0.5) {
      camera_validity[camera_id] = true;
    } else {
      camera_validity[camera_id] = false;
    }
  }

  for (auto& [pair_id, image_pair] : view_graph.image_pairs) {
    if (!image_pair.is_valid) continue;
    if (image_pair.config != colmap::TwoViewGeometry::UNCALIBRATED) continue;

    const auto [image_id1, image_id2] = colmap::PairIdToImagePair(pair_id);
    const camera_t camera_id1 = reconstruction.Image(image_id1).CameraId();
    const camera_t camera_id2 = reconstruction.Image(image_id2).CameraId();

    const colmap::Camera& camera1 = reconstruction.Camera(camera_id1);
    const colmap::Camera& camera2 = reconstruction.Camera(camera_id2);

    if (camera_validity[camera_id1] && camera_validity[camera_id2]) {
      image_pair.config = colmap::TwoViewGeometry::CALIBRATED;
      image_pair.F = colmap::FundamentalFromEssentialMatrix(
          camera2.CalibrationMatrix(),
          colmap::EssentialMatrixFromPose(image_pair.cam2_from_cam1),
          camera1.CalibrationMatrix());
    }
  }
}

// Decompose the relative camera postion from the camera config
void ViewGraphManipulator::DecomposeRelPose(
    ViewGraph& view_graph, colmap::Reconstruction& reconstruction) {
  std::vector<image_pair_t> image_pair_ids;
  for (auto& [pair_id, image_pair] : view_graph.image_pairs) {
    if (!image_pair.is_valid) continue;
    const auto [image_id1, image_id2] = colmap::PairIdToImagePair(pair_id);
    const camera_t camera_id1 = reconstruction.Image(image_id1).CameraId();
    const camera_t camera_id2 = reconstruction.Image(image_id2).CameraId();
    if (!reconstruction.Camera(camera_id1).has_prior_focal_length ||
        !reconstruction.Camera(camera_id2).has_prior_focal_length)
      continue;
    image_pair_ids.push_back(pair_id);
  }

  const int64_t num_image_pairs = image_pair_ids.size();
  LOG(INFO) << "Decompose relative pose for " << num_image_pairs << " pairs";

  colmap::ThreadPool thread_pool(colmap::ThreadPool::kMaxNumThreads);
  for (int64_t idx = 0; idx < num_image_pairs; idx++) {
    thread_pool.AddTask([&, idx]() {
      const image_pair_t pair_id = image_pair_ids[idx];
      ImagePair& image_pair = view_graph.image_pairs.at(pair_id);
      const auto [image_id1, image_id2] = colmap::PairIdToImagePair(pair_id);
      const Image& image1 = reconstruction.Image(image_id1);
      const Image& image2 = reconstruction.Image(image_id2);

      const camera_t camera_id1 = image1.CameraId();
      const camera_t camera_id2 = image2.CameraId();
      const colmap::Camera& camera1 = reconstruction.Camera(camera_id1);
      const colmap::Camera& camera2 = reconstruction.Camera(camera_id2);

      // Use the two-view geometry to re-estimate the relative pose
      colmap::TwoViewGeometry two_view_geometry;
      two_view_geometry.E = image_pair.E;
      two_view_geometry.F = image_pair.F;
      two_view_geometry.H = image_pair.H;
      two_view_geometry.config = image_pair.config;

      std::vector<Eigen::Vector2d> points1(image1.NumPoints2D());
      for (colmap::point2D_t point2D_idx = 0;
           point2D_idx < image1.NumPoints2D();
           point2D_idx++) {
        points1[point2D_idx] = image1.Point2D(point2D_idx).xy;
      }
      std::vector<Eigen::Vector2d> points2(image2.NumPoints2D());
      for (colmap::point2D_t point2D_idx = 0;
           point2D_idx < image2.NumPoints2D();
           point2D_idx++) {
        points2[point2D_idx] = image2.Point2D(point2D_idx).xy;
      }

      colmap::EstimateTwoViewGeometryPose(
          camera1, points1, camera2, points2, &two_view_geometry);

      // if it planar, then use the estimated relative pose
      if (image_pair.config == colmap::TwoViewGeometry::PLANAR &&
          camera1.has_prior_focal_length && camera2.has_prior_focal_length) {
        image_pair.config = colmap::TwoViewGeometry::CALIBRATED;
        return;
      } else if (!(camera1.has_prior_focal_length &&
                   camera2.has_prior_focal_length))
        return;

      image_pair.config = two_view_geometry.config;
      image_pair.cam2_from_cam1 = two_view_geometry.cam2_from_cam1;

      if (image_pair.cam2_from_cam1.translation.norm() > 1e-12) {
        image_pair.cam2_from_cam1.translation =
            image_pair.cam2_from_cam1.translation.normalized();
      }
    });
  }

  thread_pool.Wait();

  size_t counter = 0;
  for (size_t idx = 0; idx < image_pair_ids.size(); idx++) {
    ImagePair& image_pair = view_graph.image_pairs.at(image_pair_ids[idx]);
    if (image_pair.config != colmap::TwoViewGeometry::CALIBRATED &&
        image_pair.config != colmap::TwoViewGeometry::PLANAR_OR_PANORAMIC)
      counter++;
  }
  LOG(INFO) << "Decompose relative pose done. " << counter
            << " pairs are pure rotation";
}

}  // namespace glomap<|MERGE_RESOLUTION|>--- conflicted
+++ resolved
@@ -6,70 +6,7 @@
 
 namespace glomap {
 
-<<<<<<< HEAD
-image_pair_t ViewGraphManipulater::SparsifyGraph(
-    ViewGraph& view_graph,
-    colmap::Reconstruction& reconstruction,
-    int expected_degree) {
-  image_t num_img = view_graph.KeepLargestConnectedComponents(reconstruction);
-
-  // Keep track of chosen edges
-  std::unordered_set<image_pair_t> chosen_edges;
-  const std::unordered_map<image_t, std::unordered_set<image_t>>&
-      adjacency_list = view_graph.CreateImageAdjacencyList();
-
-  // Here, the average is the mean of the degrees
-  double average_degree = 0;
-  for (const auto& [image_id, neighbors] : adjacency_list) {
-    if (!reconstruction.Image(image_id).HasPose()) continue;
-    average_degree += neighbors.size();
-  }
-  average_degree = average_degree / num_img;
-
-  // Go through the adjacency list and keep edge with probability
-  // ((expected_degree * average_degree) / (degree1 * degree2))
-  std::mt19937 rng(std::random_device{}());
-  std::uniform_real_distribution<double> dist(0.0, 1.0);
-
-  for (auto& [pair_id, image_pair] : view_graph.image_pairs) {
-    if (!image_pair.is_valid) continue;
-
-    const auto [image_id1, image_id2] = colmap::PairIdToImagePair(pair_id);
-
-    if (!reconstruction.Image(image_id1).HasPose() ||
-        !reconstruction.Image(image_id2).HasPose())
-      continue;
-
-    int degree1 = adjacency_list.at(image_id1).size();
-    int degree2 = adjacency_list.at(image_id2).size();
-
-    if (degree1 <= expected_degree || degree2 <= expected_degree) {
-      chosen_edges.insert(pair_id);
-      continue;
-    }
-
-    if (dist(rng) < (expected_degree * average_degree) / (degree1 * degree2)) {
-      chosen_edges.insert(pair_id);
-    }
-  }
-
-  // Set all pairs not in the chosen edges to invalid
-  for (auto& [pair_id, image_pair] : view_graph.image_pairs) {
-    if (chosen_edges.find(pair_id) == chosen_edges.end()) {
-      image_pair.is_valid = false;
-    }
-  }
-
-  // Keep the largest connected component
-  view_graph.KeepLargestConnectedComponents(reconstruction);
-
-  return chosen_edges.size();
-}
-
-image_t ViewGraphManipulater::EstablishStrongClusters(
-=======
 image_t ViewGraphManipulator::EstablishStrongClusters(
->>>>>>> 7443d8e0
     ViewGraph& view_graph,
     colmap::Reconstruction& reconstruction,
     std::unordered_map<frame_t, int>& cluster_ids,
