--- conflicted
+++ resolved
@@ -120,16 +120,12 @@
         &MetricRelativePoseErrorCostFunction::Create,
         "i_from_j"_a,
         "covariance_j"_a);
-<<<<<<< HEAD
-
+  m.def("Point3dAlignmentCost",
+        &Point3dAlignmentCostFunction::Create,
+        "ref_point"_a,
+        "covariance_point"_a);
   m.def("PositionPriorErrorCost",
         &PositionPriorErrorCostFunction::Create,
         "world_from_cam_position_prior"_a,
         "covariance"_a);
-=======
-  m.def("Point3dAlignmentCost",
-        &Point3dAlignmentCostFunction::Create,
-        "ref_point"_a,
-        "covariance_point"_a);
->>>>>>> 6ab074c9
 }