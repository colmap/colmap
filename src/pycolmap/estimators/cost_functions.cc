#include "colmap/estimators/cost_functions.h"

#include "colmap/geometry/rigid3.h"

#include "pycolmap/helpers.h"

#include <pybind11/eigen.h>
#include <pybind11/pybind11.h>

using namespace colmap;
using namespace pybind11::literals;
namespace py = pybind11;

template <typename CameraModel>
using ReprojErrorCostFunctionWithNoise =
    IsotropicNoiseCostFunctionWrapper<ReprojErrorCostFunction<CameraModel>>;

template <typename CameraModel>
using ReprojErrorConstantPoseCostFunctionWithNoise =
    IsotropicNoiseCostFunctionWrapper<
        ReprojErrorConstantPoseCostFunction<CameraModel>>;

template <typename CameraModel>
using ReprojErrorConstantPoint3DCostFunctionWithNoise =
    IsotropicNoiseCostFunctionWrapper<
        ReprojErrorConstantPoint3DCostFunction<CameraModel>>;

template <typename CameraModel>
using RigReprojErrorCostFunctionWithNoise =
    IsotropicNoiseCostFunctionWrapper<RigReprojErrorCostFunction<CameraModel>>;

template <typename CameraModel>
using RigReprojErrorConstantRigCostFunctionWithNoise =
    IsotropicNoiseCostFunctionWrapper<
        RigReprojErrorConstantRigCostFunction<CameraModel>>;

void BindCostFunctions(py::module& m_parent) {
  py::module_ m = m_parent.def_submodule("cost_functions");
  IsPyceresAvailable();  // Try to import pyceres to populate the docstrings.

  m.def("ReprojErrorCost",
        &CameraCostFunction<ReprojErrorCostFunction, const Eigen::Vector2d&>,
        "camera_model_id"_a,
        "point2D"_a,
        "Reprojection error.");
  m.def("ReprojErrorCost",
        &CameraCostFunction<ReprojErrorCostFunctionWithNoise,
                            const double,
                            const Eigen::Vector2d&>,
        "camera_model_id"_a,
        "stddev"_a,
        "point2D"_a,
        "Reprojection error with 2D detection noise.");
  m.def("ReprojErrorCost",
        &CameraCostFunction<ReprojErrorConstantPoseCostFunction,
                            const Rigid3d&,
                            const Eigen::Vector2d&>,
        "camera_model_id"_a,
        "cam_from_world"_a,
        "point2D"_a,
        "Reprojection error with constant camera pose.");
  m.def("ReprojErrorCost",
        &CameraCostFunction<ReprojErrorConstantPoseCostFunctionWithNoise,
                            const double,
                            const Rigid3d&,
                            const Eigen::Vector2d&>,
        "camera_model_id"_a,
        "stddev"_a,
        "cam_from_world"_a,
        "point2D"_a,
        "Reprojection error with constant camera pose and 2D detection noise.");
  m.def("ReprojErrorCost",
        &CameraCostFunction<ReprojErrorConstantPoint3DCostFunction,
                            const Eigen::Vector2d&,
                            const Eigen::Vector3d&>,
        "camera_model_id"_a,
        "point2D"_a,
        "point3D"_a,
        "Reprojection error with constant 3D point.");
  m.def("ReprojErrorCost",
        &CameraCostFunction<ReprojErrorConstantPoint3DCostFunctionWithNoise,
                            const double,
                            const Eigen::Vector2d&,
                            const Eigen::Vector3d&>,
        "camera_model_id"_a,
        "stddev"_a,
        "point2D"_a,
        "point3D"_a,
        "Reprojection error with constant 3D point and 2D detection noise.");

  m.def("RigReprojErrorCost",
        &CameraCostFunction<RigReprojErrorCostFunction, const Eigen::Vector2d&>,
        "camera_model_id"_a,
        "point2D"_a,
        "Reprojection error for camera rig.");
  m.def("RigReprojErrorCost",
        &CameraCostFunction<RigReprojErrorCostFunctionWithNoise,
                            const double,
                            const Eigen::Vector2d&>,
        "camera_model_id"_a,
        "stddev"_a,
        "point2D"_a,
        "Reprojection error for camera rig with 2D detection noise.");
  m.def("RigReprojErrorCost",
        &CameraCostFunction<RigReprojErrorConstantRigCostFunction,
                            const Rigid3d&,
                            const Eigen::Vector2d&>,
        "camera_model_id"_a,
        "cam_from_rig"_a,
        "point2D"_a,
        "Reprojection error for camera rig with constant cam-from-rig pose.");
  m.def("RigReprojErrorCost",
        &CameraCostFunction<RigReprojErrorConstantRigCostFunctionWithNoise,
                            const double,
                            const Rigid3d&,
                            const Eigen::Vector2d&>,
        "camera_model_id"_a,
        "stddev"_a,
        "cam_from_rig"_a,
        "point2D"_a,
        "Reprojection error for camera rig with constant cam-from-rig pose and "
        "2D detection noise.");

  m.def("SampsonErrorCost",
        &SampsonErrorCostFunction::Create,
        "point2D1"_a,
        "point2D2"_a,
        "Sampson error for two-view geometry.");

  m.def("AbsolutePoseErrorCost",
        &AbsolutePoseErrorCostFunction::Create,
        "cam_from_world"_a,
        "covariance_cam"_a,
        "6-DoF error on the absolute pose.");
  m.def("MetricRelativePoseErrorCost",
        &MetricRelativePoseErrorCostFunction::Create,
        "i_from_j"_a,
        "covariance_j"_a,
        "6-DoF error between two absolute poses based on their relative pose.");
  m.def("Point3dAlignmentCost",
        &Point3dAlignmentCostFunction::Create,
        "ref_point"_a,
<<<<<<< HEAD
        "covariance_point"_a);
  m.def("PositionPriorErrorCost",
        &PositionPriorErrorCostFunction::Create,
        "world_from_cam_position_prior"_a,
        "covariance"_a);
=======
        "covariance_point"_a,
        "Error between 3D points transformed by a similarity transform.");
>>>>>>> 18dc7564
}<|MERGE_RESOLUTION|>--- conflicted
+++ resolved
@@ -140,14 +140,10 @@
   m.def("Point3dAlignmentCost",
         &Point3dAlignmentCostFunction::Create,
         "ref_point"_a,
-<<<<<<< HEAD
-        "covariance_point"_a);
+        "covariance_point"_a,
+        "Error between 3D points transformed by a similarity transform.");
   m.def("PositionPriorErrorCost",
         &PositionPriorErrorCostFunction::Create,
         "world_from_cam_position_prior"_a,
         "covariance"_a);
-=======
-        "covariance_point"_a,
-        "Error between 3D points transformed by a similarity transform.");
->>>>>>> 18dc7564
 }