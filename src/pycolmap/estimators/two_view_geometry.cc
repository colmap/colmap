--- conflicted
+++ resolved
@@ -44,18 +44,14 @@
                      &TwoViewGeometryOptions::detect_watermark)
       .def_readwrite("multiple_ignore_watermark",
                      &TwoViewGeometryOptions::multiple_ignore_watermark)
-<<<<<<< HEAD
-      .def_readwrite("homography_usage",
-                     &TwoViewGeometryOptions::homography_usage)
-=======
       .def_readwrite("watermark_detection_max_error",
                      &TwoViewGeometryOptions::watermark_detection_max_error)
       .def_readwrite("filter_stationary_matches",
                      &TwoViewGeometryOptions::filter_stationary_matches)
       .def_readwrite("stationary_matches_max_error",
                      &TwoViewGeometryOptions::stationary_matches_max_error)
-      .def_readwrite("force_H_use", &TwoViewGeometryOptions::force_H_use)
->>>>>>> d022f8f9
+      .def_readwrite("homography_usage",
+                     &TwoViewGeometryOptions::homography_usage)
       .def_readwrite("compute_relative_pose",
                      &TwoViewGeometryOptions::compute_relative_pose)
       .def_readwrite("multiple_models",
