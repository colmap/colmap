--- conflicted
+++ resolved
@@ -210,15 +210,9 @@
   return ss.str();
 }
 
-<<<<<<< HEAD
-template <typename T, typename... options>
-std::string CreateRepresentation(const T& self) {
-  std::ostringstream ss;
-=======
 template <typename T>
 std::string CreateRepresentationFromAttributes(const T& self) {
-  std::stringstream ss;
->>>>>>> b64c9a8f
+  std::ostringstream ss;
   auto pyself = py::cast(self);
   ss << pyself.attr("__class__").attr("__name__").template cast<std::string>()
      << "(";
@@ -262,7 +256,7 @@
 template <typename T>
 std::string CreateRepresentation(const T& self) {
   if constexpr (IsOstreamable<T>::value) {
-    std::stringstream ss;
+    std::ostringstream ss;
     ss << self;
     return ss.str();
   } else {
