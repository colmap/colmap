--- conflicted
+++ resolved
@@ -129,21 +129,6 @@
       "Perform Poisson surface reconstruction and return true if successful.");
 
 #ifdef COLMAP_CGAL_ENABLED
-<<<<<<< HEAD
-  m.def("sparse_delaunay_meshing",
-        &mvs::SparseDelaunayMeshing,
-        "options"_a,
-        "input_path"_a,
-        "output_path"_a,
-        "Delaunay meshing of sparse COLMAP reconstructions.");
-
-  m.def("dense_delaunay_meshing",
-        &mvs::DenseDelaunayMeshing,
-        "options"_a,
-        "input_path"_a,
-        "output_path"_a,
-        "Delaunay meshing of dense COLMAP reconstructions.");
-=======
   m.def(
       "sparse_delaunay_meshing",
       [](const std::string& input_path,
@@ -169,6 +154,5 @@
       py::arg_v(
           "options", mvs::DelaunayMeshingOptions(), "DelaunayMeshingOptions()"),
       "Delaunay meshing of dense COLMAP reconstructions.");
->>>>>>> f0162aa4
 #endif
 };