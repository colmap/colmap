#include "colmap/scene/database.h"

#include "pycolmap/pybind11_extension.h"

#include <pybind11/eigen.h>
#include <pybind11/pybind11.h>

using namespace colmap;
using namespace pybind11::literals;
namespace py = pybind11;

namespace {

class DatabaseTransactionWrapper {
 public:
  explicit DatabaseTransactionWrapper(Database* database)
      : database_(database) {}

  void Enter() {
    transaction_ = std::make_unique<DatabaseTransaction>(database_);
  }

  void Exit(const py::args&) { transaction_.reset(); }

 private:
  Database* database_;
  std::unique_ptr<DatabaseTransaction> transaction_;
};

class PyDatabaseImpl : public Database, py::trampoline_self_life_support {
 public:
  void Close() override { PYBIND11_OVERRIDE_PURE(void, Database, Close); }

  bool ExistsRig(rig_t rig_id) const override {
    PYBIND11_OVERRIDE_PURE(bool, Database, ExistsRig, rig_id);
  }

  bool ExistsCamera(camera_t camera_id) const override {
    PYBIND11_OVERRIDE_PURE(bool, Database, ExistsCamera, camera_id);
  }

  bool ExistsFrame(frame_t frame_id) const override {
    PYBIND11_OVERRIDE_PURE(bool, Database, ExistsFrame, frame_id);
  }

  bool ExistsImage(image_t image_id) const override {
    PYBIND11_OVERRIDE_PURE(bool, Database, ExistsImage, image_id);
  }

  bool ExistsImageWithName(const std::string& name) const override {
    PYBIND11_OVERRIDE_PURE(bool, Database, ExistsImageWithName, name);
  }

  bool ExistsPosePrior(image_t image_id) const override {
    PYBIND11_OVERRIDE_PURE(bool, Database, ExistsPosePrior, image_id);
  }

  bool ExistsKeypoints(image_t image_id) const override {
    PYBIND11_OVERRIDE_PURE(bool, Database, ExistsKeypoints, image_id);
  }

  bool ExistsDescriptors(image_t image_id) const override {
    PYBIND11_OVERRIDE_PURE(bool, Database, ExistsDescriptors, image_id);
  }

  bool ExistsMatches(image_t image_id1, image_t image_id2) const override {
    PYBIND11_OVERRIDE_PURE(bool, Database, ExistsMatches, image_id1, image_id2);
  }

  bool ExistsInlierMatches(image_t image_id1,
                           image_t image_id2) const override {
    PYBIND11_OVERRIDE_PURE(
        bool, Database, ExistsInlierMatches, image_id1, image_id2);
  }

  size_t NumRigs() const override {
    PYBIND11_OVERRIDE_PURE(size_t, Database, NumRigs);
  }

  size_t NumCameras() const override {
    PYBIND11_OVERRIDE_PURE(size_t, Database, NumCameras);
  }

  size_t NumFrames() const override {
    PYBIND11_OVERRIDE_PURE(size_t, Database, NumFrames);
  }

  size_t NumImages() const override {
    PYBIND11_OVERRIDE_PURE(size_t, Database, NumImages);
  }

  size_t NumPosePriors() const override {
    PYBIND11_OVERRIDE_PURE(size_t, Database, NumPosePriors);
  }

  size_t NumKeypoints() const override {
    PYBIND11_OVERRIDE_PURE(size_t, Database, NumKeypoints);
  }

  size_t MaxNumKeypoints() const override {
    PYBIND11_OVERRIDE_PURE(size_t, Database, MaxNumKeypoints);
  }

  size_t NumKeypointsForImage(image_t image_id) const override {
    PYBIND11_OVERRIDE_PURE(size_t, Database, NumKeypointsForImage);
  }

  size_t NumDescriptors() const override {
    PYBIND11_OVERRIDE_PURE(size_t, Database, NumDescriptors);
  }

  size_t MaxNumDescriptors() const override {
    PYBIND11_OVERRIDE_PURE(size_t, Database, MaxNumDescriptors);
  }

  size_t NumDescriptorsForImage(image_t image_id) const override {
    PYBIND11_OVERRIDE_PURE(size_t, Database, NumDescriptorsForImage, image_id);
  }

  size_t NumMatches() const override {
    PYBIND11_OVERRIDE_PURE(size_t, Database, NumMatches);
  }

  size_t NumInlierMatches() const override {
    PYBIND11_OVERRIDE_PURE(size_t, Database, NumInlierMatches);
  }

  size_t NumMatchedImagePairs() const override {
    PYBIND11_OVERRIDE_PURE(size_t, Database, NumMatchedImagePairs);
  }

  size_t NumVerifiedImagePairs() const override {
    PYBIND11_OVERRIDE_PURE(size_t, Database, NumVerifiedImagePairs);
  }

  Rig ReadRig(rig_t rig_id) const override {
    PYBIND11_OVERRIDE_PURE(Rig, Database, ReadRig, rig_id);
  }

  std::optional<Rig> ReadRigWithSensor(sensor_t sensor_id) const override {
    PYBIND11_OVERRIDE_PURE(
        std::optional<Rig>, Database, ReadRigWithSensor, sensor_id);
  }

  std::vector<Rig> ReadAllRigs() const override {
    PYBIND11_OVERRIDE_PURE(std::vector<Rig>, Database, ReadAllRigs);
  }

  Camera ReadCamera(camera_t camera_id) const override {
    PYBIND11_OVERRIDE_PURE(Camera, Database, ReadCamera, camera_id);
  }

  std::vector<Camera> ReadAllCameras() const override {
    PYBIND11_OVERRIDE_PURE(std::vector<Camera>, Database, ReadAllCameras);
  }

  Frame ReadFrame(frame_t frame_id) const override {
    PYBIND11_OVERRIDE_PURE(Frame, Database, ReadFrame, frame_id);
  }

  std::vector<Frame> ReadAllFrames() const override {
    PYBIND11_OVERRIDE_PURE(std::vector<Frame>, Database, ReadAllFrames);
  }

  Image ReadImage(image_t image_id) const override {
    PYBIND11_OVERRIDE_PURE(Image, Database, ReadImage, image_id);
  }

  std::optional<Image> ReadImageWithName(
      const std::string& name) const override {
    PYBIND11_OVERRIDE_PURE(
        std::optional<Image>, Database, ReadImageWithName, name);
  }

  std::vector<Image> ReadAllImages() const override {
    PYBIND11_OVERRIDE_PURE(std::vector<Image>, Database, ReadAllImages);
  }

  PosePrior ReadPosePrior(image_t image_id) const override {
    PYBIND11_OVERRIDE_PURE(PosePrior, Database, ReadPosePrior, image_id);
  }

  FeatureKeypointsBlob ReadKeypointsBlob(image_t image_id) const override {
    PYBIND11_OVERRIDE_PURE(
        FeatureKeypointsBlob, Database, ReadKeypointsBlob, image_id);
  }

  FeatureKeypoints ReadKeypoints(image_t image_id) const override {
    PYBIND11_OVERRIDE_PURE(FeatureKeypoints, Database, ReadKeypoints, image_id);
  }

  FeatureDescriptors ReadDescriptors(image_t image_id) const override {
    PYBIND11_OVERRIDE_PURE(
        FeatureDescriptors, Database, ReadDescriptors, image_id);
  }

  FeatureMatchesBlob ReadMatchesBlob(image_t image_id1,
                                     image_t image_id2) const override {
    PYBIND11_OVERRIDE_PURE(
        FeatureMatchesBlob, Database, ReadMatchesBlob, image_id1, image_id2);
  }

  FeatureMatches ReadMatches(image_t image_id1,
                             image_t image_id2) const override {
    PYBIND11_OVERRIDE_PURE(
        FeatureMatches, Database, ReadMatches, image_id1, image_id2);
  }

  std::vector<std::pair<image_pair_t, FeatureMatchesBlob>> ReadAllMatchesBlob()
      const override {
    using ReturnType = std::vector<std::pair<image_pair_t, FeatureMatchesBlob>>;
    PYBIND11_OVERRIDE_PURE(ReturnType, Database, ReadAllMatchesBlob);
  }
  std::vector<std::pair<image_pair_t, FeatureMatches>> ReadAllMatches()
      const override {
    using ReturnType = std::vector<std::pair<image_pair_t, FeatureMatches>>;
    PYBIND11_OVERRIDE_PURE(ReturnType, Database, ReadAllMatches);
  }

  TwoViewGeometry ReadTwoViewGeometry(image_t image_id1,
                                      image_t image_id2) const override {
    PYBIND11_OVERRIDE_PURE(
        TwoViewGeometry, Database, ReadTwoViewGeometry, image_id1, image_id2);
  }

  std::vector<std::pair<image_pair_t, TwoViewGeometry>> ReadTwoViewGeometries()
      const override {
    using ReturnType = std::vector<std::pair<image_pair_t, TwoViewGeometry>>;
    PYBIND11_OVERRIDE_PURE(ReturnType, Database, ReadTwoViewGeometries);
  }

  std::vector<std::pair<image_pair_t, int>> ReadTwoViewGeometryNumInliers()
      const override {
    using ReturnType = std::vector<std::pair<image_pair_t, int>>;
    PYBIND11_OVERRIDE_PURE(ReturnType, Database, ReadTwoViewGeometryNumInliers);
  }

  rig_t WriteRig(const Rig& rig, bool use_rig_id = false) override {
    PYBIND11_OVERRIDE_PURE(rig_t, Database, WriteRig, rig, use_rig_id);
  }

  camera_t WriteCamera(const Camera& camera,
                       bool use_camera_id = false) override {
    PYBIND11_OVERRIDE_PURE(
        camera_t, Database, WriteCamera, camera, use_camera_id);
  }

  frame_t WriteFrame(const Frame& frame, bool use_frame_id = false) override {
    PYBIND11_OVERRIDE_PURE(frame_t, Database, WriteFrame, frame, use_frame_id);
  }

  image_t WriteImage(const Image& image, bool use_image_id = false) override {
    PYBIND11_OVERRIDE_PURE(image_t, Database, WriteImage, image, use_image_id);
  }

  void WritePosePrior(image_t image_id, const PosePrior& pose_prior) override {
    PYBIND11_OVERRIDE_PURE(
        void, Database, WritePosePrior, image_id, pose_prior);
  }

  void WriteKeypoints(image_t image_id,
                      const FeatureKeypoints& keypoints) override {
    PYBIND11_OVERRIDE_PURE(void, Database, WriteKeypoints, image_id, keypoints);
  }

  void WriteKeypoints(image_t image_id,
                      const FeatureKeypointsBlob& blob) override {
    PYBIND11_OVERRIDE_PURE(void, Database, WriteKeypoints, image_id, blob);
  }

  void WriteDescriptors(image_t image_id,
                        const FeatureDescriptors& descriptors) override {
    PYBIND11_OVERRIDE_PURE(
        void, Database, WriteDescriptors, image_id, descriptors);
  }

  void WriteMatches(image_t image_id1,
                    image_t image_id2,
                    const FeatureMatches& matches) override {
    PYBIND11_OVERRIDE_PURE(
        void, Database, WriteMatches, image_id1, image_id2, matches);
  }

  void WriteMatches(image_t image_id1,
                    image_t image_id2,
                    const FeatureMatchesBlob& blob) override {
    PYBIND11_OVERRIDE_PURE(
        void, Database, WriteMatches, image_id1, image_id2, blob);
  }

  void WriteTwoViewGeometry(image_t image_id1,
                            image_t image_id2,
                            const TwoViewGeometry& two_view_geometry) override {
    PYBIND11_OVERRIDE_PURE(void,
                           Database,
                           WriteTwoViewGeometry,
                           image_id1,
                           image_id2,
                           two_view_geometry);
  }

  void UpdateRig(const Rig& rig) override {
    PYBIND11_OVERRIDE_PURE(void, Database, UpdateRig, rig);
  }

  void UpdateCamera(const Camera& camera) override {
    PYBIND11_OVERRIDE_PURE(void, Database, UpdateCamera, camera);
  }

  void UpdateFrame(const Frame& frame) override {
    PYBIND11_OVERRIDE_PURE(void, Database, UpdateFrame, frame);
  }

  void UpdateImage(const Image& image) override {
    PYBIND11_OVERRIDE_PURE(void, Database, UpdateImage, image);
  }

  void UpdatePosePrior(image_t image_id, const PosePrior& pose_prior) override {
    PYBIND11_OVERRIDE_PURE(
        void, Database, UpdatePosePrior, image_id, pose_prior);
  }

  void DeleteMatches(image_t image_id1, image_t image_id2) override {
    PYBIND11_OVERRIDE_PURE(void, Database, DeleteMatches, image_id1, image_id2);
  }

  void DeleteInlierMatches(image_t image_id1, image_t image_id2) override {
    PYBIND11_OVERRIDE_PURE(
        void, Database, DeleteInlierMatches, image_id1, image_id2);
  }

  void ClearAllTables() override {
    PYBIND11_OVERRIDE_PURE(void, Database, ClearAllTables);
  }

  void ClearRigs() override {
    PYBIND11_OVERRIDE_PURE(void, Database, ClearRigs);
  }

  void ClearCameras() override {
    PYBIND11_OVERRIDE_PURE(void, Database, ClearCameras);
  }

  void ClearFrames() override {
    PYBIND11_OVERRIDE_PURE(void, Database, ClearFrames);
  }

  void ClearImages() override {
    PYBIND11_OVERRIDE_PURE(void, Database, ClearImages);
  }

  void ClearPosePriors() override {
    PYBIND11_OVERRIDE_PURE(void, Database, ClearPosePriors);
  }

  void ClearDescriptors() override {
    PYBIND11_OVERRIDE_PURE(void, Database, ClearDescriptors);
  }

  void ClearKeypoints() override {
    PYBIND11_OVERRIDE_PURE(void, Database, ClearKeypoints);
  }

  void ClearMatches() override {
    PYBIND11_OVERRIDE_PURE(void, Database, ClearMatches);
  }

  void ClearTwoViewGeometries() override {
    PYBIND11_OVERRIDE_PURE(void, Database, ClearTwoViewGeometries);
  }

  void BeginTransaction() const override {
    PYBIND11_OVERRIDE_PURE(void, Database, BeginTransaction);
  }

  void EndTransaction() const override {
    PYBIND11_OVERRIDE_PURE(void, Database, EndTransaction);
  }
};

}  // namespace

void BindDatabase(py::module& m) {
<<<<<<< HEAD
  py::class_<Database, PyDatabaseImpl, py::smart_holder>(m, "Database")
      .def_static("open", &Database::Open, "path"_a)
=======
  py::classh<Database> PyDatabase(m, "Database");
  PyDatabase.def(py::init<>())
      .def(py::init<const std::string&>(), "path"_a)
      .def("open", &Database::Open, "path"_a)
>>>>>>> 9df841e4
      .def("close", &Database::Close)
      .def("__enter__", [](Database& self) { return &self; })
      .def("__exit__", [](Database& self, const py::args&) { self.Close(); })
      .def("exists_camera", &Database::ExistsCamera, "camera_id"_a)
      .def("exists_image", &Database::ExistsImage, "image_id"_a)
      .def("exists_image", &Database::ExistsImageWithName, "name"_a)
      .def("exists_pose_prior", &Database::ExistsPosePrior, "image_id"_a)
      .def("exists_keypoints", &Database::ExistsKeypoints, "image_id"_a)
      .def("exists_descriptors", &Database::ExistsDescriptors, "image_id"_a)
      .def("exists_matches",
           &Database::ExistsMatches,
           "image_id1"_a,
           "image_id2"_a)
      .def("exists_inlier_matches",
           &Database::ExistsInlierMatches,
           "image_id1"_a,
           "image_id2"_a)
      .def("num_rigs", &Database::NumRigs)
      .def("num_cameras", &Database::NumCameras)
      .def("num_frames", &Database::NumFrames)
      .def("num_images", &Database::NumImages)
      .def("num_pose_priors", &Database::NumPosePriors)
      .def("num_keypoints", &Database::NumKeypoints)
      .def("num_keypoints_for_image",
           &Database::NumKeypointsForImage,
           "image_id"_a)
      .def("num_descriptors", &Database::NumDescriptors)
      .def("num_descriptors_for_image",
           &Database::NumDescriptorsForImage,
           "image_id"_a)
      .def("num_matches", &Database::NumMatches)
      .def("num_inlier_matches", &Database::NumInlierMatches)
      .def("num_matched_image_pairs", &Database::NumMatchedImagePairs)
      .def("num_verified_image_pairs", &Database::NumVerifiedImagePairs)
      .def("read_rig", &Database::ReadRig, "rig_id"_a)
      .def("read_rig_with_sensor", &Database::ReadRigWithSensor, "sensor_id"_a)
      .def("read_all_rigs", &Database::ReadAllRigs)
      .def("read_camera", &Database::ReadCamera, "camera_id"_a)
      .def("read_all_cameras", &Database::ReadAllCameras)
      .def("read_frame", &Database::ReadFrame, "frame_id"_a)
      .def("read_all_frames", &Database::ReadAllFrames)
      .def("read_image", &Database::ReadImage, "image_id"_a)
      .def("read_image_with_name", &Database::ReadImageWithName, "name"_a)
      .def("read_all_images", &Database::ReadAllImages)
      .def("read_pose_prior", &Database::ReadPosePrior, "image_id"_a)
      .def("read_keypoints", &Database::ReadKeypointsBlob, "image_id"_a)
      .def("read_descriptors", &Database::ReadDescriptors, "image_id"_a)
      .def("read_matches",
           &Database::ReadMatchesBlob,
           "image_id1"_a,
           "image_id2"_a)
      .def("read_all_matches",
           [](const Database& self) {
             std::vector<std::pair<image_pair_t, FeatureMatchesBlob>>
                 pair_ids_and_matches = self.ReadAllMatchesBlob();
             std::vector<image_pair_t> all_pair_ids;
             all_pair_ids.reserve(pair_ids_and_matches.size());
             std::vector<FeatureMatchesBlob> all_matches;
             all_matches.reserve(pair_ids_and_matches.size());
             for (auto& [pair_id, matches] : pair_ids_and_matches) {
               all_pair_ids.push_back(pair_id);
               all_matches.push_back(std::move(matches));
             }
             return std::make_pair(std::move(all_pair_ids),
                                   std::move(all_matches));
           })
      .def("read_two_view_geometry",
           &Database::ReadTwoViewGeometry,
           "image_id1"_a,
           "image_id2"_a)
      .def("read_two_view_geometries",
           [](const Database& self) {
             std::vector<std::pair<image_pair_t, TwoViewGeometry>>
                 pair_ids_and_two_view_geometries =
                     self.ReadTwoViewGeometries();
             std::vector<image_pair_t> all_pair_ids;
             all_pair_ids.reserve(pair_ids_and_two_view_geometries.size());
             std::vector<TwoViewGeometry> all_two_view_geometries;
             all_two_view_geometries.reserve(
                 pair_ids_and_two_view_geometries.size());
             for (auto& [pair_id, two_view_geometry] :
                  pair_ids_and_two_view_geometries) {
               all_pair_ids.push_back(pair_id);
               all_two_view_geometries.push_back(two_view_geometry);
             }
             return std::make_pair(std::move(all_pair_ids),
                                   std::move(all_two_view_geometries));
           })
      .def(
          "read_two_view_geometry_num_inliers",
          [](const Database& self) {
            std::vector<std::pair<image_pair_t, int>> pair_ids_and_num_inliers =
                self.ReadTwoViewGeometryNumInliers();
            std::vector<image_pair_t> all_pair_ids;
            all_pair_ids.reserve(pair_ids_and_num_inliers.size());
            std::vector<int> all_num_inliers;
            all_num_inliers.reserve(pair_ids_and_num_inliers.size());
            for (auto& [pair_id, num_inliers] : pair_ids_and_num_inliers) {
              all_pair_ids.push_back(pair_id);
              all_num_inliers.push_back(num_inliers);
            }
            return std::make_pair(std::move(all_pair_ids),
                                  std::move(all_num_inliers));
          })
      .def("write_camera",
           &Database::WriteCamera,
           "camera"_a,
           "use_camera_id"_a = false)
      .def("write_image",
           &Database::WriteImage,
           "image"_a,
           "use_image_id"_a = false)
      .def("write_pose_prior",
           &Database::WritePosePrior,
           "image_id"_a,
           "pose_prior"_a)
      .def("write_keypoints",
           py::overload_cast<image_t, const FeatureKeypointsBlob&>(
               &Database::WriteKeypoints),
           "image_id"_a,
           "keypoints"_a)
      .def("write_descriptors",
           &Database::WriteDescriptors,
           "image_id"_a,
           "descriptors"_a)
      .def("write_matches",
           py::overload_cast<image_t, image_t, const FeatureMatchesBlob&>(
               &Database::WriteMatches),
           "image_id1"_a,
           "image_id2"_a,
           "matches"_a)
      .def("write_two_view_geometry",
           &Database::WriteTwoViewGeometry,
           "image_id1"_a,
           "image_id2"_a,
           "two_view_geometry"_a)
      .def("update_camera", &Database::UpdateCamera, "camera"_a)
      .def("update_image", &Database::UpdateImage, "image"_a)
      .def("delete_matches",
           &Database::DeleteMatches,
           "image_id1"_a,
           "image_id2"_a)
      .def("delete_inlier_matches",
           &Database::DeleteInlierMatches,
           "image_id1"_a,
           "image_id2"_a)
      .def("clear_all_tables", &Database::ClearAllTables)
      .def("clear_cameras", &Database::ClearCameras)
      .def("clear_images", &Database::ClearImages)
      .def("clear_pose_priors", &Database::ClearPosePriors)
      .def("clear_descriptors", &Database::ClearDescriptors)
      .def("clear_keypoints", &Database::ClearKeypoints)
      .def("clear_matches", &Database::ClearMatches)
      .def("clear_two_view_geometries", &Database::ClearTwoViewGeometries)
      .def_static("merge",
                  &Database::Merge,
                  "database1"_a,
                  "database2"_a,
                  "merged_database"_a);

  py::classh<DatabaseTransactionWrapper>(m, "DatabaseTransaction")
      .def(py::init<Database*>(), "database"_a)
      .def("__enter__", &DatabaseTransactionWrapper::Enter)
      .def("__exit__", &DatabaseTransactionWrapper::Exit);
}<|MERGE_RESOLUTION|>--- conflicted
+++ resolved
@@ -381,15 +381,10 @@
 }  // namespace
 
 void BindDatabase(py::module& m) {
-<<<<<<< HEAD
-  py::class_<Database, PyDatabaseImpl, py::smart_holder>(m, "Database")
-      .def_static("open", &Database::Open, "path"_a)
-=======
   py::classh<Database> PyDatabase(m, "Database");
   PyDatabase.def(py::init<>())
       .def(py::init<const std::string&>(), "path"_a)
       .def("open", &Database::Open, "path"_a)
->>>>>>> 9df841e4
       .def("close", &Database::Close)
       .def("__enter__", [](Database& self) { return &self; })
       .def("__exit__", [](Database& self, const py::args&) { self.Close(); })
