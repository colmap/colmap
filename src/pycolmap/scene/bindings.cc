#include "pycolmap/scene/types.h"

#include <pybind11/pybind11.h>

namespace py = pybind11;

void BindCamera(py::module& m);
void BindCorrespondenceGraph(py::module& m);
void BindDatabase(py::module& m);
void BindDatabaseCache(py::module& m);
void BindImage(py::module& m);
void BindPoint2D(py::module& m);
void BindPoint3D(py::module& m);
void BindReconstruction(py::module& m);
void BindReconstructionManager(py::module& m);
void BindTrack(py::module& m);
void BindImu(py::module& m);

void BindScene(py::module& m) {
  BindPoint2D(m);
  BindImage(m);
  BindCamera(m);
  BindTrack(m);
  BindPoint3D(m);
  BindCorrespondenceGraph(m);
  BindReconstruction(m);
  BindReconstructionManager(m);
  BindDatabase(m);
  BindDatabaseCache(m);
<<<<<<< HEAD
  BindImu(m);
=======

  py::implicitly_convertible<py::iterable, Point2DVector>();
>>>>>>> eaffee32
}<|MERGE_RESOLUTION|>--- conflicted
+++ resolved
@@ -27,10 +27,7 @@
   BindReconstructionManager(m);
   BindDatabase(m);
   BindDatabaseCache(m);
-<<<<<<< HEAD
   BindImu(m);
-=======
 
   py::implicitly_convertible<py::iterable, Point2DVector>();
->>>>>>> eaffee32
 }