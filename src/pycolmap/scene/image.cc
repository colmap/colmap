--- conflicted
+++ resolved
@@ -94,21 +94,12 @@
             self.CamFromWorldPrior() = cam_from_world;
           },
           "The pose prior of the image, e.g. extracted from EXIF tags.")
-<<<<<<< HEAD
-      .def("point2D", py::overload_cast<camera_t>(&Image::Point2D))
-      .def_property("points2D",
-                    py::overload_cast<>(&Image::Points2D),
-                    py::overload_cast<const std::vector<struct Point2D>&>(
-                        &Image::SetPoints2D),
-                    "Array of Points2D (=keypoints).")
-=======
       .def_property(
           "points2D",
           py::overload_cast<>(&Image::Points2D),
           py::overload_cast<const Point2DVector&>(&Image::SetPoints2D),
           "Array of Points2D (=keypoints).")
       .def("point2D", py::overload_cast<camera_t>(&Image::Point2D))
->>>>>>> 187a4e1a
       .def(
           "set_point3D_for_point2D",
           &Image::SetPoint3DForPoint2D,
