--- conflicted
+++ resolved
@@ -395,11 +395,7 @@
 #define CAMERA_MODEL_CASE(CameraModel)                                   \
   case CameraModel::kModelId:                                            \
     cost_function =                                                      \
-<<<<<<< HEAD
-    GpsPriorBundleAdjustmentCostFunction<CameraModel>::Create(point2D.XY(), reconstruction->normScale * (image.TvecPrior() + reconstruction->normTranslation)); \
-=======
         BundleAdjustmentCostFunction<CameraModel>::Create(point2D.XY()); \
->>>>>>> 12180cce
     break;
 
         CAMERA_MODEL_SWITCH_CASES
@@ -412,14 +408,6 @@
                                  camera_params_data);
     }
   }
-<<<<<<< HEAD
-auto tmp = image.ProjectionCenter() / reconstruction->normScale - reconstruction->normTranslation;
-auto tmp2 = image.TvecPrior();
-auto resid = tmp - tmp2;
-  std::cout << "initial Tvec residuals " << resid[0] << ", " << resid[1] << ", " << resid[2];
-  std::cout << ", " << tmp[0] << ", " << tmp[1] << ", " << tmp[2];
-  std::cout << ", " << tmp2[0] << ", " << tmp2[1] << ", " << tmp2[2] << std::endl;
-=======
 
   // Add GPS prior cost function
   ceres::CostFunction* cost_function = nullptr;
@@ -439,9 +427,12 @@
   problem_->AddResidualBlock(cost_function, loss_function, qvec_data,
                              tvec_data, camera_params_data);
 
-auto resid = image.ProjectionCenter() - image.TvecPrior();
-  std::cout << "initial Tvec residuals " << resid[0] << ", " << resid[1] << ", " << resid[2] << std::endl;
->>>>>>> 12180cce
+auto tmp = image.ProjectionCenter() / reconstruction->normScale - reconstruction->normTranslation;
+auto tmp2 = image.TvecPrior();
+auto resid = tmp - tmp2;
+ std::cout << "initial Tvec residuals " << resid[0] << ", " << resid[1] << ", " << resid[2];
+ std::cout << ", " << tmp[0] << ", " << tmp[1] << ", " << tmp[2];
+ std::cout << ", " << tmp2[0] << ", " << tmp2[1] << ", " << tmp2[2] << std::endl;
 
   if (num_observations > 0) {
     camera_ids_.insert(image.CameraId());
