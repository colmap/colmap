--- conflicted
+++ resolved
@@ -727,17 +727,9 @@
     return false;
   }
 
-<<<<<<< HEAD
   // Normalize scene for numerical stability and
   // to avoid large scale changes in viewer.
   reconstruction_->Normalize();
-=======
-  if (!ba_options.use_prior_in_ba) {
-    // Normalize scene for numerical stability and
-    // to avoid large scale changes in viewer.
-    reconstruction_->Normalize();
-  }
->>>>>>> a68fade9
 
   return true;
 }
