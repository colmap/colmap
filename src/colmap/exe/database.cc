--- conflicted
+++ resolved
@@ -50,62 +50,33 @@
   options.Parse(argc, argv);
 
   StringToLower(&type);
-<<<<<<< HEAD
   auto database = Database::Open(*options.database_path);
-  PrintHeading1("Clearing database");
-  {
-    DatabaseTransaction transaction(database.get());
-    if (type == "all") {
-      PrintHeading2("Clearing all tables");
-      database->ClearAllTables();
-    } else if (type == "images") {
-      PrintHeading2("Clearing Images and all dependent tables");
-      database->ClearImages();
-      database->ClearTwoViewGeometries();
-      database->ClearMatches();
-    } else if (type == "features") {
-      PrintHeading2("Clearing image features and matches");
-      database->ClearDescriptors();
-      database->ClearKeypoints();
-      database->ClearTwoViewGeometries();
-      database->ClearMatches();
-    } else if (type == "matches") {
-      PrintHeading2("Clearing image matches");
-      database->ClearTwoViewGeometries();
-      database->ClearMatches();
-    } else {
-      LOG(ERROR) << "Invalid cleanup type; no changes in database";
-      return EXIT_FAILURE;
-    }
-=======
-  Database database(*options.database_path);
 
-  DatabaseTransaction transaction(&database);
+  DatabaseTransaction transaction(database.get());
   if (type == "all") {
     LOG(INFO) << "Clearing all tables";
-    database.ClearAllTables();
+    database->ClearAllTables();
   } else if (type == "images") {
     LOG(INFO) << "Clearing images and all dependent tables";
-    database.ClearImages();
-    database.ClearMatches();
-    database.ClearTwoViewGeometries();
+    database->ClearImages();
+    database->ClearMatches();
+    database->ClearTwoViewGeometries();
   } else if (type == "features") {
     LOG(INFO) << "Clearing features, matches, and two-view geometries";
-    database.ClearDescriptors();
-    database.ClearKeypoints();
-    database.ClearMatches();
-    database.ClearTwoViewGeometries();
+    database->ClearDescriptors();
+    database->ClearKeypoints();
+    database->ClearMatches();
+    database->ClearTwoViewGeometries();
   } else if (type == "matches") {
     LOG(INFO) << "Clearing matches and two-view geometries";
-    database.ClearMatches();
-    database.ClearTwoViewGeometries();
+    database->ClearMatches();
+    database->ClearTwoViewGeometries();
   } else if (type == "two_view_geometries") {
     LOG(INFO) << "Clearing two-view geometries";
-    database.ClearTwoViewGeometries();
+    database->ClearTwoViewGeometries();
   } else {
     LOG(ERROR) << "Invalid cleanup type; no changes in database";
     return EXIT_FAILURE;
->>>>>>> 9df841e4
   }
 
   return EXIT_SUCCESS;
