// Copyright (c), ETH Zurich and UNC Chapel Hill.
// All rights reserved.
//
// Redistribution and use in source and binary forms, with or without
// modification, are permitted provided that the following conditions are met:
//
//     * Redistributions of source code must retain the above copyright
//       notice, this list of conditions and the following disclaimer.
//
//     * Redistributions in binary form must reproduce the above copyright
//       notice, this list of conditions and the following disclaimer in the
//       documentation and/or other materials provided with the distribution.
//
//     * Neither the name of ETH Zurich and UNC Chapel Hill nor the names of
//       its contributors may be used to endorse or promote products derived
//       from this software without specific prior written permission.
//
// THIS SOFTWARE IS PROVIDED BY THE COPYRIGHT HOLDERS AND CONTRIBUTORS "AS IS"
// AND ANY EXPRESS OR IMPLIED WARRANTIES, INCLUDING, BUT NOT LIMITED TO, THE
// IMPLIED WARRANTIES OF MERCHANTABILITY AND FITNESS FOR A PARTICULAR PURPOSE
// ARE DISCLAIMED. IN NO EVENT SHALL THE COPYRIGHT HOLDERS OR CONTRIBUTORS BE
// LIABLE FOR ANY DIRECT, INDIRECT, INCIDENTAL, SPECIAL, EXEMPLARY, OR
// CONSEQUENTIAL DAMAGES (INCLUDING, BUT NOT LIMITED TO, PROCUREMENT OF
// SUBSTITUTE GOODS OR SERVICES; LOSS OF USE, DATA, OR PROFITS; OR BUSINESS
// INTERRUPTION) HOWEVER CAUSED AND ON ANY THEORY OF LIABILITY, WHETHER IN
// CONTRACT, STRICT LIABILITY, OR TORT (INCLUDING NEGLIGENCE OR OTHERWISE)
// ARISING IN ANY WAY OUT OF THE USE OF THIS SOFTWARE, EVEN IF ADVISED OF THE
// POSSIBILITY OF SUCH DAMAGE.

#include "colmap/exe/image.h"

#include "colmap/controllers/incremental_pipeline.h"
#include "colmap/controllers/option_manager.h"
#include "colmap/image/undistortion.h"
#include "colmap/scene/reconstruction.h"
#include "colmap/sfm/incremental_mapper.h"
#include "colmap/sfm/observation_manager.h"
#include "colmap/util/base_controller.h"
#include "colmap/util/misc.h"
#include "colmap/util/timer.h"

#include <fstream>

namespace colmap {
namespace {

// Read stereo image pair names from a text file. The text file is expected to
// have one image pair per line, e.g.:
//
//      image_name1.jpg image_name2.jpg
//      image_name3.jpg image_name4.jpg
//      image_name5.jpg image_name6.jpg
//      ...
//
std::vector<std::pair<image_t, image_t>> ReadStereoImagePairs(
    const std::string& path, const Reconstruction& reconstruction) {
  const std::vector<std::string> stereo_pair_lines = ReadTextFileLines(path);

  std::vector<std::pair<image_t, image_t>> stereo_pairs;
  stereo_pairs.reserve(stereo_pair_lines.size());

  for (const auto& line : stereo_pair_lines) {
    const std::vector<std::string> names = StringSplit(line, " ");
    THROW_CHECK_EQ(names.size(), 2);

    const Image* image1 = reconstruction.FindImageWithName(names[0]);
    const Image* image2 = reconstruction.FindImageWithName(names[1]);

    THROW_CHECK_NOTNULL(image1);
    THROW_CHECK_NOTNULL(image2);

    stereo_pairs.emplace_back(image1->ImageId(), image2->ImageId());
  }

  return stereo_pairs;
}

}  // namespace

int RunImageDeleter(int argc, char** argv) {
  std::string input_path;
  std::string output_path;
  std::string image_ids_path;
  std::string image_names_path;

  OptionManager options;
  options.AddRequiredOption("input_path", &input_path);
  options.AddRequiredOption("output_path", &output_path);
  options.AddDefaultOption(
      "image_ids_path",
      &image_ids_path,
      "Path to text file containing one image_id to delete per line");
  options.AddDefaultOption(
      "image_names_path",
      &image_names_path,
      "Path to text file containing one image name to delete per line");
  options.Parse(argc, argv);

  Reconstruction reconstruction;
  reconstruction.Read(input_path);

  if (!image_ids_path.empty()) {
    const auto image_ids = ReadTextFileLines(image_ids_path);

    for (const auto& image_id_str : image_ids) {
      if (image_id_str.empty()) {
        continue;
      }

      const image_t image_id = std::stoi(image_id_str);
      if (reconstruction.ExistsImage(image_id)) {
        const Image& image = reconstruction.Image(image_id);
        LOG(INFO) << StringPrintf(
            "Deleting image_id=%d, image_name=%s, frame_id=%d from "
            "reconstruction",
            image.ImageId(),
            image.Name().c_str(),
            image.FrameId());
        reconstruction.DeRegisterFrame(image.FrameId());
      } else {
        LOG(WARNING) << StringPrintf(
            "Skipping image_id=%s, because it does not "
            "exist in the reconstruction",
            image_id_str.c_str());
      }
    }
  }

  if (!image_names_path.empty()) {
    for (const std::string& image_name : ReadTextFileLines(image_names_path)) {
      if (image_name.empty()) {
        continue;
      }

      const Image* image = reconstruction.FindImageWithName(image_name);
      if (image != nullptr) {
        LOG(INFO) << StringPrintf(
            "Deleting image_id=%d, image_name=%s, frame_id=%d from "
            "reconstruction",
            image->ImageId(),
            image->Name().c_str(),
            image->FrameId());
        reconstruction.DeRegisterFrame(image->FrameId());
      } else {
        LOG(WARNING) << StringPrintf(
            "Skipping image_name=%s, because it does not "
            "exist in the reconstruction",
            image_name.c_str());
      }
    }
  }

  reconstruction.Write(output_path);

  return EXIT_SUCCESS;
}

int RunImageFilterer(int argc, char** argv) {
  std::string input_path;
  std::string output_path;
  double min_focal_length_ratio = 0.1;
  double max_focal_length_ratio = 10.0;
  double max_extra_param = 100.0;
  size_t min_num_observations = 10;

  OptionManager options;
  options.AddRequiredOption("input_path", &input_path);
  options.AddRequiredOption("output_path", &output_path);
  options.AddDefaultOption("min_focal_length_ratio", &min_focal_length_ratio);
  options.AddDefaultOption("max_focal_length_ratio", &max_focal_length_ratio);
  options.AddDefaultOption("max_extra_param", &max_extra_param);
  options.AddDefaultOption("min_num_observations", &min_num_observations);
  options.Parse(argc, argv);

  Reconstruction reconstruction;
  reconstruction.Read(input_path);

  const size_t num_reg_images = reconstruction.NumRegImages();

  ObservationManager(reconstruction)
      .FilterFrames(
          min_focal_length_ratio, max_focal_length_ratio, max_extra_param);

  std::vector<frame_t> filtered_frame_ids;
  for (const auto& [frame_id, frame] : reconstruction.Frames()) {
    if (!frame.HasPose()) {
      filtered_frame_ids.push_back(frame_id);
    }
    bool enough_observations = false;
    for (const data_t& data_id : frame.ImageIds()) {
      const Image& image = reconstruction.Image(data_id.id);
      if (image.NumPoints3D() >= min_num_observations) {
        enough_observations = true;
      }
    }

    if (!enough_observations) {
      filtered_frame_ids.push_back(frame_id);
    }
  }

  for (const auto frame_id : filtered_frame_ids) {
    reconstruction.DeRegisterFrame(frame_id);
  }

  const size_t num_filtered_images =
      num_reg_images - reconstruction.NumRegImages();

  LOG(INFO) << StringPrintf("Filtered %d images from a total of %d images",
                            num_filtered_images,
                            num_reg_images);

  reconstruction.Write(output_path);

  return EXIT_SUCCESS;
}

int RunImageRectifier(int argc, char** argv) {
  std::string input_path;
  std::string output_path;
  std::string stereo_pairs_list;

  UndistortCameraOptions undistort_camera_options;

  OptionManager options;
  options.AddImageOptions();
  options.AddRequiredOption("input_path", &input_path);
  options.AddRequiredOption("output_path", &output_path);
  options.AddRequiredOption("stereo_pairs_list", &stereo_pairs_list);
  options.AddDefaultOption("blank_pixels",
                           &undistort_camera_options.blank_pixels);
  options.AddDefaultOption("min_scale", &undistort_camera_options.min_scale);
  options.AddDefaultOption("max_scale", &undistort_camera_options.max_scale);
  options.AddDefaultOption("max_image_size",
                           &undistort_camera_options.max_image_size);
  options.Parse(argc, argv);

  Reconstruction reconstruction;
  reconstruction.Read(input_path);

  const auto stereo_pairs =
      ReadStereoImagePairs(stereo_pairs_list, reconstruction);

  StereoImageRectifier rectifier(undistort_camera_options,
                                 reconstruction,
                                 *options.image_path,
                                 output_path,
                                 stereo_pairs);
  rectifier.Run();

  return EXIT_SUCCESS;
}

int RunImageRegistrator(int argc, char** argv) {
  std::string input_path;
  std::string output_path;

  OptionManager options;
  options.AddDatabaseOptions();
  options.AddRequiredOption("input_path", &input_path);
  options.AddRequiredOption("output_path", &output_path);
  options.AddMapperOptions();
  options.Parse(argc, argv);

  if (!ExistsDir(input_path)) {
    LOG(ERROR) << "`input_path` is not a directory";
    return EXIT_FAILURE;
  }

  if (!ExistsDir(output_path)) {
    LOG(ERROR) << "`output_path` is not a directory";
    return EXIT_FAILURE;
  }

  PrintHeading1("Loading database");

  std::shared_ptr<DatabaseCache> database_cache;

  {
    Timer timer;
    timer.Start();
<<<<<<< HEAD
    const size_t min_num_matches =
        static_cast<size_t>(options.mapper->min_num_matches);
    database_cache =
        DatabaseCache::Create(*Database::Open(*options.database_path),
                              min_num_matches,
                              options.mapper->ignore_watermarks,
                              {options.mapper->image_names.begin(),
                               options.mapper->image_names.end()});
=======
    database_cache = DatabaseCache::Create(
        Database(*options.database_path),
        /*min_num_matches=*/
        static_cast<size_t>(options.mapper->min_num_matches),
        /*ignore_watermarks=*/options.mapper->ignore_watermarks,
        /*image_names=*/
        {options.mapper->image_names.begin(),
         options.mapper->image_names.end()});
>>>>>>> d478af0c
    timer.PrintMinutes();
  }

  auto reconstruction = std::make_shared<Reconstruction>();
  reconstruction->Read(input_path);

  IncrementalMapper mapper(database_cache);
  mapper.BeginReconstruction(reconstruction);

  const auto mapper_options = options.mapper->Mapper();

  for (const auto& image : reconstruction->Images()) {
    if (image.second.HasPose()) {
      continue;
    }

    PrintHeading1("Registering image #" + std::to_string(image.first) + " (" +
                  std::to_string(reconstruction->NumRegImages() + 1) + ")");

    LOG(INFO) << "\n=> Image sees "
              << mapper.ObservationManager().NumVisiblePoints3D(image.first)
              << " / "
              << mapper.ObservationManager().NumObservations(image.first)
              << " points";

    mapper.RegisterNextImage(mapper_options, image.first);
  }

  mapper.EndReconstruction(/*discard=*/false);

  reconstruction->Write(output_path);

  return EXIT_SUCCESS;
}

int RunImageUndistorter(int argc, char** argv) {
  std::string input_path;
  std::string output_path;
  std::string output_type = "COLMAP";
  std::string image_list_path;
  std::string copy_policy = "copy";
  int num_patch_match_src_images = 20;
  CopyType copy_type;

  UndistortCameraOptions undistort_camera_options;

  OptionManager options;
  options.AddImageOptions();
  options.AddRequiredOption("input_path", &input_path);
  options.AddRequiredOption("output_path", &output_path);
  options.AddDefaultOption(
      "output_type", &output_type, "{COLMAP, PMVS, CMP-MVS}");
  options.AddDefaultOption("image_list_path", &image_list_path);
  options.AddDefaultOption(
      "copy_policy", &copy_policy, "{copy, soft-link, hard-link}");
  options.AddDefaultOption("num_patch_match_src_images",
                           &num_patch_match_src_images);
  options.AddDefaultOption("blank_pixels",
                           &undistort_camera_options.blank_pixels);
  options.AddDefaultOption("min_scale", &undistort_camera_options.min_scale);
  options.AddDefaultOption("max_scale", &undistort_camera_options.max_scale);
  options.AddDefaultOption("max_image_size",
                           &undistort_camera_options.max_image_size);
  options.AddDefaultOption("roi_min_x", &undistort_camera_options.roi_min_x);
  options.AddDefaultOption("roi_min_y", &undistort_camera_options.roi_min_y);
  options.AddDefaultOption("roi_max_x", &undistort_camera_options.roi_max_x);
  options.AddDefaultOption("roi_max_y", &undistort_camera_options.roi_max_y);
  options.Parse(argc, argv);

  CreateDirIfNotExists(output_path);

  PrintHeading1("Reading reconstruction");
  Reconstruction reconstruction;
  reconstruction.Read(input_path);
  LOG(INFO) << StringPrintf("=> Reconstruction with %d images and %d points",
                            reconstruction.NumImages(),
                            reconstruction.NumPoints3D());

  std::vector<image_t> image_ids;
  if (!image_list_path.empty()) {
    for (const std::string& image_name : ReadTextFileLines(image_list_path)) {
      const Image* image = reconstruction.FindImageWithName(image_name);
      if (image != nullptr) {
        image_ids.push_back(image->ImageId());
      } else {
        LOG(WARNING) << "Cannot find image " << image_name;
      }
    }
  }

  StringToLower(&copy_policy);
  if (copy_policy == "copy") {
    copy_type = CopyType::COPY;
  } else if (copy_policy == "soft-link") {
    copy_type = CopyType::SOFT_LINK;
  } else if (copy_policy == "hard-link") {
    copy_type = CopyType::HARD_LINK;
  } else {
    LOG(ERROR) << "Invalid `copy_policy` - supported values are "
                  "{'copy', 'soft-link', 'hard-link'}.";
    return EXIT_FAILURE;
  }

  std::unique_ptr<BaseController> undistorter;
  if (output_type == "COLMAP") {
    undistorter =
        std::make_unique<COLMAPUndistorter>(undistort_camera_options,
                                            reconstruction,
                                            *options.image_path,
                                            output_path,
                                            num_patch_match_src_images,
                                            copy_type,
                                            image_ids);
  } else if (output_type == "PMVS") {
    undistorter = std::make_unique<PMVSUndistorter>(undistort_camera_options,
                                                    reconstruction,
                                                    *options.image_path,
                                                    output_path);
  } else if (output_type == "CMP-MVS") {
    undistorter = std::make_unique<CMPMVSUndistorter>(undistort_camera_options,
                                                      reconstruction,
                                                      *options.image_path,
                                                      output_path);
  } else {
    LOG(ERROR) << "Invalid `output_type` - supported values are "
                  "{'COLMAP', 'PMVS', 'CMP-MVS'}.";
    return EXIT_FAILURE;
  }

  undistorter->Run();

  return EXIT_SUCCESS;
}

int RunImageUndistorterStandalone(int argc, char** argv) {
  std::string input_file;
  std::string output_path;

  UndistortCameraOptions undistort_camera_options;

  OptionManager options;
  options.AddImageOptions();
  options.AddRequiredOption("input_file", &input_file);
  options.AddRequiredOption("output_path", &output_path);
  options.AddDefaultOption("blank_pixels",
                           &undistort_camera_options.blank_pixels);
  options.AddDefaultOption("min_scale", &undistort_camera_options.min_scale);
  options.AddDefaultOption("max_scale", &undistort_camera_options.max_scale);
  options.AddDefaultOption("max_image_size",
                           &undistort_camera_options.max_image_size);
  options.AddDefaultOption("roi_min_x", &undistort_camera_options.roi_min_x);
  options.AddDefaultOption("roi_min_y", &undistort_camera_options.roi_min_y);
  options.AddDefaultOption("roi_max_x", &undistort_camera_options.roi_max_x);
  options.AddDefaultOption("roi_max_y", &undistort_camera_options.roi_max_y);
  options.Parse(argc, argv);

  CreateDirIfNotExists(output_path);

  // Loads a text file containing the image names and camera information.
  // The format of the text file is
  //   image_name CAMERA_MODEL camera_params
  std::vector<std::pair<std::string, Camera>> image_names_and_cameras;

  {
    std::ifstream file(input_file);
    THROW_CHECK_FILE_OPEN(file, input_file);

    std::string line;
    std::vector<std::string> lines;
    while (std::getline(file, line)) {
      StringTrim(&line);

      if (line.empty()) {
        continue;
      }

      std::string item;
      std::stringstream line_stream(line);

      // Loads the image name.
      std::string image_name;
      std::getline(line_stream, image_name, ' ');

      // Loads the camera and its parameters
      struct Camera camera;

      std::getline(line_stream, item, ' ');
      camera.model_id = CameraModelNameToId(item);
      if (camera.model_id == CameraModelId::kInvalid) {
        LOG(ERROR) << "Camera model " << item << " does not exist";
        return EXIT_FAILURE;
      }

      std::getline(line_stream, item, ' ');
      camera.width = std::stoll(item);

      std::getline(line_stream, item, ' ');
      camera.height = std::stoll(item);

      camera.params.reserve(CameraModelNumParams(camera.model_id));
      while (!line_stream.eof()) {
        std::getline(line_stream, item, ' ');
        camera.params.push_back(std::stold(item));
      }

      THROW_CHECK(camera.VerifyParams());

      image_names_and_cameras.emplace_back(image_name, camera);
    }
  }

  std::unique_ptr<BaseController> undistorter;
  undistorter.reset(new PureImageUndistorter(undistort_camera_options,
                                             *options.image_path,
                                             output_path,
                                             image_names_and_cameras));

  undistorter->Run();

  return EXIT_SUCCESS;
}

}  // namespace colmap<|MERGE_RESOLUTION|>--- conflicted
+++ resolved
@@ -279,25 +279,14 @@
   {
     Timer timer;
     timer.Start();
-<<<<<<< HEAD
-    const size_t min_num_matches =
-        static_cast<size_t>(options.mapper->min_num_matches);
-    database_cache =
-        DatabaseCache::Create(*Database::Open(*options.database_path),
-                              min_num_matches,
-                              options.mapper->ignore_watermarks,
-                              {options.mapper->image_names.begin(),
-                               options.mapper->image_names.end()});
-=======
     database_cache = DatabaseCache::Create(
-        Database(*options.database_path),
+        *Database::Open(*options.database_path),
         /*min_num_matches=*/
         static_cast<size_t>(options.mapper->min_num_matches),
         /*ignore_watermarks=*/options.mapper->ignore_watermarks,
         /*image_names=*/
         {options.mapper->image_names.begin(),
          options.mapper->image_names.end()});
->>>>>>> d478af0c
     timer.PrintMinutes();
   }
 
