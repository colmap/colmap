// Copyright (c) 2023, ETH Zurich and UNC Chapel Hill.
// All rights reserved.
//
// Redistribution and use in source and binary forms, with or without
// modification, are permitted provided that the following conditions are met:
//
//     * Redistributions of source code must retain the above copyright
//       notice, this list of conditions and the following disclaimer.
//
//     * Redistributions in binary form must reproduce the above copyright
//       notice, this list of conditions and the following disclaimer in the
//       documentation and/or other materials provided with the distribution.
//
//     * Neither the name of ETH Zurich and UNC Chapel Hill nor the names of
//       its contributors may be used to endorse or promote products derived
//       from this software without specific prior written permission.
//
// THIS SOFTWARE IS PROVIDED BY THE COPYRIGHT HOLDERS AND CONTRIBUTORS "AS IS"
// AND ANY EXPRESS OR IMPLIED WARRANTIES, INCLUDING, BUT NOT LIMITED TO, THE
// IMPLIED WARRANTIES OF MERCHANTABILITY AND FITNESS FOR A PARTICULAR PURPOSE
// ARE DISCLAIMED. IN NO EVENT SHALL THE COPYRIGHT HOLDERS OR CONTRIBUTORS BE
// LIABLE FOR ANY DIRECT, INDIRECT, INCIDENTAL, SPECIAL, EXEMPLARY, OR
// CONSEQUENTIAL DAMAGES (INCLUDING, BUT NOT LIMITED TO, PROCUREMENT OF
// SUBSTITUTE GOODS OR SERVICES; LOSS OF USE, DATA, OR PROFITS; OR BUSINESS
// INTERRUPTION) HOWEVER CAUSED AND ON ANY THEORY OF LIABILITY, WHETHER IN
// CONTRACT, STRICT LIABILITY, OR TORT (INCLUDING NEGLIGENCE OR OTHERWISE)
// ARISING IN ANY WAY OUT OF THE USE OF THIS SOFTWARE, EVEN IF ADVISED OF THE
// POSSIBILITY OF SUCH DAMAGE.

#include "colmap/controllers/incremental_mapper.h"

#include "colmap/util/misc.h"
#include "colmap/util/timer.h"

namespace colmap {
namespace {

void IterativeGlobalRefinement(const IncrementalPipelineOptions& options,
                               const IncrementalMapper::Options& mapper_options,
                               IncrementalMapper& mapper) {
  LOG(INFO) << "Retriangulation and Global bundle adjustment";
  mapper.IterativeGlobalRefinement(options.ba_global_max_refinements,
                                   options.ba_global_max_refinement_change,
                                   mapper_options,
                                   options.GlobalBundleAdjustment(),
                                   options.Triangulation());
  mapper.FilterImages(mapper_options);
}

void ExtractColors(const std::string& image_path,
                   const image_t image_id,
                   Reconstruction& reconstruction) {
  if (!reconstruction.ExtractColorsForImage(image_id, image_path)) {
    LOG(WARNING) << StringPrintf("Could not read image %s at path %s.",
                                 reconstruction.Image(image_id).Name().c_str(),
                                 image_path.c_str());
  }
}

void WriteSnapshot(const Reconstruction& reconstruction,
                   const std::string& snapshot_path) {
  LOG(INFO) << "Creating snapshot";
  // Get the current timestamp in milliseconds.
  const size_t timestamp =
      std::chrono::duration_cast<std::chrono::milliseconds>(
          std::chrono::high_resolution_clock::now().time_since_epoch())
          .count();
  // Write reconstruction to unique path with current timestamp.
  const std::string path =
      JoinPaths(snapshot_path, StringPrintf("%010d", timestamp));
  CreateDirIfNotExists(path);
  VLOG(1) << "=> Writing to " << path;
  reconstruction.Write(path);
}

}  // namespace

IncrementalMapper::Options IncrementalPipelineOptions::Mapper() const {
  IncrementalMapper::Options options = mapper;
  options.abs_pose_refine_focal_length = ba_refine_focal_length;
  options.abs_pose_refine_extra_params = ba_refine_extra_params;
  options.min_focal_length_ratio = min_focal_length_ratio;
  options.max_focal_length_ratio = max_focal_length_ratio;
  options.max_extra_param = max_extra_param;
  options.num_threads = num_threads;
  options.local_ba_num_images = ba_local_num_images;
  options.fix_existing_images = fix_existing_images;
  return options;
}

IncrementalTriangulator::Options IncrementalPipelineOptions::Triangulation()
    const {
  IncrementalTriangulator::Options options = triangulation;
  options.min_focal_length_ratio = min_focal_length_ratio;
  options.max_focal_length_ratio = max_focal_length_ratio;
  options.max_extra_param = max_extra_param;
  return options;
}

BundleAdjustmentOptions IncrementalPipelineOptions::LocalBundleAdjustment()
    const {
  BundleAdjustmentOptions options;
  options.solver_options.function_tolerance = ba_local_function_tolerance;
  options.solver_options.gradient_tolerance = 10.0;
  options.solver_options.parameter_tolerance = 0.0;
  options.solver_options.max_num_iterations = ba_local_max_num_iterations;
  options.solver_options.max_linear_solver_iterations = 100;
  options.solver_options.logging_type = ceres::LoggingType::SILENT;
  options.solver_options.num_threads = num_threads;
#if CERES_VERSION_MAJOR < 2
  options.solver_options.num_linear_solver_threads = num_threads;
#endif  // CERES_VERSION_MAJOR
  options.print_summary = false;
  options.refine_focal_length = ba_refine_focal_length;
  options.refine_principal_point = ba_refine_principal_point;
  options.refine_extra_params = ba_refine_extra_params;
  options.min_num_residuals_for_multi_threading =
      ba_min_num_residuals_for_multi_threading;
  options.loss_function_scale = 1.0;
  options.loss_function_type =
      BundleAdjustmentOptions::LossFunctionType::SOFT_L1;
  return options;
}

BundleAdjustmentOptions IncrementalPipelineOptions::GlobalBundleAdjustment()
    const {
  BundleAdjustmentOptions options;
  options.solver_options.function_tolerance = ba_global_function_tolerance;
  options.solver_options.gradient_tolerance = 1.0;
  options.solver_options.parameter_tolerance = 0.0;
  options.solver_options.max_num_iterations = ba_global_max_num_iterations;
  options.solver_options.max_linear_solver_iterations = 100;
  options.solver_options.logging_type = ceres::LoggingType::SILENT;
  if (VLOG_IS_ON(2)) {
    options.solver_options.minimizer_progress_to_stdout = true;
    options.solver_options.logging_type =
        ceres::LoggingType::PER_MINIMIZER_ITERATION;
  }
  options.solver_options.num_threads = num_threads;
#if CERES_VERSION_MAJOR < 2
  options.solver_options.num_linear_solver_threads = num_threads;
#endif  // CERES_VERSION_MAJOR
  options.print_summary = false;
  options.refine_focal_length = ba_refine_focal_length;
  options.refine_principal_point = ba_refine_principal_point;
  options.refine_extra_params = ba_refine_extra_params;
  options.min_num_residuals_for_multi_threading =
      ba_min_num_residuals_for_multi_threading;
  options.loss_function_type =
      BundleAdjustmentOptions::LossFunctionType::TRIVIAL;
<<<<<<< HEAD

  if (use_prior_position) {
    options.use_prior_position = use_prior_position;
    options.prior_position_std = Eigen::Vector3d(
        prior_position_std_x, prior_position_std_y, prior_position_std_z);
    options.use_robust_loss_on_prior_position =
        use_robust_loss_on_prior_position;
    options.prior_position_loss_scale = prior_position_loss_scale;
    options.print_summary = true;
  }
=======
  options.use_gpu = ba_use_gpu;
  options.gpu_index = ba_gpu_index;
>>>>>>> 6ab074c9
  return options;
}

bool IncrementalPipelineOptions::Check() const {
  CHECK_OPTION_GT(min_num_matches, 0);
  CHECK_OPTION_GT(max_num_models, 0);
  CHECK_OPTION_GT(max_model_overlap, 0);
  CHECK_OPTION_GE(min_model_size, 0);
  CHECK_OPTION_GT(init_num_trials, 0);
  CHECK_OPTION_GT(min_focal_length_ratio, 0);
  CHECK_OPTION_GT(max_focal_length_ratio, 0);
  CHECK_OPTION_GE(max_extra_param, 0);
  CHECK_OPTION_GE(ba_local_num_images, 2);
  CHECK_OPTION_GE(ba_local_max_num_iterations, 0);
  CHECK_OPTION_GT(ba_global_images_ratio, 1.0);
  CHECK_OPTION_GT(ba_global_points_ratio, 1.0);
  CHECK_OPTION_GT(ba_global_images_freq, 0);
  CHECK_OPTION_GT(ba_global_points_freq, 0);
  CHECK_OPTION_GT(ba_global_max_num_iterations, 0);
  CHECK_OPTION_GT(ba_local_max_refinements, 0);
  CHECK_OPTION_GE(ba_local_max_refinement_change, 0);
  CHECK_OPTION_GT(ba_global_max_refinements, 0);
  CHECK_OPTION_GE(ba_global_max_refinement_change, 0);
  CHECK_OPTION_GE(snapshot_images_freq, 0);
  CHECK_OPTION_GT(prior_position_std_x, 0.);
  CHECK_OPTION_GT(prior_position_std_y, 0.);
  CHECK_OPTION_GT(prior_position_std_z, 0.);
  CHECK_OPTION_GT(prior_position_loss_scale, 0.);
  CHECK_OPTION(Mapper().Check());
  CHECK_OPTION(Triangulation().Check());
  return true;
}

IncrementalPipeline::IncrementalPipeline(
    std::shared_ptr<const IncrementalPipelineOptions> options,
    const std::string& image_path,
    const std::string& database_path,
    std::shared_ptr<class ReconstructionManager> reconstruction_manager)
    : options_(std::move(options)),
      image_path_(image_path),
      database_path_(database_path),
      reconstruction_manager_(std::move(reconstruction_manager)) {
  THROW_CHECK(options_->Check());
  RegisterCallback(INITIAL_IMAGE_PAIR_REG_CALLBACK);
  RegisterCallback(NEXT_IMAGE_REG_CALLBACK);
  RegisterCallback(LAST_IMAGE_REG_CALLBACK);
}

void IncrementalPipeline::Run() {
  Timer run_timer;
  run_timer.Start();
  if (!LoadDatabase()) {
    return;
  }

  IncrementalMapper::Options init_mapper_options = options_->Mapper();
  Reconstruct(init_mapper_options);

  const size_t kNumInitRelaxations = 2;
  for (size_t i = 0; i < kNumInitRelaxations; ++i) {
    if (reconstruction_manager_->Size() > 0 || CheckIfStopped()) {
      break;
    }

    LOG(INFO) << "=> Relaxing the initialization constraints.";
    init_mapper_options.init_min_num_inliers /= 2;
    Reconstruct(init_mapper_options);

    if (reconstruction_manager_->Size() > 0 || CheckIfStopped()) {
      break;
    }

    LOG(INFO) << "=> Relaxing the initialization constraints.";
    init_mapper_options.init_min_tri_angle /= 2;
    Reconstruct(init_mapper_options);
  }

  run_timer.PrintMinutes();
}

bool IncrementalPipeline::LoadDatabase() {
  LOG(INFO) << "Loading database";

  // Make sure images of the given reconstruction are also included when
  // manually specifying images for the reconstruction procedure.
  std::unordered_set<std::string> image_names = options_->image_names;
  if (reconstruction_manager_->Size() == 1 && !options_->image_names.empty()) {
    const auto& reconstruction = reconstruction_manager_->Get(0);
    for (const image_t image_id : reconstruction->RegImageIds()) {
      const auto& image = reconstruction->Image(image_id);
      image_names.insert(image.Name());
    }
  }

  Database database(database_path_);
  Timer timer;
  timer.Start();
  const size_t min_num_matches = static_cast<size_t>(options_->min_num_matches);
  database_cache_ = DatabaseCache::Create(
      database, min_num_matches, options_->ignore_watermarks, image_names);
  timer.PrintMinutes();

  if (database_cache_->NumImages() == 0) {
    LOG(WARNING) << "No images with matches found in the database";
    return false;
  }

  // If prior positions are to be used and setup from the database, convert
  // geographic coords. to cartesian ones
  if (options_->use_prior_position &&
      options_->set_prior_position_from_database) {
    return SetupPriorPoseFromDatabase();
  }

  return true;
}

bool IncrementalMapperController::SetupPriorPoseFromDatabase() {
  LOG(INFO) << "Setting up prior positions";

  Timer timer;
  timer.Start();

  bool prior_is_gps = true;

  // GPS reference to be used for EllToENU conversion
  double ref_lat = std::numeric_limits<double>::max();
  double ref_lon = std::numeric_limits<double>::max();

  // Get ordered image_ids to use image with lowest ID as the GPS ref.
  std::set<image_t> image_ids_with_prior;
  for (const auto& image : database_cache_->Images()) {
    if (image.second.HasPosePrior()) {
      image_ids_with_prior.insert(image.first);
    }
  }

  const std::size_t nb_prior_positions = image_ids_with_prior.size();

  if (nb_prior_positions < 3) {
    LOG(ERROR) << "At least 3 images should have a prior for "
                  "prior-based sfm...\n"
               << "Only " << nb_prior_positions << " / "
               << database_cache_->NumImages()
               << " images have a pose prior...";
    return false;
  }

  // Get GPS priors
  std::vector<Eigen::Vector3d> v_gps_prior;
  v_gps_prior.reserve(nb_prior_positions);

  for (const auto& image_id : image_ids_with_prior) {
    const Image& image = database_cache_->Image(image_id);
    if (image.WorldFromCamPrior().coordinate_system !=
        PosePrior::CoordinateSystem::WGS84) {
      prior_is_gps = false;
    } else {
      // Image with the lowest id is to be used as the origin for prior
      // position conversion
      if (v_gps_prior.empty()) {
        ref_lat = image.WorldFromCamPrior().position[0];
        ref_lon = image.WorldFromCamPrior().position[1];
      }
      v_gps_prior.push_back(image.WorldFromCamPrior().position);
    }
  }

  // Convert geographic to cartesian
  if (prior_is_gps) {
    const GPSTransform gps_transform(GPSTransform::WGS84);
    const std::vector<Eigen::Vector3d> v_xyz_prior =
        gps_transform.EllToENU(v_gps_prior, ref_lat, ref_lon);

    auto xyz_prior_it = v_xyz_prior.begin();
    for (const auto& image_id : image_ids_with_prior) {
      database_cache_->Image(image_id).WorldFromCamPrior() =
          PosePrior(*xyz_prior_it, PosePrior::CoordinateSystem::CARTESIAN);
      xyz_prior_it++;
    }
  } else if (!prior_is_gps && !v_gps_prior.empty()) {
    LOG(ERROR)
        << "Database is mixing GPS & non-GPS prior positions... Aborting";
    return false;
  }
  timer.PrintMinutes();

  return true;
}

IncrementalPipeline::Status IncrementalPipeline::InitializeReconstruction(
    IncrementalMapper& mapper,
    const IncrementalMapper::Options& mapper_options,
    Reconstruction& reconstruction) {
  image_t image_id1 = static_cast<image_t>(options_->init_image_id1);
  image_t image_id2 = static_cast<image_t>(options_->init_image_id2);

  // Try to find good initial pair.
  TwoViewGeometry two_view_geometry;
  if (!options_->IsInitialPairProvided()) {
    LOG(INFO) << "Finding good initial image pair";
    const bool find_init_success = mapper.FindInitialImagePair(
        mapper_options, two_view_geometry, image_id1, image_id2);
    if (!find_init_success) {
      LOG(INFO) << "=> No good initial image pair found.";
      return Status::NO_INITIAL_PAIR;
    }
  } else {
    if (!reconstruction.ExistsImage(image_id1) ||
        !reconstruction.ExistsImage(image_id2)) {
      LOG(INFO) << StringPrintf(
          "=> Initial image pair #%d and #%d do not exist.",
          image_id1,
          image_id2);
      return Status::BAD_INITIAL_PAIR;
    }
    const bool provided_init_success = mapper.EstimateInitialTwoViewGeometry(
        mapper_options, two_view_geometry, image_id1, image_id2);
    if (!provided_init_success) {
      LOG(INFO) << "Provided pair is insuitable for intialization.";
      return Status::BAD_INITIAL_PAIR;
    }
  }

  LOG(INFO) << StringPrintf(
      "Initializing with image pair #%d and #%d", image_id1, image_id2);
  mapper.RegisterInitialImagePair(
      mapper_options, two_view_geometry, image_id1, image_id2);

  LOG(INFO) << "Global bundle adjustment";
  mapper.AdjustGlobalBundle(mapper_options, options_->GlobalBundleAdjustment());
  reconstruction.Normalize();
  mapper.FilterPoints(mapper_options);
  mapper.FilterImages(mapper_options);

  // Initial image pair failed to register.
  if (reconstruction.NumRegImages() == 0 || reconstruction.NumPoints3D() == 0) {
    return Status::BAD_INITIAL_PAIR;
  }

  if (options_->extract_colors) {
    ExtractColors(image_path_, image_id1, reconstruction);
  }
  return Status::SUCCESS;
}

bool IncrementalPipeline::CheckRunGlobalRefinement(
    const Reconstruction& reconstruction,
    const size_t ba_prev_num_reg_images,
    const size_t ba_prev_num_points) {
  return reconstruction.NumRegImages() >=
             options_->ba_global_images_ratio * ba_prev_num_reg_images ||
         reconstruction.NumRegImages() >=
             options_->ba_global_images_freq + ba_prev_num_reg_images ||
         reconstruction.NumPoints3D() >=
             options_->ba_global_points_ratio * ba_prev_num_points ||
         reconstruction.NumPoints3D() >=
             options_->ba_global_points_freq + ba_prev_num_points;
}

IncrementalPipeline::Status IncrementalPipeline::ReconstructSubModel(
    IncrementalMapper& mapper,
    const IncrementalMapper::Options& mapper_options,
    const std::shared_ptr<Reconstruction>& reconstruction) {
  mapper.BeginReconstruction(reconstruction);

  ////////////////////////////////////////////////////////////////////////////
  // Register initial pair
  ////////////////////////////////////////////////////////////////////////////

  if (reconstruction->NumRegImages() == 0) {
    const Status init_status = IncrementalPipeline::InitializeReconstruction(
        mapper, mapper_options, *reconstruction);
    if (init_status != Status::SUCCESS) {
      return init_status;
    }
  }
  Callback(INITIAL_IMAGE_PAIR_REG_CALLBACK);

  ////////////////////////////////////////////////////////////////////////////
  // Incremental mapping
  ////////////////////////////////////////////////////////////////////////////

  size_t snapshot_prev_num_reg_images = reconstruction->NumRegImages();
  size_t ba_prev_num_reg_images = reconstruction->NumRegImages();
  size_t ba_prev_num_points = reconstruction->NumPoints3D();

  bool reg_next_success = true;
  bool prev_reg_next_success = true;
  do {
    if (CheckIfStopped()) {
      break;
    }

    prev_reg_next_success = reg_next_success;
    reg_next_success = false;

    const std::vector<image_t> next_images =
        mapper.FindNextImages(mapper_options);

    if (next_images.empty()) {
      break;
    }

    image_t next_image_id;
    for (size_t reg_trial = 0; reg_trial < next_images.size(); ++reg_trial) {
      next_image_id = next_images[reg_trial];

      LOG(INFO) << StringPrintf("Registering image #%d (%d)",
                                next_image_id,
                                reconstruction->NumRegImages() + 1);
      LOG(INFO) << StringPrintf(
          "=> Image sees %d / %d points",
          mapper.ObservationManager().NumVisiblePoints3D(next_image_id),
          mapper.ObservationManager().NumObservations(next_image_id));

      reg_next_success =
          mapper.RegisterNextImage(mapper_options, next_image_id);

      if (reg_next_success) {
        break;
      } else {
        LOG(INFO) << "=> Could not register, trying another image.";

        // If initial pair fails to continue for some time,
        // abort and try different initial pair.
        const size_t kMinNumInitialRegTrials = 30;
        if (reg_trial >= kMinNumInitialRegTrials &&
            reconstruction->NumRegImages() <
                static_cast<size_t>(options_->min_model_size)) {
          break;
        }
      }
    }

    if (reg_next_success) {
      mapper.TriangulateImage(options_->Triangulation(), next_image_id);
      mapper.IterativeLocalRefinement(options_->ba_local_max_refinements,
                                      options_->ba_local_max_refinement_change,
                                      mapper_options,
                                      options_->LocalBundleAdjustment(),
                                      options_->Triangulation(),
                                      next_image_id);

      if (CheckRunGlobalRefinement(
              *reconstruction, ba_prev_num_reg_images, ba_prev_num_points)) {
        IterativeGlobalRefinement(*options_, mapper_options, mapper);
        ba_prev_num_points = reconstruction->NumPoints3D();
        ba_prev_num_reg_images = reconstruction->NumRegImages();
      }

      if (options_->extract_colors) {
        ExtractColors(image_path_, next_image_id, *reconstruction);
      }

      if (options_->snapshot_images_freq > 0 &&
          reconstruction->NumRegImages() >=
              options_->snapshot_images_freq + snapshot_prev_num_reg_images) {
        snapshot_prev_num_reg_images = reconstruction->NumRegImages();
        WriteSnapshot(*reconstruction, options_->snapshot_path);
      }

      Callback(NEXT_IMAGE_REG_CALLBACK);
    }

    const size_t max_model_overlap =
        static_cast<size_t>(options_->max_model_overlap);
    if (mapper.NumSharedRegImages() >= max_model_overlap) {
      break;
    }

    // If no image could be registered, try a single final global iterative
    // bundle adjustment and try again to register one image. If this fails
    // once, then exit the incremental mapping.
    if (!reg_next_success && prev_reg_next_success) {
      IterativeGlobalRefinement(*options_, mapper_options, mapper);
    }
  } while (reg_next_success || prev_reg_next_success);

  if (CheckIfStopped()) {
    return Status::INTERRUPTED;
  }

  // Only run final global BA, if last incremental BA was not global.
  if (reconstruction->NumRegImages() >= 2 &&
      reconstruction->NumRegImages() != ba_prev_num_reg_images &&
      reconstruction->NumPoints3D() != ba_prev_num_points) {
    IterativeGlobalRefinement(*options_, mapper_options, mapper);
  }
  return Status::SUCCESS;
}

void IncrementalPipeline::Reconstruct(
    const IncrementalMapper::Options& mapper_options) {
  IncrementalMapper mapper(database_cache_);

  // Is there a sub-model before we start the reconstruction? I.e. the user
  // has imported an existing reconstruction.
  const bool initial_reconstruction_given = reconstruction_manager_->Size() > 0;
  THROW_CHECK_LE(reconstruction_manager_->Size(), 1)
      << "Can only resume from a "
         "single reconstruction, but "
         "multiple are given.";

  for (int num_trials = 0; num_trials < options_->init_num_trials;
       ++num_trials) {
    if (CheckIfStopped()) {
      break;
    }
    size_t reconstruction_idx;
    if (!initial_reconstruction_given || num_trials > 0) {
      reconstruction_idx = reconstruction_manager_->Add();
    } else {
      reconstruction_idx = 0;
    }
    std::shared_ptr<Reconstruction> reconstruction =
        reconstruction_manager_->Get(reconstruction_idx);

    const Status status =
        ReconstructSubModel(mapper, mapper_options, reconstruction);
    switch (status) {
      case Status::INTERRUPTED:
        mapper.EndReconstruction(/*discard=*/false);
        return;

      case Status::NO_INITIAL_PAIR:
      case Status::BAD_INITIAL_PAIR:
        mapper.EndReconstruction(/*discard=*/true);
        reconstruction_manager_->Delete(reconstruction_idx);
        // If both initial images are manually specified, there is no need for
        // further initialization trials.
        if (options_->IsInitialPairProvided()) {
          return;
        }
        break;

      case Status::SUCCESS: {
        // Remember the total number of registered images before potentially
        // discarding it below due to small size, so we can out of the main
        // loop, if all images were registered.
        const size_t total_num_reg_images = mapper.NumTotalRegImages();

        // If the total number of images is small then do not enforce the
        // minimum model size so that we can reconstruct small image
        // collections. Always keep the first reconstruction, independent of
        // size.
        const size_t min_model_size = std::min<size_t>(
            0.8 * database_cache_->NumImages(), options_->min_model_size);
        if ((options_->multiple_models && reconstruction_manager_->Size() > 1 &&
             reconstruction->NumRegImages() < min_model_size) ||
            reconstruction->NumRegImages() == 0) {
          mapper.EndReconstruction(/*discard=*/true);
          reconstruction_manager_->Delete(reconstruction_idx);
        } else {
          mapper.EndReconstruction(/*discard=*/false);
        }

        Callback(LAST_IMAGE_REG_CALLBACK);

        if (initial_reconstruction_given || !options_->multiple_models ||
            reconstruction_manager_->Size() >=
                static_cast<size_t>(options_->max_num_models) ||
            total_num_reg_images >= database_cache_->NumImages() - 1) {
          return;
        }
      } break;

      default:
        LOG(FATAL_THROW) << "Unknown reconstruction status.";
    }
  }
}

void IncrementalPipeline::TriangulateReconstruction(
    const std::shared_ptr<Reconstruction>& reconstruction) {
  THROW_CHECK(LoadDatabase());
  IncrementalMapper mapper(database_cache_);
  mapper.BeginReconstruction(reconstruction);

  LOG(INFO) << "Iterative triangulation";
  const std::vector<image_t>& reg_image_ids = reconstruction->RegImageIds();
  for (size_t i = 0; i < reg_image_ids.size(); ++i) {
    const image_t image_id = reg_image_ids[i];
    const auto& image = reconstruction->Image(image_id);

    LOG(INFO) << StringPrintf("Triangulating image #%d (%d)", image_id, i);
    const size_t num_existing_points3D = image.NumPoints3D();
    LOG(INFO) << "=> Image sees " << num_existing_points3D << " / "
              << mapper.ObservationManager().NumObservations(image_id)
              << " points";

    mapper.TriangulateImage(options_->Triangulation(), image_id);
    VLOG(1) << "=> Triangulated "
            << (image.NumPoints3D() - num_existing_points3D) << " points";
  }

  LOG(INFO) << "Retriangulation and Global bundle adjustment";
  mapper.IterativeGlobalRefinement(options_->ba_global_max_refinements,
                                   options_->ba_global_max_refinement_change,
                                   options_->Mapper(),
                                   options_->GlobalBundleAdjustment(),
                                   options_->Triangulation(),
                                   /*normalize_reconstruction=*/false);
  mapper.EndReconstruction(/*discard=*/false);

  LOG(INFO) << "Extracting colors";
  reconstruction->ExtractColorsForAllImages(image_path_);
}

}  // namespace colmap<|MERGE_RESOLUTION|>--- conflicted
+++ resolved
@@ -148,7 +148,8 @@
       ba_min_num_residuals_for_multi_threading;
   options.loss_function_type =
       BundleAdjustmentOptions::LossFunctionType::TRIVIAL;
-<<<<<<< HEAD
+  options.use_gpu = ba_use_gpu;
+  options.gpu_index = ba_gpu_index;
 
   if (use_prior_position) {
     options.use_prior_position = use_prior_position;
@@ -159,10 +160,6 @@
     options.prior_position_loss_scale = prior_position_loss_scale;
     options.print_summary = true;
   }
-=======
-  options.use_gpu = ba_use_gpu;
-  options.gpu_index = ba_gpu_index;
->>>>>>> 6ab074c9
   return options;
 }
 
