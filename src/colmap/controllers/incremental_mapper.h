--- conflicted
+++ resolved
@@ -115,7 +115,10 @@
   int ba_global_max_refinements = 5;
   double ba_global_max_refinement_change = 0.0005;
 
-<<<<<<< HEAD
+  // Whether to use Ceres' CUDA sparse linear algebra library, if available.
+  bool ba_use_gpu = false;
+  std::string ba_gpu_index = "-1";
+
   // Whether to use prior camera positions
   bool use_prior_position = false;
 
@@ -133,11 +136,6 @@
   // Threshold on the residual for the robust loss
   // (chi2 for 3DOF at 95% = 7.815)
   double prior_position_loss_scale = 7.815;
-=======
-  // Whether to use Ceres' CUDA sparse linear algebra library, if available.
-  bool ba_use_gpu = false;
-  std::string ba_gpu_index = "-1";
->>>>>>> 6ab074c9
 
   // Path to a folder with reconstruction snapshots during incremental
   // reconstruction. Snapshots will be saved according to the specified
