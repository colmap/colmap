// Copyright (c), ETH Zurich and UNC Chapel Hill.
// All rights reserved.
//
// Redistribution and use in source and binary forms, with or without
// modification, are permitted provided that the following conditions are met:
//
//     * Redistributions of source code must retain the above copyright
//       notice, this list of conditions and the following disclaimer.
//
//     * Redistributions in binary form must reproduce the above copyright
//       notice, this list of conditions and the following disclaimer in the
//       documentation and/or other materials provided with the distribution.
//
//     * Neither the name of ETH Zurich and UNC Chapel Hill nor the names of
//       its contributors may be used to endorse or promote products derived
//       from this software without specific prior written permission.
//
// THIS SOFTWARE IS PROVIDED BY THE COPYRIGHT HOLDERS AND CONTRIBUTORS "AS IS"
// AND ANY EXPRESS OR IMPLIED WARRANTIES, INCLUDING, BUT NOT LIMITED TO, THE
// IMPLIED WARRANTIES OF MERCHANTABILITY AND FITNESS FOR A PARTICULAR PURPOSE
// ARE DISCLAIMED. IN NO EVENT SHALL THE COPYRIGHT HOLDERS OR CONTRIBUTORS BE
// LIABLE FOR ANY DIRECT, INDIRECT, INCIDENTAL, SPECIAL, EXEMPLARY, OR
// CONSEQUENTIAL DAMAGES (INCLUDING, BUT NOT LIMITED TO, PROCUREMENT OF
// SUBSTITUTE GOODS OR SERVICES; LOSS OF USE, DATA, OR PROFITS; OR BUSINESS
// INTERRUPTION) HOWEVER CAUSED AND ON ANY THEORY OF LIABILITY, WHETHER IN
// CONTRACT, STRICT LIABILITY, OR TORT (INCLUDING NEGLIGENCE OR OTHERWISE)
// ARISING IN ANY WAY OUT OF THE USE OF THIS SOFTWARE, EVEN IF ADVISED OF THE
// POSSIBILITY OF SUCH DAMAGE.

#pragma once

#include "colmap/estimators/two_view_geometry.h"
#include "colmap/feature/matcher.h"
#include "colmap/feature/pairing.h"
#include "colmap/util/threading.h"

#include <memory>
#include <string>

namespace colmap {

// Exhaustively match images by processing each block in the exhaustive match
// matrix in one batch:
//
// +----+----+-----------------> images[i]
// |#000|0000|
// |1#00|1000| <- Above the main diagonal, the block diagonal is not matched
// |11#0|1100|                                                             ^
// |111#|1110|                                                             |
// +----+----+                                                             |
// |1000|#000|\                                                            |
// |1100|1#00| \ One block                                                 |
// |1110|11#0| / of image pairs                                            |
// |1111|111#|/                                                            |
// +----+----+                                                             |
// |  ^                                                                    |
// |  |                                                                    |
// | Below the main diagonal, the block diagonal is matched <--------------+
// |
// v
// images[i]
//
// Pairs will only be matched if 1, to avoid duplicate pairs. Pairs with #
// are on the main diagonal and denote pairs of the same image.
std::unique_ptr<Thread> CreateExhaustiveFeatureMatcher(
    const ExhaustivePairingOptions& pairing_options,
    const FeatureMatchingOptions& matching_options,
    const TwoViewGeometryOptions& geometry_options,
    const std::string& database_path);

// Match each image against its nearest neighbors using a vocabulary tree.
std::unique_ptr<Thread> CreateVocabTreeFeatureMatcher(
    const VocabTreePairingOptions& pairing_options,
    const FeatureMatchingOptions& matching_options,
    const TwoViewGeometryOptions& geometry_options,
    const std::string& database_path);

// Sequentially match images within neighborhood:
//
// +-------------------------------+-----------------------> images[i]
//                      ^          |           ^
//                      |   Current image[i]   |
//                      |          |           |
//                      +----------+-----------+
//                                 |
//                        Match image_i against
//
//                    image_[i - o, i + o]        with o = [1 .. overlap]
//                    image_[i - 2^o, i + 2^o]    (for quadratic overlap)
//
// Sequential order is determined based on the image names in ascending order.
//
// Invoke loop detection if `(i mod loop_detection_period) == 0`, retrieve
// most similar `loop_detection_num_images` images from vocabulary tree,
// and perform matching and verification.
std::unique_ptr<Thread> CreateSequentialFeatureMatcher(
    const SequentialPairingOptions& pairing_options,
    const FeatureMatchingOptions& matching_options,
    const TwoViewGeometryOptions& geometry_options,
    const std::string& database_path);

// Match images against spatial nearest neighbors using prior location
// information, e.g. provided manually or extracted from EXIF.
std::unique_ptr<Thread> CreateSpatialFeatureMatcher(
    const SpatialPairingOptions& pairing_options,
    const FeatureMatchingOptions& matching_options,
    const TwoViewGeometryOptions& geometry_options,
    const std::string& database_path);

// Match transitive image pairs in a database with existing feature matches.
// This matcher transitively closes loops/triplets. For example, if image pairs
// A-B and B-C match but A-C has not been matched, then this matcher attempts to
// match A-C. This procedure is performed for multiple iterations.
std::unique_ptr<Thread> CreateTransitiveFeatureMatcher(
    const TransitivePairingOptions& pairing_options,
    const FeatureMatchingOptions& matching_options,
    const TwoViewGeometryOptions& geometry_options,
    const std::string& database_path);

// Match images manually specified in a list of image pairs.
//
// Read matches file with the following format:
//
//    image_name1 image_name2
//    image_name1 image_name3
//    image_name2 image_name3
//    ...
//
std::unique_ptr<Thread> CreateImagePairsFeatureMatcher(
    const ImportedPairingOptions& pairing_options,
    const FeatureMatchingOptions& matching_options,
    const TwoViewGeometryOptions& geometry_options,
    const std::string& database_path);

// Import feature matches from a text file.
//
// Read matches file with the following format:
//
//      image_name1 image_name2
//      0 1
//      1 2
//      2 3
//      <empty line>
//      image_name1 image_name3
//      0 1
//      1 2
//      2 3
//      ...
//
std::unique_ptr<Thread> CreateFeaturePairsFeatureMatcher(
    const FeaturePairsMatchingOptions& pairing_options,
    const FeatureMatchingOptions& matching_options,
    const TwoViewGeometryOptions& geometry_options,
    const std::string& database_path);

<<<<<<< HEAD
// Performs geometric verification of existing matched image pairs.
=======
// Perform geometric verification of existing matched image pairs.
>>>>>>> 452ca1f2
std::unique_ptr<Thread> CreateGeometicVerifier(
    const ExistingMatchedPairingOptions& pairing_options,
    const FeatureMatchingOptions& matching_options,
    const TwoViewGeometryOptions& geometry_options,
    const std::string& database_path);

}  // namespace colmap<|MERGE_RESOLUTION|>--- conflicted
+++ resolved
@@ -153,11 +153,7 @@
     const TwoViewGeometryOptions& geometry_options,
     const std::string& database_path);
 
-<<<<<<< HEAD
-// Performs geometric verification of existing matched image pairs.
-=======
 // Perform geometric verification of existing matched image pairs.
->>>>>>> 452ca1f2
 std::unique_ptr<Thread> CreateGeometicVerifier(
     const ExistingMatchedPairingOptions& pairing_options,
     const FeatureMatchingOptions& matching_options,
