--- conflicted
+++ resolved
@@ -235,11 +235,7 @@
 }
 
 void OptionManager::AddFeatureExtractionOptions() {
-<<<<<<< HEAD
-  if (added_extraction_options_) {
-=======
   if (added_feature_extraction_options_) {
->>>>>>> 4178a22c
     return;
   }
   added_feature_extraction_options_ = true;
@@ -841,11 +837,7 @@
   added_random_options_ = false;
   added_database_options_ = false;
   added_image_options_ = false;
-<<<<<<< HEAD
-  added_extraction_options_ = false;
-=======
   added_feature_extraction_options_ = false;
->>>>>>> 4178a22c
   added_feature_matching_options_ = false;
   added_exhaustive_pairing_options_ = false;
   added_sequential_pairing_options_ = false;
