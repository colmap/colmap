--- conflicted
+++ resolved
@@ -111,11 +111,7 @@
   sift_extraction->max_image_size = 1000;
   sift_extraction->max_num_features = 2048;
   sequential_matching->loop_detection_num_images /= 2;
-<<<<<<< HEAD
-  vocab_tree_matching->max_num_features = 128;
-=======
   vocab_tree_matching->max_num_features = 256;
->>>>>>> cb02ca13
   vocab_tree_matching->num_images /= 2;
   mapper->ba_local_max_num_iterations /= 2;
   mapper->ba_global_max_num_iterations /= 2;
@@ -136,11 +132,7 @@
   sift_extraction->max_image_size = 1600;
   sift_extraction->max_num_features = 4096;
   sequential_matching->loop_detection_num_images /= 1.5;
-<<<<<<< HEAD
-  vocab_tree_matching->max_num_features = 512;
-=======
   vocab_tree_matching->max_num_features = 1024;
->>>>>>> cb02ca13
   vocab_tree_matching->num_images /= 1.5;
   mapper->ba_local_max_num_iterations /= 1.5;
   mapper->ba_global_max_num_iterations /= 1.5;
@@ -162,11 +154,7 @@
   sift_extraction->max_image_size = 2400;
   sift_extraction->max_num_features = 8192;
   sift_matching->guided_matching = true;
-<<<<<<< HEAD
-  vocab_tree_matching->max_num_features = 2048;
-=======
   vocab_tree_matching->max_num_features = 4096;
->>>>>>> cb02ca13
   mapper->ba_local_max_num_iterations = 30;
   mapper->ba_local_max_refinements = 3;
   mapper->ba_global_max_num_iterations = 75;
