// Copyright (c), ETH Zurich and UNC Chapel Hill.
// All rights reserved.
//
// Redistribution and use in source and binary forms, with or without
// modification, are permitted provided that the following conditions are met:
//
//     * Redistributions of source code must retain the above copyright
//       notice, this list of conditions and the following disclaimer.
//
//     * Redistributions in binary form must reproduce the above copyright
//       notice, this list of conditions and the following disclaimer in the
//       documentation and/or other materials provided with the distribution.
//
//     * Neither the name of ETH Zurich and UNC Chapel Hill nor the names of
//       its contributors may be used to endorse or promote products derived
//       from this software without specific prior written permission.
//
// THIS SOFTWARE IS PROVIDED BY THE COPYRIGHT HOLDERS AND CONTRIBUTORS "AS IS"
// AND ANY EXPRESS OR IMPLIED WARRANTIES, INCLUDING, BUT NOT LIMITED TO, THE
// IMPLIED WARRANTIES OF MERCHANTABILITY AND FITNESS FOR A PARTICULAR PURPOSE
// ARE DISCLAIMED. IN NO EVENT SHALL THE COPYRIGHT HOLDERS OR CONTRIBUTORS BE
// LIABLE FOR ANY DIRECT, INDIRECT, INCIDENTAL, SPECIAL, EXEMPLARY, OR
// CONSEQUENTIAL DAMAGES (INCLUDING, BUT NOT LIMITED TO, PROCUREMENT OF
// SUBSTITUTE GOODS OR SERVICES; LOSS OF USE, DATA, OR PROFITS; OR BUSINESS
// INTERRUPTION) HOWEVER CAUSED AND ON ANY THEORY OF LIABILITY, WHETHER IN
// CONTRACT, STRICT LIABILITY, OR TORT (INCLUDING NEGLIGENCE OR OTHERWISE)
// ARISING IN ANY WAY OUT OF THE USE OF THIS SOFTWARE, EVEN IF ADVISED OF THE
// POSSIBILITY OF SUCH DAMAGE.

#include "colmap/controllers/option_manager.h"

#include "colmap/controllers/image_reader.h"
#include "colmap/controllers/incremental_pipeline.h"
#include "colmap/estimators/bundle_adjustment.h"
#include "colmap/estimators/two_view_geometry.h"
#include "colmap/feature/pairing.h"
#include "colmap/feature/sift.h"
#include "colmap/math/random.h"
#include "colmap/mvs/fusion.h"
#include "colmap/mvs/meshing.h"
#include "colmap/mvs/patch_match_options.h"
#include "colmap/ui/render_options.h"
#include "colmap/util/file.h"
#include "colmap/util/version.h"

#include <boost/property_tree/ini_parser.hpp>

namespace config = boost::program_options;

namespace colmap {

OptionManager::OptionManager(bool add_project_options) {
  project_path = std::make_shared<std::string>();
  database_path = std::make_shared<std::string>();
  image_path = std::make_shared<std::string>();

  image_reader = std::make_shared<ImageReaderOptions>();
  feature_extraction = std::make_shared<FeatureExtractionOptions>();
  feature_extraction_type_ =
      FeatureExtractorTypeToString(feature_extraction->type);
  feature_matching = std::make_shared<FeatureMatchingOptions>();
  feature_matching_type_ = FeatureMatcherTypeToString(feature_matching->type);
  two_view_geometry = std::make_shared<TwoViewGeometryOptions>();
  exhaustive_pairing = std::make_shared<ExhaustivePairingOptions>();
  sequential_pairing = std::make_shared<SequentialPairingOptions>();
  vocab_tree_pairing = std::make_shared<VocabTreePairingOptions>();
  spatial_pairing = std::make_shared<SpatialPairingOptions>();
  transitive_pairing = std::make_shared<TransitivePairingOptions>();
  imported_pairing = std::make_shared<ImportedPairingOptions>();
  bundle_adjustment = std::make_shared<BundleAdjustmentOptions>();
  mapper = std::make_shared<IncrementalPipelineOptions>();
  patch_match_stereo = std::make_shared<mvs::PatchMatchOptions>();
  stereo_fusion = std::make_shared<mvs::StereoFusionOptions>();
  poisson_meshing = std::make_shared<mvs::PoissonMeshingOptions>();
  delaunay_meshing = std::make_shared<mvs::DelaunayMeshingOptions>();
  render = std::make_shared<RenderOptions>();

  Reset();

  desc_->add_options()("help,h", "");

  AddRandomOptions();
  AddLogOptions();

  if (add_project_options) {
    desc_->add_options()("project_path", config::value<std::string>());
  }
}

void OptionManager::ModifyForIndividualData() {
  mapper->min_focal_length_ratio = 0.1;
  mapper->max_focal_length_ratio = 10;
  mapper->max_extra_param = std::numeric_limits<double>::max();
}

void OptionManager::ModifyForVideoData() {
  const bool kResetPaths = false;
  ResetOptions(kResetPaths);
  mapper->mapper.init_min_tri_angle /= 2;
  mapper->ba_global_frames_ratio = 1.4;
  mapper->ba_global_points_ratio = 1.4;
  mapper->min_focal_length_ratio = 0.1;
  mapper->max_focal_length_ratio = 10;
  mapper->max_extra_param = std::numeric_limits<double>::max();
  stereo_fusion->min_num_pixels = 15;
}

void OptionManager::ModifyForInternetData() {
  stereo_fusion->min_num_pixels = 10;
}

void OptionManager::ModifyForLowQuality() {
  feature_extraction->max_image_size = 1000;
  feature_extraction->sift->max_num_features = 2048;
  sequential_pairing->loop_detection_num_images /= 2;
  vocab_tree_pairing->max_num_features = 256;
  vocab_tree_pairing->num_images /= 2;
  mapper->ba_local_max_num_iterations /= 2;
  mapper->ba_global_max_num_iterations /= 2;
  mapper->ba_global_frames_ratio *= 1.2;
  mapper->ba_global_points_ratio *= 1.2;
  mapper->ba_global_max_refinements = 2;
  patch_match_stereo->max_image_size = 1000;
  patch_match_stereo->window_radius = 4;
  patch_match_stereo->window_step = 2;
  patch_match_stereo->num_samples /= 2;
  patch_match_stereo->num_iterations = 3;
  patch_match_stereo->geom_consistency = false;
  stereo_fusion->check_num_images /= 2;
  stereo_fusion->max_image_size = 1000;
}

void OptionManager::ModifyForMediumQuality() {
  feature_extraction->max_image_size = 1600;
  feature_extraction->sift->max_num_features = 4096;
  sequential_pairing->loop_detection_num_images /= 1.5;
  vocab_tree_pairing->max_num_features = 1024;
  vocab_tree_pairing->num_images /= 1.5;
  mapper->ba_local_max_num_iterations /= 1.5;
  mapper->ba_global_max_num_iterations /= 1.5;
  mapper->ba_global_frames_ratio *= 1.1;
  mapper->ba_global_points_ratio *= 1.1;
  mapper->ba_global_max_refinements = 2;
  patch_match_stereo->max_image_size = 1600;
  patch_match_stereo->window_radius = 4;
  patch_match_stereo->window_step = 2;
  patch_match_stereo->num_samples /= 1.5;
  patch_match_stereo->num_iterations = 5;
  patch_match_stereo->geom_consistency = false;
  stereo_fusion->check_num_images /= 1.5;
  stereo_fusion->max_image_size = 1600;
}

void OptionManager::ModifyForHighQuality() {
  feature_extraction->sift->estimate_affine_shape = true;
  feature_extraction->max_image_size = 2400;
  feature_extraction->sift->max_num_features = 8192;
  feature_matching->guided_matching = true;
  vocab_tree_pairing->max_num_features = 4096;
  mapper->ba_local_max_num_iterations = 30;
  mapper->ba_local_max_refinements = 3;
  mapper->ba_global_max_num_iterations = 75;
  patch_match_stereo->max_image_size = 2400;
  stereo_fusion->max_image_size = 2400;
}

void OptionManager::ModifyForExtremeQuality() {
  // Most of the options are set to extreme quality by default.
  feature_extraction->sift->estimate_affine_shape = true;
  feature_extraction->sift->domain_size_pooling = true;
  feature_matching->guided_matching = true;
  mapper->ba_local_max_num_iterations = 40;
  mapper->ba_local_max_refinements = 3;
  mapper->ba_global_max_num_iterations = 100;
}

void OptionManager::AddAllOptions() {
  AddLogOptions();
  AddRandomOptions();
  AddDatabaseOptions();
  AddImageOptions();
  AddFeatureExtractionOptions();
  AddFeatureMatchingOptions();
  AddTwoViewGeometryOptions();
  AddExhaustivePairingOptions();
  AddSequentialPairingOptions();
  AddVocabTreePairingOptions();
  AddSpatialPairingOptions();
  AddTransitivePairingOptions();
  AddImportedPairingOptions();
  AddBundleAdjustmentOptions();
  AddMapperOptions();
  AddPatchMatchStereoOptions();
  AddStereoFusionOptions();
  AddPoissonMeshingOptions();
  AddDelaunayMeshingOptions();
  AddRenderOptions();
}

void OptionManager::AddLogOptions() {
  if (added_log_options_) {
    return;
  }
  added_log_options_ = true;

  AddAndRegisterDefaultOption("log_to_stderr", &FLAGS_logtostderr);
  AddAndRegisterDefaultOption("log_level", &FLAGS_v);
}

void OptionManager::AddRandomOptions() {
  if (added_random_options_) {
    return;
  }
  added_random_options_ = true;

  AddAndRegisterDefaultOption("default_random_seed", &kDefaultPRNGSeed);
}

void OptionManager::AddDatabaseOptions() {
  if (added_database_options_) {
    return;
  }
  added_database_options_ = true;

  AddAndRegisterRequiredOption("database_path", database_path.get());
}

void OptionManager::AddImageOptions() {
  if (added_image_options_) {
    return;
  }
  added_image_options_ = true;

  AddAndRegisterRequiredOption("image_path", image_path.get());
}

void OptionManager::AddFeatureExtractionOptions() {
  if (added_feature_extraction_options_) {
    return;
  }
  added_feature_extraction_options_ = true;

  AddAndRegisterDefaultOption("ImageReader.mask_path",
                              &image_reader->mask_path);
  AddAndRegisterDefaultOption("ImageReader.camera_model",
                              &image_reader->camera_model);
  AddAndRegisterDefaultOption("ImageReader.single_camera",
                              &image_reader->single_camera);
  AddAndRegisterDefaultOption("ImageReader.single_camera_per_folder",
                              &image_reader->single_camera_per_folder);
  AddAndRegisterDefaultOption("ImageReader.single_camera_per_image",
                              &image_reader->single_camera_per_image);
  AddAndRegisterDefaultOption("ImageReader.existing_camera_id",
                              &image_reader->existing_camera_id);
  AddAndRegisterDefaultOption("ImageReader.camera_params",
                              &image_reader->camera_params);
  AddAndRegisterDefaultOption("ImageReader.default_focal_length_factor",
                              &image_reader->default_focal_length_factor);
  AddAndRegisterDefaultOption("ImageReader.camera_mask_path",
                              &image_reader->camera_mask_path);

  AddAndRegisterDefaultOption("FeatureExtraction.type",
                              &feature_extraction_type_);
  AddAndRegisterDefaultOption("FeatureExtraction.num_threads",
                              &feature_extraction->num_threads);
  AddAndRegisterDefaultOption("FeatureExtraction.use_gpu",
                              &feature_extraction->use_gpu);
  AddAndRegisterDefaultOption("FeatureExtraction.gpu_index",
                              &feature_extraction->gpu_index);

  AddAndRegisterDefaultOption("SiftExtraction.max_image_size",
                              &feature_extraction->max_image_size);
  AddAndRegisterDefaultOption("SiftExtraction.max_num_features",
                              &feature_extraction->sift->max_num_features);
  AddAndRegisterDefaultOption("SiftExtraction.first_octave",
                              &feature_extraction->sift->first_octave);
  AddAndRegisterDefaultOption("SiftExtraction.num_octaves",
                              &feature_extraction->sift->num_octaves);
  AddAndRegisterDefaultOption("SiftExtraction.octave_resolution",
                              &feature_extraction->sift->octave_resolution);
  AddAndRegisterDefaultOption("SiftExtraction.peak_threshold",
                              &feature_extraction->sift->peak_threshold);
  AddAndRegisterDefaultOption("SiftExtraction.edge_threshold",
                              &feature_extraction->sift->edge_threshold);
  AddAndRegisterDefaultOption("SiftExtraction.estimate_affine_shape",
                              &feature_extraction->sift->estimate_affine_shape);
  AddAndRegisterDefaultOption("SiftExtraction.max_num_orientations",
                              &feature_extraction->sift->max_num_orientations);
  AddAndRegisterDefaultOption("SiftExtraction.upright",
                              &feature_extraction->sift->upright);
  AddAndRegisterDefaultOption("SiftExtraction.domain_size_pooling",
                              &feature_extraction->sift->domain_size_pooling);
  AddAndRegisterDefaultOption("SiftExtraction.dsp_min_scale",
                              &feature_extraction->sift->dsp_min_scale);
  AddAndRegisterDefaultOption("SiftExtraction.dsp_max_scale",
                              &feature_extraction->sift->dsp_max_scale);
  AddAndRegisterDefaultOption("SiftExtraction.dsp_num_scales",
                              &feature_extraction->sift->dsp_num_scales);
}

void OptionManager::AddFeatureMatchingOptions() {
  if (added_feature_matching_options_) {
    return;
  }
  added_feature_matching_options_ = true;

  AddAndRegisterDefaultOption("FeatureMatching.type", &feature_matching_type_);
  AddAndRegisterDefaultOption("FeatureMatching.num_threads",
                              &feature_matching->num_threads);
  AddAndRegisterDefaultOption("FeatureMatching.use_gpu",
                              &feature_matching->use_gpu);
  AddAndRegisterDefaultOption("FeatureMatching.gpu_index",
                              &feature_matching->gpu_index);
  AddAndRegisterDefaultOption("FeatureMatching.guided_matching",
                              &feature_matching->guided_matching);
  AddAndRegisterDefaultOption("FeatureMatching.rig_verification",
                              &feature_matching->rig_verification);
  AddAndRegisterDefaultOption("FeatureMatching.max_num_matches",
                              &feature_matching->max_num_matches);

  AddAndRegisterDefaultOption("SiftMatching.max_ratio",
                              &feature_matching->sift->max_ratio);
  AddAndRegisterDefaultOption("SiftMatching.max_distance",
                              &feature_matching->sift->max_distance);
  AddAndRegisterDefaultOption("SiftMatching.cross_check",
                              &feature_matching->sift->cross_check);
  AddAndRegisterDefaultOption("SiftMatching.cpu_brute_force_matcher",
                              &feature_matching->sift->cpu_brute_force_matcher);
}

void OptionManager::AddTwoViewGeometryOptions() {
  if (added_two_view_geometry_options_) {
    return;
  }
  added_two_view_geometry_options_ = true;
  AddAndRegisterDefaultOption("TwoViewGeometry.min_num_inliers",
                              &two_view_geometry->min_num_inliers);
  AddAndRegisterDefaultOption("TwoViewGeometry.multiple_models",
                              &two_view_geometry->multiple_models);
  AddAndRegisterDefaultOption("TwoViewGeometry.compute_relative_pose",
                              &two_view_geometry->compute_relative_pose);
  AddAndRegisterDefaultOption("TwoViewGeometry.detect_watermark",
                              &two_view_geometry->detect_watermark);
  AddAndRegisterDefaultOption("TwoViewGeometry.multiple_ignore_watermark",
                              &two_view_geometry->multiple_ignore_watermark);
  AddAndRegisterDefaultOption(
      "TwoViewGeometry.watermark_detection_max_error",
      &two_view_geometry->watermark_detection_max_error);
  AddAndRegisterDefaultOption("TwoViewGeometry.filter_stationary_matches",
                              &two_view_geometry->filter_stationary_matches);
  AddAndRegisterDefaultOption("TwoViewGeometry.stationary_matches_max_error",
                              &two_view_geometry->stationary_matches_max_error);
  AddAndRegisterDefaultOption("TwoViewGeometry.max_error",
                              &two_view_geometry->ransac_options.max_error);
  AddAndRegisterDefaultOption("TwoViewGeometry.confidence",
                              &two_view_geometry->ransac_options.confidence);
  AddAndRegisterDefaultOption(
      "TwoViewGeometry.max_num_trials",
      &two_view_geometry->ransac_options.max_num_trials);
  AddAndRegisterDefaultOption(
      "TwoViewGeometry.min_inlier_ratio",
      &two_view_geometry->ransac_options.min_inlier_ratio);
  AddAndRegisterDefaultOption("TwoViewGeometry.random_seed",
                              &two_view_geometry->ransac_options.random_seed);
}

void OptionManager::AddExhaustivePairingOptions() {
  if (added_exhaustive_pairing_options_) {
    return;
  }
  added_exhaustive_pairing_options_ = true;

  AddFeatureMatchingOptions();
  AddTwoViewGeometryOptions();

  AddAndRegisterDefaultOption("ExhaustiveMatching.block_size",
                              &exhaustive_pairing->block_size);
}

void OptionManager::AddSequentialPairingOptions() {
  if (added_sequential_pairing_options_) {
    return;
  }
  added_sequential_pairing_options_ = true;

  AddFeatureMatchingOptions();
  AddTwoViewGeometryOptions();

  AddAndRegisterDefaultOption("SequentialMatching.overlap",
                              &sequential_pairing->overlap);
  AddAndRegisterDefaultOption("SequentialMatching.quadratic_overlap",
                              &sequential_pairing->quadratic_overlap);
  AddAndRegisterDefaultOption("SequentialMatching.expand_rig_images",
                              &sequential_pairing->expand_rig_images);
  AddAndRegisterDefaultOption("SequentialMatching.loop_detection",
                              &sequential_pairing->loop_detection);
  AddAndRegisterDefaultOption("SequentialMatching.loop_detection_period",
                              &sequential_pairing->loop_detection_period);
  AddAndRegisterDefaultOption("SequentialMatching.loop_detection_num_images",
                              &sequential_pairing->loop_detection_num_images);
  AddAndRegisterDefaultOption(
      "SequentialMatching.loop_detection_num_nearest_neighbors",
      &sequential_pairing->loop_detection_num_nearest_neighbors);
  AddAndRegisterDefaultOption("SequentialMatching.loop_detection_num_checks",
                              &sequential_pairing->loop_detection_num_checks);
  AddAndRegisterDefaultOption(
      "SequentialMatching.loop_detection_num_images_after_verification",
      &sequential_pairing->loop_detection_num_images_after_verification);
  AddAndRegisterDefaultOption(
      "SequentialMatching.loop_detection_max_num_features",
      &sequential_pairing->loop_detection_max_num_features);
  AddAndRegisterDefaultOption("SequentialMatching.vocab_tree_path",
                              &sequential_pairing->vocab_tree_path);
  AddAndRegisterDefaultOption("SequentialMatching.num_threads",
                              &sequential_pairing->num_threads);
}

void OptionManager::AddVocabTreePairingOptions() {
  if (added_vocab_tree_pairing_options_) {
    return;
  }
  added_vocab_tree_pairing_options_ = true;

  AddFeatureMatchingOptions();
  AddTwoViewGeometryOptions();

  AddAndRegisterDefaultOption("VocabTreeMatching.num_images",
                              &vocab_tree_pairing->num_images);
  AddAndRegisterDefaultOption("VocabTreeMatching.num_nearest_neighbors",
                              &vocab_tree_pairing->num_nearest_neighbors);
  AddAndRegisterDefaultOption("VocabTreeMatching.num_checks",
                              &vocab_tree_pairing->num_checks);
  AddAndRegisterDefaultOption(
      "VocabTreeMatching.num_images_after_verification",
      &vocab_tree_pairing->num_images_after_verification);
  AddAndRegisterDefaultOption("VocabTreeMatching.max_num_features",
                              &vocab_tree_pairing->max_num_features);
  AddAndRegisterDefaultOption("VocabTreeMatching.vocab_tree_path",
                              &vocab_tree_pairing->vocab_tree_path);
  AddAndRegisterDefaultOption("VocabTreeMatching.match_list_path",
                              &vocab_tree_pairing->match_list_path);
  AddAndRegisterDefaultOption("VocabTreeMatching.num_threads",
                              &vocab_tree_pairing->num_threads);
}

void OptionManager::AddSpatialPairingOptions() {
  if (added_spatial_pairing_options_) {
    return;
  }
  added_spatial_pairing_options_ = true;

  AddFeatureMatchingOptions();
  AddTwoViewGeometryOptions();

  AddAndRegisterDefaultOption("SpatialMatching.ignore_z",
                              &spatial_pairing->ignore_z);
  AddAndRegisterDefaultOption("SpatialMatching.max_num_neighbors",
                              &spatial_pairing->max_num_neighbors);
  AddAndRegisterDefaultOption("SpatialMatching.min_num_neighbors",
                              &spatial_pairing->min_num_neighbors);
  AddAndRegisterDefaultOption("SpatialMatching.max_distance",
                              &spatial_pairing->max_distance);
}

void OptionManager::AddTransitivePairingOptions() {
  if (added_transitive_pairing_options_) {
    return;
  }
  added_transitive_pairing_options_ = true;

  AddFeatureMatchingOptions();
  AddTwoViewGeometryOptions();

  AddAndRegisterDefaultOption("TransitiveMatching.batch_size",
                              &transitive_pairing->batch_size);
  AddAndRegisterDefaultOption("TransitiveMatching.num_iterations",
                              &transitive_pairing->num_iterations);
}

void OptionManager::AddImportedPairingOptions() {
  if (added_image_pairs_pairing_options_) {
    return;
  }
  added_image_pairs_pairing_options_ = true;

  AddFeatureMatchingOptions();
  AddTwoViewGeometryOptions();

  AddAndRegisterDefaultOption("ImagePairsMatching.block_size",
                              &imported_pairing->block_size);
}

void OptionManager::AddBundleAdjustmentOptions() {
  if (added_ba_options_) {
    return;
  }
  added_ba_options_ = true;

  AddAndRegisterDefaultOption(
      "BundleAdjustment.max_num_iterations",
      &bundle_adjustment->solver_options.max_num_iterations);
  AddAndRegisterDefaultOption(
      "BundleAdjustment.max_linear_solver_iterations",
      &bundle_adjustment->solver_options.max_linear_solver_iterations);
  AddAndRegisterDefaultOption(
      "BundleAdjustment.function_tolerance",
      &bundle_adjustment->solver_options.function_tolerance);
  AddAndRegisterDefaultOption(
      "BundleAdjustment.gradient_tolerance",
      &bundle_adjustment->solver_options.gradient_tolerance);
  AddAndRegisterDefaultOption(
      "BundleAdjustment.parameter_tolerance",
      &bundle_adjustment->solver_options.parameter_tolerance);
  AddAndRegisterDefaultOption("BundleAdjustment.refine_focal_length",
                              &bundle_adjustment->refine_focal_length);
  AddAndRegisterDefaultOption("BundleAdjustment.refine_principal_point",
                              &bundle_adjustment->refine_principal_point);
  AddAndRegisterDefaultOption("BundleAdjustment.refine_extra_params",
                              &bundle_adjustment->refine_extra_params);
  AddAndRegisterDefaultOption("BundleAdjustment.refine_rig_from_world",
                              &bundle_adjustment->refine_rig_from_world);
  AddAndRegisterDefaultOption("BundleAdjustment.refine_sensor_from_rig",
                              &bundle_adjustment->refine_sensor_from_rig);
  AddAndRegisterDefaultOption("BundleAdjustment.use_gpu",
                              &bundle_adjustment->use_gpu);
  AddAndRegisterDefaultOption("BundleAdjustment.gpu_index",
                              &bundle_adjustment->gpu_index);
  AddAndRegisterDefaultOption("BundleAdjustment.min_num_images_gpu_solver",
                              &bundle_adjustment->min_num_images_gpu_solver);
  AddAndRegisterDefaultOption(
      "BundleAdjustment.min_num_residuals_for_cpu_multi_threading",
      &bundle_adjustment->min_num_residuals_for_cpu_multi_threading);
  AddAndRegisterDefaultOption(
      "BundleAdjustment.max_num_images_direct_dense_cpu_solver",
      &bundle_adjustment->max_num_images_direct_dense_cpu_solver);
  AddAndRegisterDefaultOption(
      "BundleAdjustment.max_num_images_direct_sparse_cpu_solver",
      &bundle_adjustment->max_num_images_direct_sparse_cpu_solver);
  AddAndRegisterDefaultOption(
      "BundleAdjustment.max_num_images_direct_dense_gpu_solver",
      &bundle_adjustment->max_num_images_direct_dense_gpu_solver);
  AddAndRegisterDefaultOption(
      "BundleAdjustment.max_num_images_direct_sparse_gpu_solver",
      &bundle_adjustment->max_num_images_direct_sparse_gpu_solver);
}

void OptionManager::AddMapperOptions() {
  if (added_mapper_options_) {
    return;
  }
  added_mapper_options_ = true;

  AddAndRegisterDefaultOption("Mapper.min_num_matches",
                              &mapper->min_num_matches);
  AddAndRegisterDefaultOption("Mapper.ignore_watermarks",
                              &mapper->ignore_watermarks);
  AddAndRegisterDefaultOption("Mapper.multiple_models",
                              &mapper->multiple_models);
  AddAndRegisterDefaultOption("Mapper.max_num_models", &mapper->max_num_models);
  AddAndRegisterDefaultOption("Mapper.max_model_overlap",
                              &mapper->max_model_overlap);
  AddAndRegisterDefaultOption("Mapper.min_model_size", &mapper->min_model_size);
  AddAndRegisterDefaultOption("Mapper.init_image_id1", &mapper->init_image_id1);
  AddAndRegisterDefaultOption("Mapper.init_image_id2", &mapper->init_image_id2);
  AddAndRegisterDefaultOption("Mapper.init_num_trials",
                              &mapper->init_num_trials);
  AddAndRegisterDefaultOption("Mapper.extract_colors", &mapper->extract_colors);
  AddAndRegisterDefaultOption("Mapper.num_threads", &mapper->num_threads);
  AddAndRegisterDefaultOption("Mapper.random_seed", &mapper->random_seed);
  AddAndRegisterDefaultOption("Mapper.min_focal_length_ratio",
                              &mapper->min_focal_length_ratio);
  AddAndRegisterDefaultOption("Mapper.max_focal_length_ratio",
                              &mapper->max_focal_length_ratio);
  AddAndRegisterDefaultOption("Mapper.max_extra_param",
                              &mapper->max_extra_param);
  AddAndRegisterDefaultOption("Mapper.ba_refine_focal_length",
                              &mapper->ba_refine_focal_length);
  AddAndRegisterDefaultOption("Mapper.ba_refine_principal_point",
                              &mapper->ba_refine_principal_point);
  AddAndRegisterDefaultOption("Mapper.ba_refine_extra_params",
                              &mapper->ba_refine_extra_params);
  AddAndRegisterDefaultOption("Mapper.ba_refine_sensor_from_rig",
                              &mapper->ba_refine_sensor_from_rig);
  AddAndRegisterDefaultOption("Mapper.ba_local_function_tolerance",
                              &mapper->ba_local_function_tolerance);
  AddAndRegisterDefaultOption("Mapper.ba_local_max_num_iterations",
                              &mapper->ba_local_max_num_iterations);
  AddAndRegisterDefaultOption("Mapper.ba_global_frames_ratio",
                              &mapper->ba_global_frames_ratio);
  AddAndRegisterDefaultOption("Mapper.ba_global_points_ratio",
                              &mapper->ba_global_points_ratio);
  AddAndRegisterDefaultOption("Mapper.ba_global_frames_freq",
                              &mapper->ba_global_frames_freq);
  AddAndRegisterDefaultOption("Mapper.ba_global_points_freq",
                              &mapper->ba_global_points_freq);
  AddAndRegisterDefaultOption("Mapper.ba_global_function_tolerance",
                              &mapper->ba_global_function_tolerance);
  AddAndRegisterDefaultOption("Mapper.ba_global_max_num_iterations",
                              &mapper->ba_global_max_num_iterations);
  AddAndRegisterDefaultOption("Mapper.ba_global_max_refinements",
                              &mapper->ba_global_max_refinements);
  AddAndRegisterDefaultOption("Mapper.ba_global_max_refinement_change",
                              &mapper->ba_global_max_refinement_change);
  AddAndRegisterDefaultOption("Mapper.ba_local_max_refinements",
                              &mapper->ba_local_max_refinements);
  AddAndRegisterDefaultOption("Mapper.ba_local_max_refinement_change",
                              &mapper->ba_local_max_refinement_change);
  AddAndRegisterDefaultOption("Mapper.ba_use_gpu", &mapper->ba_use_gpu);
  AddAndRegisterDefaultOption("Mapper.ba_gpu_index", &mapper->ba_gpu_index);
  AddAndRegisterDefaultOption(
      "Mapper.ba_min_num_residuals_for_cpu_multi_threading",
      &mapper->ba_min_num_residuals_for_cpu_multi_threading);
  AddAndRegisterDefaultOption("Mapper.snapshot_path", &mapper->snapshot_path);
  AddAndRegisterDefaultOption("Mapper.snapshot_frames_freq",
                              &mapper->snapshot_frames_freq);
  AddAndRegisterDefaultOption("Mapper.fix_existing_frames",
                              &mapper->fix_existing_frames);

  // IncrementalMapper.
  AddAndRegisterDefaultOption("Mapper.init_min_num_inliers",
                              &mapper->mapper.init_min_num_inliers);
  AddAndRegisterDefaultOption("Mapper.init_max_error",
                              &mapper->mapper.init_max_error);
  AddAndRegisterDefaultOption("Mapper.init_max_forward_motion",
                              &mapper->mapper.init_max_forward_motion);
  AddAndRegisterDefaultOption("Mapper.init_min_tri_angle",
                              &mapper->mapper.init_min_tri_angle);
  AddAndRegisterDefaultOption("Mapper.init_max_reg_trials",
                              &mapper->mapper.init_max_reg_trials);
  AddAndRegisterDefaultOption("Mapper.abs_pose_max_error",
                              &mapper->mapper.abs_pose_max_error);
  AddAndRegisterDefaultOption("Mapper.abs_pose_min_num_inliers",
                              &mapper->mapper.abs_pose_min_num_inliers);
  AddAndRegisterDefaultOption("Mapper.abs_pose_min_inlier_ratio",
                              &mapper->mapper.abs_pose_min_inlier_ratio);
  AddAndRegisterDefaultOption("Mapper.filter_max_reproj_error",
                              &mapper->mapper.filter_max_reproj_error);
  AddAndRegisterDefaultOption("Mapper.filter_min_tri_angle",
                              &mapper->mapper.filter_min_tri_angle);
  AddAndRegisterDefaultOption("Mapper.max_reg_trials",
                              &mapper->mapper.max_reg_trials);
<<<<<<< HEAD
  AddAndRegisterDefaultOption("Mapper.ba_local_min_tri_angle",
                              &mapper->mapper.ba_local_min_tri_angle);
  AddAndRegisterDefaultOption("Mapper.ba_global_prune_points",
                              &mapper->mapper.ba_global_prune_points);
  AddAndRegisterDefaultOption(
      "Mapper.ba_global_prune_points_min_coverage_gain",
      &mapper->mapper.ba_global_prune_points_min_coverage_gain);
=======
  AddAndRegisterDefaultOption("Mapper.ba_local_num_images",
                              &mapper->mapper.ba_local_num_images);
  AddAndRegisterDefaultOption("Mapper.ba_local_min_tri_angle",
                              &mapper->mapper.ba_local_min_tri_angle);
>>>>>>> 7a896e19

  AddDefaultOption("Mapper.image_list_path", &mapper_image_list_path_);
  AddDefaultOption("Mapper.constant_rig_list_path",
                   &mapper_constant_rig_list_path_);
  AddDefaultOption("Mapper.constant_camera_list_path",
                   &mapper_constant_camera_list_path_);

  // IncrementalTriangulator.
  AddAndRegisterDefaultOption("Mapper.tri_max_transitivity",
                              &mapper->triangulation.max_transitivity);
  AddAndRegisterDefaultOption("Mapper.tri_create_max_angle_error",
                              &mapper->triangulation.create_max_angle_error);
  AddAndRegisterDefaultOption("Mapper.tri_continue_max_angle_error",
                              &mapper->triangulation.continue_max_angle_error);
  AddAndRegisterDefaultOption("Mapper.tri_merge_max_reproj_error",
                              &mapper->triangulation.merge_max_reproj_error);
  AddAndRegisterDefaultOption("Mapper.tri_complete_max_reproj_error",
                              &mapper->triangulation.complete_max_reproj_error);
  AddAndRegisterDefaultOption("Mapper.tri_complete_max_transitivity",
                              &mapper->triangulation.complete_max_transitivity);
  AddAndRegisterDefaultOption("Mapper.tri_re_max_angle_error",
                              &mapper->triangulation.re_max_angle_error);
  AddAndRegisterDefaultOption("Mapper.tri_re_min_ratio",
                              &mapper->triangulation.re_min_ratio);
  AddAndRegisterDefaultOption("Mapper.tri_re_max_trials",
                              &mapper->triangulation.re_max_trials);
  AddAndRegisterDefaultOption("Mapper.tri_min_angle",
                              &mapper->triangulation.min_angle);
  AddAndRegisterDefaultOption("Mapper.tri_ignore_two_view_tracks",
                              &mapper->triangulation.ignore_two_view_tracks);
}

void OptionManager::AddPatchMatchStereoOptions() {
  if (added_patch_match_stereo_options_) {
    return;
  }
  added_patch_match_stereo_options_ = true;

  AddAndRegisterDefaultOption("PatchMatchStereo.max_image_size",
                              &patch_match_stereo->max_image_size);
  AddAndRegisterDefaultOption("PatchMatchStereo.gpu_index",
                              &patch_match_stereo->gpu_index);
  AddAndRegisterDefaultOption("PatchMatchStereo.depth_min",
                              &patch_match_stereo->depth_min);
  AddAndRegisterDefaultOption("PatchMatchStereo.depth_max",
                              &patch_match_stereo->depth_max);
  AddAndRegisterDefaultOption("PatchMatchStereo.window_radius",
                              &patch_match_stereo->window_radius);
  AddAndRegisterDefaultOption("PatchMatchStereo.window_step",
                              &patch_match_stereo->window_step);
  AddAndRegisterDefaultOption("PatchMatchStereo.sigma_spatial",
                              &patch_match_stereo->sigma_spatial);
  AddAndRegisterDefaultOption("PatchMatchStereo.sigma_color",
                              &patch_match_stereo->sigma_color);
  AddAndRegisterDefaultOption("PatchMatchStereo.num_samples",
                              &patch_match_stereo->num_samples);
  AddAndRegisterDefaultOption("PatchMatchStereo.ncc_sigma",
                              &patch_match_stereo->ncc_sigma);
  AddAndRegisterDefaultOption("PatchMatchStereo.min_triangulation_angle",
                              &patch_match_stereo->min_triangulation_angle);
  AddAndRegisterDefaultOption("PatchMatchStereo.incident_angle_sigma",
                              &patch_match_stereo->incident_angle_sigma);
  AddAndRegisterDefaultOption("PatchMatchStereo.num_iterations",
                              &patch_match_stereo->num_iterations);
  AddAndRegisterDefaultOption("PatchMatchStereo.geom_consistency",
                              &patch_match_stereo->geom_consistency);
  AddAndRegisterDefaultOption(
      "PatchMatchStereo.geom_consistency_regularizer",
      &patch_match_stereo->geom_consistency_regularizer);
  AddAndRegisterDefaultOption("PatchMatchStereo.geom_consistency_max_cost",
                              &patch_match_stereo->geom_consistency_max_cost);
  AddAndRegisterDefaultOption("PatchMatchStereo.filter",
                              &patch_match_stereo->filter);
  AddAndRegisterDefaultOption("PatchMatchStereo.filter_min_ncc",
                              &patch_match_stereo->filter_min_ncc);
  AddAndRegisterDefaultOption(
      "PatchMatchStereo.filter_min_triangulation_angle",
      &patch_match_stereo->filter_min_triangulation_angle);
  AddAndRegisterDefaultOption("PatchMatchStereo.filter_min_num_consistent",
                              &patch_match_stereo->filter_min_num_consistent);
  AddAndRegisterDefaultOption(
      "PatchMatchStereo.filter_geom_consistency_max_cost",
      &patch_match_stereo->filter_geom_consistency_max_cost);
  AddAndRegisterDefaultOption("PatchMatchStereo.cache_size",
                              &patch_match_stereo->cache_size);
  AddAndRegisterDefaultOption("PatchMatchStereo.allow_missing_files",
                              &patch_match_stereo->allow_missing_files);
  AddAndRegisterDefaultOption("PatchMatchStereo.write_consistency_graph",
                              &patch_match_stereo->write_consistency_graph);
}

void OptionManager::AddStereoFusionOptions() {
  if (added_stereo_fusion_options_) {
    return;
  }
  added_stereo_fusion_options_ = true;

  AddAndRegisterDefaultOption("StereoFusion.mask_path",
                              &stereo_fusion->mask_path);
  AddAndRegisterDefaultOption("StereoFusion.num_threads",
                              &stereo_fusion->num_threads);
  AddAndRegisterDefaultOption("StereoFusion.max_image_size",
                              &stereo_fusion->max_image_size);
  AddAndRegisterDefaultOption("StereoFusion.min_num_pixels",
                              &stereo_fusion->min_num_pixels);
  AddAndRegisterDefaultOption("StereoFusion.max_num_pixels",
                              &stereo_fusion->max_num_pixels);
  AddAndRegisterDefaultOption("StereoFusion.max_traversal_depth",
                              &stereo_fusion->max_traversal_depth);
  AddAndRegisterDefaultOption("StereoFusion.max_reproj_error",
                              &stereo_fusion->max_reproj_error);
  AddAndRegisterDefaultOption("StereoFusion.max_depth_error",
                              &stereo_fusion->max_depth_error);
  AddAndRegisterDefaultOption("StereoFusion.max_normal_error",
                              &stereo_fusion->max_normal_error);
  AddAndRegisterDefaultOption("StereoFusion.check_num_images",
                              &stereo_fusion->check_num_images);
  AddAndRegisterDefaultOption("StereoFusion.cache_size",
                              &stereo_fusion->cache_size);
  AddAndRegisterDefaultOption("StereoFusion.use_cache",
                              &stereo_fusion->use_cache);
}

void OptionManager::AddPoissonMeshingOptions() {
  if (added_poisson_meshing_options_) {
    return;
  }
  added_poisson_meshing_options_ = true;

  AddAndRegisterDefaultOption("PoissonMeshing.point_weight",
                              &poisson_meshing->point_weight);
  AddAndRegisterDefaultOption("PoissonMeshing.depth", &poisson_meshing->depth);
  AddAndRegisterDefaultOption("PoissonMeshing.color", &poisson_meshing->color);
  AddAndRegisterDefaultOption("PoissonMeshing.trim", &poisson_meshing->trim);
  AddAndRegisterDefaultOption("PoissonMeshing.num_threads",
                              &poisson_meshing->num_threads);
}

void OptionManager::AddDelaunayMeshingOptions() {
  if (added_delaunay_meshing_options_) {
    return;
  }
  added_delaunay_meshing_options_ = true;

  AddAndRegisterDefaultOption("DelaunayMeshing.max_proj_dist",
                              &delaunay_meshing->max_proj_dist);
  AddAndRegisterDefaultOption("DelaunayMeshing.max_depth_dist",
                              &delaunay_meshing->max_depth_dist);
  AddAndRegisterDefaultOption("DelaunayMeshing.visibility_sigma",
                              &delaunay_meshing->visibility_sigma);
  AddAndRegisterDefaultOption("DelaunayMeshing.distance_sigma_factor",
                              &delaunay_meshing->distance_sigma_factor);
  AddAndRegisterDefaultOption("DelaunayMeshing.quality_regularization",
                              &delaunay_meshing->quality_regularization);
  AddAndRegisterDefaultOption("DelaunayMeshing.max_side_length_factor",
                              &delaunay_meshing->max_side_length_factor);
  AddAndRegisterDefaultOption("DelaunayMeshing.max_side_length_percentile",
                              &delaunay_meshing->max_side_length_percentile);
  AddAndRegisterDefaultOption("DelaunayMeshing.num_threads",
                              &delaunay_meshing->num_threads);
}

void OptionManager::AddRenderOptions() {
  if (added_render_options_) {
    return;
  }
  added_render_options_ = true;

  AddAndRegisterDefaultOption("Render.min_track_len", &render->min_track_len);
  AddAndRegisterDefaultOption("Render.max_error", &render->max_error);
  AddAndRegisterDefaultOption("Render.refresh_rate", &render->refresh_rate);
  AddAndRegisterDefaultOption("Render.adapt_refresh_rate",
                              &render->adapt_refresh_rate);
  AddAndRegisterDefaultOption("Render.image_connections",
                              &render->image_connections);
  AddAndRegisterDefaultOption("Render.projection_type",
                              &render->projection_type);
}

void OptionManager::Reset() {
  FLAGS_logtostderr = true;

  const bool kResetPaths = true;
  ResetOptions(kResetPaths);

  desc_ = std::make_shared<boost::program_options::options_description>();

  options_bool_.clear();
  options_int_.clear();
  options_double_.clear();
  options_string_.clear();

  added_log_options_ = false;
  added_random_options_ = false;
  added_database_options_ = false;
  added_image_options_ = false;
  added_feature_extraction_options_ = false;
  added_feature_matching_options_ = false;
  added_exhaustive_pairing_options_ = false;
  added_sequential_pairing_options_ = false;
  added_vocab_tree_pairing_options_ = false;
  added_spatial_pairing_options_ = false;
  added_transitive_pairing_options_ = false;
  added_image_pairs_pairing_options_ = false;
  added_ba_options_ = false;
  added_mapper_options_ = false;
  added_patch_match_stereo_options_ = false;
  added_stereo_fusion_options_ = false;
  added_poisson_meshing_options_ = false;
  added_delaunay_meshing_options_ = false;
  added_render_options_ = false;
}

void OptionManager::ResetOptions(const bool reset_paths) {
  if (reset_paths) {
    *project_path = "";
    *database_path = "";
    *image_path = "";
  }
  *image_reader = ImageReaderOptions();
  *feature_extraction = FeatureExtractionOptions();
  *feature_matching = FeatureMatchingOptions();
  *exhaustive_pairing = ExhaustivePairingOptions();
  *sequential_pairing = SequentialPairingOptions();
  *vocab_tree_pairing = VocabTreePairingOptions();
  *spatial_pairing = SpatialPairingOptions();
  *transitive_pairing = TransitivePairingOptions();
  *imported_pairing = ImportedPairingOptions();
  *bundle_adjustment = BundleAdjustmentOptions();
  *mapper = IncrementalPipelineOptions();
  *patch_match_stereo = mvs::PatchMatchOptions();
  *stereo_fusion = mvs::StereoFusionOptions();
  *poisson_meshing = mvs::PoissonMeshingOptions();
  *delaunay_meshing = mvs::DelaunayMeshingOptions();
  *render = RenderOptions();
}

bool OptionManager::Check() {
  bool success = true;

  if (added_database_options_) {
    const auto database_parent_path = GetParentDir(*database_path);
    success = success && CHECK_OPTION_IMPL(!ExistsDir(*database_path)) &&
              CHECK_OPTION_IMPL(database_parent_path == "" ||
                                ExistsDir(database_parent_path));
  }

  if (added_image_options_)
    success = success && CHECK_OPTION_IMPL(ExistsDir(*image_path));

  if (image_reader) success = success && image_reader->Check();
  if (feature_extraction) success = success && feature_extraction->Check();

  if (feature_matching) success = success && feature_matching->Check();
  if (two_view_geometry) success = success && two_view_geometry->Check();
  if (exhaustive_pairing) success = success && exhaustive_pairing->Check();
  if (sequential_pairing) success = success && sequential_pairing->Check();
  if (vocab_tree_pairing) success = success && vocab_tree_pairing->Check();
  if (spatial_pairing) success = success && spatial_pairing->Check();
  if (transitive_pairing) success = success && transitive_pairing->Check();
  if (imported_pairing) success = success && imported_pairing->Check();

  if (bundle_adjustment) success = success && bundle_adjustment->Check();
  if (mapper) success = success && mapper->Check();

  if (patch_match_stereo) success = success && patch_match_stereo->Check();
  if (stereo_fusion) success = success && stereo_fusion->Check();
  if (poisson_meshing) success = success && poisson_meshing->Check();
  if (delaunay_meshing) success = success && delaunay_meshing->Check();

#if defined(COLMAP_GUI_ENABLED)
  if (render) success = success && render->Check();
#endif

  return success;
}

void OptionManager::Parse(const int argc, char** argv) {
  config::variables_map vmap;

  try {
    config::store(config::parse_command_line(argc, argv, *desc_), vmap);

    if (vmap.count("help")) {
      LOG(INFO) << StringPrintf(
          "%s (%s)", GetVersionInfo().c_str(), GetBuildInfo().c_str());
      LOG(INFO)
          << "Options can either be specified via command-line or by defining "
             "them in a .ini project file passed to `--project_path`.\n"
          << *desc_;
      // NOLINTNEXTLINE(concurrency-mt-unsafe)
      exit(EXIT_SUCCESS);
    }

    if (vmap.count("project_path")) {
      *project_path = vmap["project_path"].as<std::string>();
      if (!Read(*project_path)) {
        // NOLINTNEXTLINE(concurrency-mt-unsafe)
        exit(EXIT_FAILURE);
      }
    } else {
      vmap.notify();
    }

    feature_extraction->type =
        FeatureExtractorTypeFromString(feature_extraction_type_);
    feature_matching->type =
        FeatureMatcherTypeFromString(feature_matching_type_);
    if (!mapper_image_list_path_.empty()) {
      mapper->image_names = ReadTextFileLines(mapper_image_list_path_);
    }
    if (!mapper_constant_rig_list_path_.empty()) {
      for (const std::string& line :
           ReadTextFileLines(mapper_constant_rig_list_path_)) {
        mapper->constant_rigs.insert(std::stoi(line));
      }
    }
    if (!mapper_constant_camera_list_path_.empty()) {
      for (const std::string& line :
           ReadTextFileLines(mapper_constant_camera_list_path_)) {
        mapper->constant_cameras.insert(std::stoi(line));
      }
    }
  } catch (std::exception& exc) {
    LOG(ERROR) << "Failed to parse options - " << exc.what() << ".";
    // NOLINTNEXTLINE(concurrency-mt-unsafe)
    exit(EXIT_FAILURE);
  } catch (...) {
    LOG(ERROR) << "Failed to parse options for unknown reason.";
    // NOLINTNEXTLINE(concurrency-mt-unsafe)
    exit(EXIT_FAILURE);
  }

  if (!Check()) {
    LOG(ERROR) << "Invalid options provided.";
    // NOLINTNEXTLINE(concurrency-mt-unsafe)
    exit(EXIT_FAILURE);
  }
}

bool OptionManager::Read(const std::string& path) {
  config::variables_map vmap;

  if (!ExistsFile(path)) {
    LOG(ERROR) << "Configuration file does not exist.";
    return false;
  }

  try {
    std::ifstream file(path);
    THROW_CHECK_FILE_OPEN(file, path);
    config::store(config::parse_config_file(file, *desc_), vmap);
    vmap.notify();
    feature_extraction->type =
        FeatureExtractorTypeFromString(feature_extraction_type_);
    feature_matching->type =
        FeatureMatcherTypeFromString(feature_matching_type_);
  } catch (std::exception& e) {
    LOG(ERROR) << "Failed to parse options " << e.what() << ".";
    return false;
  } catch (...) {
    LOG(ERROR) << "Failed to parse options for unknown reason.";
    return false;
  }

  return Check();
}

bool OptionManager::ReRead(const std::string& path) {
  Reset();
  AddAllOptions();
  return Read(path);
}

void OptionManager::Write(const std::string& path) const {
  boost::property_tree::ptree pt;

  // First, put all options without a section and then those with a section.
  // This is necessary as otherwise older Boost versions will write the
  // options without a section in between other sections and therefore
  // the errors will be assigned to the wrong section if read later.

  for (const auto& option : options_bool_) {
    if (!StringContains(option.first, ".")) {
      pt.put(option.first, *option.second);
    }
  }

  for (const auto& option : options_int_) {
    if (!StringContains(option.first, ".")) {
      pt.put(option.first, *option.second);
    }
  }

  for (const auto& option : options_double_) {
    if (!StringContains(option.first, ".")) {
      pt.put(option.first, *option.second);
    }
  }

  for (const auto& option : options_string_) {
    if (!StringContains(option.first, ".")) {
      pt.put(option.first, *option.second);
    }
  }

  for (const auto& option : options_bool_) {
    if (StringContains(option.first, ".")) {
      pt.put(option.first, *option.second);
    }
  }

  for (const auto& option : options_int_) {
    if (StringContains(option.first, ".")) {
      pt.put(option.first, *option.second);
    }
  }

  for (const auto& option : options_double_) {
    if (StringContains(option.first, ".")) {
      pt.put(option.first, *option.second);
    }
  }

  for (const auto& option : options_string_) {
    if (StringContains(option.first, ".")) {
      pt.put(option.first, *option.second);
    }
  }

  std::ofstream file(path);
  THROW_CHECK_FILE_OPEN(file, path);
  // Ensure that we don't lose any precision by storing in text.
  file.precision(17);
  boost::property_tree::write_ini(file, pt);
  file.close();
}

}  // namespace colmap<|MERGE_RESOLUTION|>--- conflicted
+++ resolved
@@ -639,7 +639,8 @@
                               &mapper->mapper.filter_min_tri_angle);
   AddAndRegisterDefaultOption("Mapper.max_reg_trials",
                               &mapper->mapper.max_reg_trials);
-<<<<<<< HEAD
+  AddAndRegisterDefaultOption("Mapper.ba_local_num_images",
+                              &mapper->mapper.ba_local_num_images);
   AddAndRegisterDefaultOption("Mapper.ba_local_min_tri_angle",
                               &mapper->mapper.ba_local_min_tri_angle);
   AddAndRegisterDefaultOption("Mapper.ba_global_prune_points",
@@ -647,12 +648,6 @@
   AddAndRegisterDefaultOption(
       "Mapper.ba_global_prune_points_min_coverage_gain",
       &mapper->mapper.ba_global_prune_points_min_coverage_gain);
-=======
-  AddAndRegisterDefaultOption("Mapper.ba_local_num_images",
-                              &mapper->mapper.ba_local_num_images);
-  AddAndRegisterDefaultOption("Mapper.ba_local_min_tri_angle",
-                              &mapper->mapper.ba_local_min_tri_angle);
->>>>>>> 7a896e19
 
   AddDefaultOption("Mapper.image_list_path", &mapper_image_list_path_);
   AddDefaultOption("Mapper.constant_rig_list_path",
