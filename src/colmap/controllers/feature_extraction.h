// Copyright (c), ETH Zurich and UNC Chapel Hill.
// All rights reserved.
//
// Redistribution and use in source and binary forms, with or without
// modification, are permitted provided that the following conditions are met:
//
//     * Redistributions of source code must retain the above copyright
//       notice, this list of conditions and the following disclaimer.
//
//     * Redistributions in binary form must reproduce the above copyright
//       notice, this list of conditions and the following disclaimer in the
//       documentation and/or other materials provided with the distribution.
//
//     * Neither the name of ETH Zurich and UNC Chapel Hill nor the names of
//       its contributors may be used to endorse or promote products derived
//       from this software without specific prior written permission.
//
// THIS SOFTWARE IS PROVIDED BY THE COPYRIGHT HOLDERS AND CONTRIBUTORS "AS IS"
// AND ANY EXPRESS OR IMPLIED WARRANTIES, INCLUDING, BUT NOT LIMITED TO, THE
// IMPLIED WARRANTIES OF MERCHANTABILITY AND FITNESS FOR A PARTICULAR PURPOSE
// ARE DISCLAIMED. IN NO EVENT SHALL THE COPYRIGHT HOLDERS OR CONTRIBUTORS BE
// LIABLE FOR ANY DIRECT, INDIRECT, INCIDENTAL, SPECIAL, EXEMPLARY, OR
// CONSEQUENTIAL DAMAGES (INCLUDING, BUT NOT LIMITED TO, PROCUREMENT OF
// SUBSTITUTE GOODS OR SERVICES; LOSS OF USE, DATA, OR PROFITS; OR BUSINESS
// INTERRUPTION) HOWEVER CAUSED AND ON ANY THEORY OF LIABILITY, WHETHER IN
// CONTRACT, STRICT LIABILITY, OR TORT (INCLUDING NEGLIGENCE OR OTHERWISE)
// ARISING IN ANY WAY OUT OF THE USE OF THIS SOFTWARE, EVEN IF ADVISED OF THE
// POSSIBILITY OF SUCH DAMAGE.

#pragma once

#include "colmap/feature/sift.h"
#include "colmap/util/threading.h"

namespace colmap {

// Reads images from a folder, extracts features, and writes them to database.
//
// mask_path is an optional root path to folder which contains image masks. For
// a given image, the corresponding mask must have the same sub-path below this
// root as the image has below image_path. The filename must be equal, aside
// from the added extension .png. For example, for an image
// image_path/abc/012.jpg, the mask would be mask_path/abc/012.jpg.png. No
// features will be extracted in regions where the mask image is black (pixel
// intensity value 0 in grayscale).

// camera_mask_root_path is an optional path to an image file specifying a mask
// for all images. No features will be extracted in regions where the mask is
// black (pixel intensity value 0 in grayscale).
std::unique_ptr<Thread> CreateFeatureExtractorController(
    const std::string& database_path,
<<<<<<< HEAD
    const std::string& image_root_path,
    const std::string& mask_root_path,
    const std::string& camera_mask_root_path,
    const SiftExtractionOptions& sift_options);
=======
    const ImageReaderOptions& reader_options,
    const FeatureExtractionOptions& extraction_options);
>>>>>>> 4902cd41

// Import features from text files. Each image must have a corresponding text
// file with the same name and an additional ".txt" suffix.
std::unique_ptr<Thread> CreateFeatureImporterController(
    const std::string& database_path, const std::string& import_path);

}  // namespace colmap<|MERGE_RESOLUTION|>--- conflicted
+++ resolved
@@ -49,15 +49,10 @@
 // black (pixel intensity value 0 in grayscale).
 std::unique_ptr<Thread> CreateFeatureExtractorController(
     const std::string& database_path,
-<<<<<<< HEAD
     const std::string& image_root_path,
     const std::string& mask_root_path,
     const std::string& camera_mask_root_path,
-    const SiftExtractionOptions& sift_options);
-=======
-    const ImageReaderOptions& reader_options,
     const FeatureExtractionOptions& extraction_options);
->>>>>>> 4902cd41
 
 // Import features from text files. Each image must have a corresponding text
 // file with the same name and an additional ".txt" suffix.
