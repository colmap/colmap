// Copyright (c) 2023, ETH Zurich and UNC Chapel Hill.
// All rights reserved.
//
// Redistribution and use in source and binary forms, with or without
// modification, are permitted provided that the following conditions are met:
//
//     * Redistributions of source code must retain the above copyright
//       notice, this list of conditions and the following disclaimer.
//
//     * Redistributions in binary form must reproduce the above copyright
//       notice, this list of conditions and the following disclaimer in the
//       documentation and/or other materials provided with the distribution.
//
//     * Neither the name of ETH Zurich and UNC Chapel Hill nor the names of
//       its contributors may be used to endorse or promote products derived
//       from this software without specific prior written permission.
//
// THIS SOFTWARE IS PROVIDED BY THE COPYRIGHT HOLDERS AND CONTRIBUTORS "AS IS"
// AND ANY EXPRESS OR IMPLIED WARRANTIES, INCLUDING, BUT NOT LIMITED TO, THE
// IMPLIED WARRANTIES OF MERCHANTABILITY AND FITNESS FOR A PARTICULAR PURPOSE
// ARE DISCLAIMED. IN NO EVENT SHALL THE COPYRIGHT HOLDERS OR CONTRIBUTORS BE
// LIABLE FOR ANY DIRECT, INDIRECT, INCIDENTAL, SPECIAL, EXEMPLARY, OR
// CONSEQUENTIAL DAMAGES (INCLUDING, BUT NOT LIMITED TO, PROCUREMENT OF
// SUBSTITUTE GOODS OR SERVICES; LOSS OF USE, DATA, OR PROFITS; OR BUSINESS
// INTERRUPTION) HOWEVER CAUSED AND ON ANY THEORY OF LIABILITY, WHETHER IN
// CONTRACT, STRICT LIABILITY, OR TORT (INCLUDING NEGLIGENCE OR OTHERWISE)
// ARISING IN ANY WAY OUT OF THE USE OF THIS SOFTWARE, EVEN IF ADVISED OF THE
// POSSIBILITY OF SUCH DAMAGE.

#include "colmap/controllers/automatic_reconstruction.h"

#include "colmap/controllers/feature_extraction.h"
#include "colmap/controllers/feature_matching.h"
#include "colmap/controllers/incremental_pipeline.h"
#include "colmap/controllers/option_manager.h"
#include "colmap/image/undistortion.h"
#include "colmap/mvs/fusion.h"
#include "colmap/mvs/meshing.h"
#include "colmap/mvs/patch_match.h"
#include "colmap/util/logging.h"
#include "colmap/util/misc.h"

namespace colmap {

AutomaticReconstructionController::AutomaticReconstructionController(
    const Options& options,
    std::shared_ptr<ReconstructionManager> reconstruction_manager)
    : options_(options),
      reconstruction_manager_(std::move(reconstruction_manager)),
      active_thread_(nullptr) {
  THROW_CHECK_DIR_EXISTS(options_.workspace_path);
  THROW_CHECK_DIR_EXISTS(options_.image_path);
  THROW_CHECK_NOTNULL(reconstruction_manager_);

  option_manager_.AddAllOptions();

  *option_manager_.image_path = options_.image_path;
<<<<<<< HEAD
  option_manager_.image_reader->image_list = options_.image_list;
=======
  option_manager_.image_reader->image_names = options_.image_names;
  option_manager_.mapper->image_names = {options_.image_names.begin(),
                                         options_.image_names.end()};
>>>>>>> cb02ca13
  *option_manager_.database_path =
      JoinPaths(options_.workspace_path, "database.db");

  if (options_.data_type == DataType::VIDEO) {
    option_manager_.ModifyForVideoData();
  } else if (options_.data_type == DataType::INDIVIDUAL) {
    option_manager_.ModifyForIndividualData();
  } else if (options_.data_type == DataType::INTERNET) {
    option_manager_.ModifyForInternetData();
  } else {
    LOG(FATAL_THROW) << "Data type not supported";
  }

  THROW_CHECK(ExistsCameraModelWithName(options_.camera_model));

  if (options_.quality == Quality::LOW) {
    option_manager_.ModifyForLowQuality();
  } else if (options_.quality == Quality::MEDIUM) {
    option_manager_.ModifyForMediumQuality();
  } else if (options_.quality == Quality::HIGH) {
    option_manager_.ModifyForHighQuality();
  } else if (options_.quality == Quality::EXTREME) {
    option_manager_.ModifyForExtremeQuality();
  }

  option_manager_.sift_extraction->num_threads = options_.num_threads;
  option_manager_.sift_matching->num_threads = options_.num_threads;
  option_manager_.mapper->num_threads = options_.num_threads;
  option_manager_.poisson_meshing->num_threads = options_.num_threads;

  ImageReaderOptions& reader_options = *option_manager_.image_reader;
  reader_options.database_path = *option_manager_.database_path;
  reader_options.image_path = *option_manager_.image_path;
  if (!options_.mask_path.empty()) {
    reader_options.mask_path = options_.mask_path;
    option_manager_.image_reader->mask_path = options_.mask_path;
    option_manager_.stereo_fusion->mask_path = options_.mask_path;
  }
  reader_options.single_camera = options_.single_camera;
  reader_options.single_camera_per_folder = options_.single_camera_per_folder;
  reader_options.camera_model = options_.camera_model;
  reader_options.camera_params = options_.camera_params;

  option_manager_.sift_extraction->use_gpu = options_.use_gpu;
  option_manager_.sift_matching->use_gpu = options_.use_gpu;
  option_manager_.mapper->ba_use_gpu = options_.use_gpu;
  option_manager_.bundle_adjustment->use_gpu = options_.use_gpu;

  option_manager_.sift_extraction->gpu_index = options_.gpu_index;
  option_manager_.sift_matching->gpu_index = options_.gpu_index;
  option_manager_.patch_match_stereo->gpu_index = options_.gpu_index;
  option_manager_.mapper->ba_gpu_index = options_.gpu_index;
  option_manager_.bundle_adjustment->gpu_index = options_.gpu_index;

  if (options_.extraction) {
    feature_extractor_ = CreateFeatureExtractorController(
        reader_options, *option_manager_.sift_extraction);
  }

  if (options_.matching) {
    exhaustive_matcher_ =
        CreateExhaustiveFeatureMatcher(*option_manager_.exhaustive_matching,
                                       *option_manager_.sift_matching,
                                       *option_manager_.two_view_geometry,
                                       *option_manager_.database_path);

    if (!options_.vocab_tree_path.empty()) {
      option_manager_.sequential_matching->loop_detection = true;
      option_manager_.sequential_matching->vocab_tree_path =
          options_.vocab_tree_path;
    }

    sequential_matcher_ =
        CreateSequentialFeatureMatcher(*option_manager_.sequential_matching,
                                       *option_manager_.sift_matching,
                                       *option_manager_.two_view_geometry,
                                       *option_manager_.database_path);

    if (!options_.vocab_tree_path.empty()) {
      option_manager_.vocab_tree_matching->vocab_tree_path =
          options_.vocab_tree_path;
      vocab_tree_matcher_ =
          CreateVocabTreeFeatureMatcher(*option_manager_.vocab_tree_matching,
                                        *option_manager_.sift_matching,
                                        *option_manager_.two_view_geometry,
                                        *option_manager_.database_path);
    }
  }
}

void AutomaticReconstructionController::Stop() {
  if (active_thread_ != nullptr) {
    active_thread_->Stop();
  }
  Thread::Stop();
}

void AutomaticReconstructionController::Run() {
  if (IsStopped()) {
    return;
  }

  if (options_.extraction) {
    RunFeatureExtraction();
  }

  if (IsStopped()) {
    return;
  }

  if (options_.matching) {
    RunFeatureMatching();
  }

  if (IsStopped()) {
    return;
  }

  if (options_.sparse) {
    RunSparseMapper();
  }

  if (IsStopped()) {
    return;
  }

  if (options_.dense) {
    RunDenseMapper();
  }
}

void AutomaticReconstructionController::RunFeatureExtraction() {
  THROW_CHECK_NOTNULL(feature_extractor_);
  active_thread_ = feature_extractor_.get();
  feature_extractor_->Start();
  feature_extractor_->Wait();
  feature_extractor_.reset();
  active_thread_ = nullptr;
}

void AutomaticReconstructionController::RunFeatureMatching() {
  Thread* matcher = nullptr;
  if (options_.data_type == DataType::VIDEO) {
    matcher = sequential_matcher_.get();
  } else if (options_.data_type == DataType::INDIVIDUAL ||
             options_.data_type == DataType::INTERNET) {
    Database database(*option_manager_.database_path);
    const size_t num_images = database.NumImages();
    if (options_.vocab_tree_path.empty() || num_images < 200) {
      matcher = exhaustive_matcher_.get();
    } else {
      matcher = vocab_tree_matcher_.get();
    }
  }

  THROW_CHECK_NOTNULL(matcher);
  active_thread_ = matcher;
  matcher->Start();
  matcher->Wait();
  exhaustive_matcher_.reset();
  sequential_matcher_.reset();
  vocab_tree_matcher_.reset();
  active_thread_ = nullptr;
}

void AutomaticReconstructionController::RunSparseMapper() {
  const auto sparse_path = JoinPaths(options_.workspace_path, "sparse");
  if (ExistsDir(sparse_path)) {
    auto dir_list = GetDirList(sparse_path);
    std::sort(dir_list.begin(), dir_list.end());
    if (dir_list.size() > 0) {
      LOG(WARNING)
          << "Skipping sparse reconstruction because it is already computed";
      for (const auto& dir : dir_list) {
        reconstruction_manager_->Read(dir);
      }
      return;
    }
  }

  IncrementalPipeline mapper(option_manager_.mapper,
                             *option_manager_.image_path,
                             *option_manager_.database_path,
                             reconstruction_manager_);
  mapper.SetCheckIfStoppedFunc([&]() { return IsStopped(); });
  mapper.Run();

  CreateDirIfNotExists(sparse_path);
  reconstruction_manager_->Write(sparse_path);
  option_manager_.Write(JoinPaths(sparse_path, "project.ini"));
}

void AutomaticReconstructionController::RunDenseMapper() {
  CreateDirIfNotExists(JoinPaths(options_.workspace_path, "dense"));

  for (size_t i = 0; i < reconstruction_manager_->Size(); ++i) {
    if (IsStopped()) {
      return;
    }

    const std::string dense_path =
        JoinPaths(options_.workspace_path, "dense", std::to_string(i));
    const std::string fused_path = JoinPaths(dense_path, "fused.ply");

    std::string meshing_path;
    if (options_.mesher == Mesher::POISSON) {
      meshing_path = JoinPaths(dense_path, "meshed-poisson.ply");
    } else if (options_.mesher == Mesher::DELAUNAY) {
      meshing_path = JoinPaths(dense_path, "meshed-delaunay.ply");
    }

    if (ExistsFile(fused_path) && ExistsFile(meshing_path)) {
      continue;
    }

    // Image undistortion.

    if (!ExistsDir(dense_path)) {
      CreateDirIfNotExists(dense_path);

      UndistortCameraOptions undistortion_options;
      undistortion_options.max_image_size =
          option_manager_.patch_match_stereo->max_image_size;
      COLMAPUndistorter undistorter(undistortion_options,
                                    *reconstruction_manager_->Get(i),
                                    *option_manager_.image_path,
                                    dense_path);
      undistorter.SetCheckIfStoppedFunc([&]() { return IsStopped(); });
      undistorter.Run();
    }

    if (IsStopped()) {
      return;
    }

    // Patch match stereo.

#if defined(COLMAP_CUDA_ENABLED)
    {
      mvs::PatchMatchController patch_match_controller(
          *option_manager_.patch_match_stereo, dense_path, "COLMAP", "");
      patch_match_controller.SetCheckIfStoppedFunc(
          [&]() { return IsStopped(); });
      patch_match_controller.Run();
    }
#else   // COLMAP_CUDA_ENABLED
    LOG(WARNING) << "Skipping patch match stereo because CUDA is not available";
    return;
#endif  // COLMAP_CUDA_ENABLED

    if (IsStopped()) {
      return;
    }

    // Stereo fusion.

    if (!ExistsFile(fused_path)) {
      auto fusion_options = *option_manager_.stereo_fusion;
      const int num_reg_images =
          reconstruction_manager_->Get(i)->NumRegImages();
      fusion_options.min_num_pixels =
          std::min(num_reg_images + 1, fusion_options.min_num_pixels);
      mvs::StereoFusion fuser(
          fusion_options,
          dense_path,
          "COLMAP",
          "",
          option_manager_.patch_match_stereo->geom_consistency ? "geometric"
                                                               : "photometric");
      fuser.SetCheckIfStoppedFunc([&]() { return IsStopped(); });
      fuser.Run();

      LOG(INFO) << "Writing output: " << fused_path;
      WriteBinaryPlyPoints(fused_path, fuser.GetFusedPoints());
      mvs::WritePointsVisibility(fused_path + ".vis",
                                 fuser.GetFusedPointsVisibility());
    }

    if (IsStopped()) {
      return;
    }

    // Surface meshing.

    if (!ExistsFile(meshing_path)) {
      if (options_.mesher == Mesher::POISSON) {
        mvs::PoissonMeshing(
            *option_manager_.poisson_meshing, fused_path, meshing_path);
      } else if (options_.mesher == Mesher::DELAUNAY) {
#if defined(COLMAP_CGAL_ENABLED)
        mvs::DenseDelaunayMeshing(
            *option_manager_.delaunay_meshing, dense_path, meshing_path);
#else  // COLMAP_CGAL_ENABLED
        LOG(WARNING)
            << "Skipping Delaunay meshing because CGAL is not available";
        return;

#endif  // COLMAP_CGAL_ENABLED
      }
    }
  }
}

}  // namespace colmap<|MERGE_RESOLUTION|>--- conflicted
+++ resolved
@@ -55,13 +55,9 @@
   option_manager_.AddAllOptions();
 
   *option_manager_.image_path = options_.image_path;
-<<<<<<< HEAD
-  option_manager_.image_reader->image_list = options_.image_list;
-=======
   option_manager_.image_reader->image_names = options_.image_names;
   option_manager_.mapper->image_names = {options_.image_names.begin(),
                                          options_.image_names.end()};
->>>>>>> cb02ca13
   *option_manager_.database_path =
       JoinPaths(options_.workspace_path, "database.db");
 
