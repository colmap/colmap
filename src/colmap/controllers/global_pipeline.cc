// Copyright (c), ETH Zurich and UNC Chapel Hill.
// All rights reserved.
//
// Redistribution and use in source and binary forms, with or without
// modification, are permitted provided that the following conditions are met:
//
//     * Redistributions of source code must retain the above copyright
//       notice, this list of conditions and the following disclaimer.
//
//     * Redistributions in binary form must reproduce the above copyright
//       notice, this list of conditions and the following disclaimer in the
//       documentation and/or other materials provided with the distribution.
//
//     * Neither the name of ETH Zurich and UNC Chapel Hill nor the names of
//       its contributors may be used to endorse or promote products derived
//       from this software without specific prior written permission.
//
// THIS SOFTWARE IS PROVIDED BY THE COPYRIGHT HOLDERS AND CONTRIBUTORS "AS IS"
// AND ANY EXPRESS OR IMPLIED WARRANTIES, INCLUDING, BUT NOT LIMITED TO, THE
// IMPLIED WARRANTIES OF MERCHANTABILITY AND FITNESS FOR A PARTICULAR PURPOSE
// ARE DISCLAIMED. IN NO EVENT SHALL THE COPYRIGHT HOLDERS OR CONTRIBUTORS BE
// LIABLE FOR ANY DIRECT, INDIRECT, INCIDENTAL, SPECIAL, EXEMPLARY, OR
// CONSEQUENTIAL DAMAGES (INCLUDING, BUT NOT LIMITED TO, PROCUREMENT OF
// SUBSTITUTE GOODS OR SERVICES; LOSS OF USE, DATA, OR PROFITS; OR BUSINESS
// INTERRUPTION) HOWEVER CAUSED AND ON ANY THEORY OF LIABILITY, WHETHER IN
// CONTRACT, STRICT LIABILITY, OR TORT (INCLUDING NEGLIGENCE OR OTHERWISE)
// ARISING IN ANY WAY OUT OF THE USE OF THIS SOFTWARE, EVEN IF ADVISED OF THE
// POSSIBILITY OF SUCH DAMAGE.

#include "colmap/controllers/global_pipeline.h"

#include "colmap/util/timer.h"

#include "glomap/io/colmap_io.h"
#include "glomap/sfm/global_mapper.h"

namespace colmap {

GlobalPipeline::GlobalPipeline(
    const glomap::GlobalMapperOptions& options,
    const std::string& image_path,
    const std::string& database_path,
    std::shared_ptr<colmap::ReconstructionManager> reconstruction_manager)
    : options_(options),
      image_path_(image_path),
      database_path_(database_path),
      reconstruction_manager_(std::move(reconstruction_manager)) {}

void GlobalPipeline::Run() {
  auto database = Database::Open(database_path_);

  glomap::ViewGraph view_graph;
  Reconstruction reconstruction;
  glomap::InitializeGlomapFromDatabase(*database, reconstruction, view_graph);
  std::vector<PosePrior> pose_priors = database->ReadAllPosePriors();

  if (view_graph.image_pairs.empty()) {
    LOG(ERROR) << "Cannot continue without image pairs";
    return;
  }

  Timer run_timer;
  run_timer.Start();
  glomap::GlobalMapper global_mapper(options_);
  std::unordered_map<frame_t, int> cluster_ids;
<<<<<<< HEAD
  global_mapper.Solve(
      *database, view_graph, reconstruction, pose_priors, cluster_ids);
=======
  global_mapper.Solve(database.get(),
                      view_graph,
                      rigs,
                      cameras,
                      frames,
                      images,
                      tracks,
                      pose_priors,
                      cluster_ids);
>>>>>>> 448e7601
  LOG(INFO) << "Reconstruction done in " << run_timer.ElapsedSeconds()
            << " seconds";

  int max_cluster_id = -1;
  for (const auto& [frame_id, cluster_id] : cluster_ids) {
    if (cluster_id > max_cluster_id) {
      max_cluster_id = cluster_id;
    }
  }

  // If it is not separated into several clusters, then output them as whole.
  if (max_cluster_id == -1) {
    Reconstruction& output_reconstruction =
        *reconstruction_manager_->Get(reconstruction_manager_->Add());
    output_reconstruction = reconstruction;
    // Read in colors
    if (image_path_ != "") {
      LOG(INFO) << "Extracting colors ...";
      output_reconstruction.ExtractColorsForAllImages(image_path_);
    }
  } else {
    for (int comp = 0; comp <= max_cluster_id; comp++) {
      std::cout << "\r Exporting reconstruction " << comp + 1 << " / "
                << max_cluster_id + 1 << std::flush;
      Reconstruction& output_reconstruction =
          *reconstruction_manager_->Get(reconstruction_manager_->Add());
      output_reconstruction = glomap::SubReconstructionByClusterId(
          reconstruction, cluster_ids, comp);
      // Read in colors
      if (image_path_ != "") {
        output_reconstruction.ExtractColorsForAllImages(image_path_);
      }
    }
    std::cout << '\n';
  }
}

}  // namespace colmap<|MERGE_RESOLUTION|>--- conflicted
+++ resolved
@@ -63,20 +63,8 @@
   run_timer.Start();
   glomap::GlobalMapper global_mapper(options_);
   std::unordered_map<frame_t, int> cluster_ids;
-<<<<<<< HEAD
   global_mapper.Solve(
-      *database, view_graph, reconstruction, pose_priors, cluster_ids);
-=======
-  global_mapper.Solve(database.get(),
-                      view_graph,
-                      rigs,
-                      cameras,
-                      frames,
-                      images,
-                      tracks,
-                      pose_priors,
-                      cluster_ids);
->>>>>>> 448e7601
+      database.get(), view_graph, reconstruction, pose_priors, cluster_ids);
   LOG(INFO) << "Reconstruction done in " << run_timer.ElapsedSeconds()
             << " seconds";
 
