// Copyright (c), ETH Zurich and UNC Chapel Hill.
// All rights reserved.
//
// Redistribution and use in source and binary forms, with or without
// modification, are permitted provided that the following conditions are met:
//
//     * Redistributions of source code must retain the above copyright
//       notice, this list of conditions and the following disclaimer.
//
//     * Redistributions in binary form must reproduce the above copyright
//       notice, this list of conditions and the following disclaimer in the
//       documentation and/or other materials provided with the distribution.
//
//     * Neither the name of ETH Zurich and UNC Chapel Hill nor the names of
//       its contributors may be used to endorse or promote products derived
//       from this software without specific prior written permission.
//
// THIS SOFTWARE IS PROVIDED BY THE COPYRIGHT HOLDERS AND CONTRIBUTORS "AS IS"
// AND ANY EXPRESS OR IMPLIED WARRANTIES, INCLUDING, BUT NOT LIMITED TO, THE
// IMPLIED WARRANTIES OF MERCHANTABILITY AND FITNESS FOR A PARTICULAR PURPOSE
// ARE DISCLAIMED. IN NO EVENT SHALL THE COPYRIGHT HOLDERS OR CONTRIBUTORS BE
// LIABLE FOR ANY DIRECT, INDIRECT, INCIDENTAL, SPECIAL, EXEMPLARY, OR
// CONSEQUENTIAL DAMAGES (INCLUDING, BUT NOT LIMITED TO, PROCUREMENT OF
// SUBSTITUTE GOODS OR SERVICES; LOSS OF USE, DATA, OR PROFITS; OR BUSINESS
// INTERRUPTION) HOWEVER CAUSED AND ON ANY THEORY OF LIABILITY, WHETHER IN
// CONTRACT, STRICT LIABILITY, OR TORT (INCLUDING NEGLIGENCE OR OTHERWISE)
// ARISING IN ANY WAY OUT OF THE USE OF THIS SOFTWARE, EVEN IF ADVISED OF THE
// POSSIBILITY OF SUCH DAMAGE.

#include "colmap/controllers/feature_extraction.h"

#include "colmap/feature/sift.h"
#include "colmap/geometry/gps.h"
#include "colmap/scene/database.h"
#include "colmap/util/cuda.h"
#include "colmap/util/file.h"
#include "colmap/util/misc.h"
#include "colmap/util/opengl_utils.h"
#include "colmap/util/timer.h"

#include <numeric>

namespace colmap {
namespace {

void ScaleKeypoints(const Bitmap& bitmap,
                    const Camera& camera,
                    FeatureKeypoints* keypoints) {
  if (static_cast<size_t>(bitmap.Width()) != camera.width ||
      static_cast<size_t>(bitmap.Height()) != camera.height) {
    const float scale_x = static_cast<float>(camera.width) / bitmap.Width();
    const float scale_y = static_cast<float>(camera.height) / bitmap.Height();
    for (auto& keypoint : *keypoints) {
      keypoint.Rescale(scale_x, scale_y);
    }
  }
}

void MaskKeypoints(const Bitmap& mask,
                   FeatureKeypoints* keypoints,
                   FeatureDescriptors* descriptors) {
  size_t out_index = 0;
  BitmapColor<uint8_t> color;
  for (size_t i = 0; i < keypoints->size(); ++i) {
    if (!mask.GetPixel(static_cast<int>(keypoints->at(i).x),
                       static_cast<int>(keypoints->at(i).y),
                       &color) ||
        color.r == 0) {
      // Delete this keypoint by not copying it to the output.
    } else {
      // Retain this keypoint by copying it to the output index (in case this
      // index differs from its current position).
      if (out_index != i) {
        keypoints->at(out_index) = keypoints->at(i);
        for (int col = 0; col < descriptors->cols(); ++col) {
          (*descriptors)(out_index, col) = (*descriptors)(i, col);
        }
      }
      out_index += 1;
    }
  }

  keypoints->resize(out_index);
  descriptors->conservativeResize(out_index, descriptors->cols());
}

struct ImageData {
  ImageReader::Status status = ImageReader::Status::FAILURE;

  Rig rig;
  Camera camera;
  Image image;
  PosePrior pose_prior;
  Bitmap bitmap;
  Bitmap mask;

  FeatureKeypoints keypoints;
  FeatureDescriptors descriptors;
};

class ImageResizerThread : public Thread {
 public:
  ImageResizerThread(int max_image_size,
                     JobQueue<ImageData>* input_queue,
                     JobQueue<ImageData>* output_queue)
      : max_image_size_(max_image_size),
        input_queue_(input_queue),
        output_queue_(output_queue) {}

 private:
  void Run() override {
    while (true) {
      if (IsStopped()) {
        break;
      }

      auto input_job = input_queue_->Pop();
      if (input_job.IsValid()) {
        auto& image_data = input_job.Data();

        if (image_data.status == ImageReader::Status::SUCCESS) {
          if (static_cast<int>(image_data.bitmap.Width()) > max_image_size_ ||
              static_cast<int>(image_data.bitmap.Height()) > max_image_size_) {
            // Fit the down-sampled version exactly into the max dimensions.
            const double scale =
                static_cast<double>(max_image_size_) /
                std::max(image_data.bitmap.Width(), image_data.bitmap.Height());
            const int new_width =
                static_cast<int>(image_data.bitmap.Width() * scale);
            const int new_height =
                static_cast<int>(image_data.bitmap.Height() * scale);

            image_data.bitmap.Rescale(new_width, new_height);
          }
        }

        output_queue_->Push(std::move(image_data));
      } else {
        break;
      }
    }
  }

  const int max_image_size_;

  JobQueue<ImageData>* input_queue_;
  JobQueue<ImageData>* output_queue_;
};

class FeatureExtractorThread : public Thread {
 public:
  FeatureExtractorThread(const FeatureExtractionOptions& extraction_options,
                         const std::shared_ptr<Bitmap>& camera_mask,
                         JobQueue<ImageData>* input_queue,
                         JobQueue<ImageData>* output_queue)
      : extraction_options_(extraction_options),
        camera_mask_(camera_mask),
        input_queue_(input_queue),
        output_queue_(output_queue) {
    THROW_CHECK(extraction_options_.Check());

#if !defined(COLMAP_CUDA_ENABLED)
    if (extraction_options_.use_gpu) {
      opengl_context_ = std::make_unique<OpenGLContextManager>();
    }
#endif
  }

 private:
  void Run() override {
    if (extraction_options_.use_gpu) {
#if !defined(COLMAP_CUDA_ENABLED)
      THROW_CHECK_NOTNULL(opengl_context_);
      THROW_CHECK(opengl_context_->MakeCurrent());
#endif
    }

    std::unique_ptr<FeatureExtractor> extractor =
        FeatureExtractor::Create(extraction_options_);
    if (extractor == nullptr) {
      LOG(ERROR) << "Failed to create feature extractor.";
      SignalInvalidSetup();
      return;
    }

    SignalValidSetup();

    while (true) {
      if (IsStopped()) {
        break;
      }

      auto input_job = input_queue_->Pop();
      if (input_job.IsValid()) {
        auto& image_data = input_job.Data();

        if (image_data.status == ImageReader::Status::SUCCESS) {
          if (extractor->Extract(image_data.bitmap,
                                 &image_data.keypoints,
                                 &image_data.descriptors)) {
            ScaleKeypoints(
                image_data.bitmap, image_data.camera, &image_data.keypoints);
            if (camera_mask_) {
              MaskKeypoints(*camera_mask_,
                            &image_data.keypoints,
                            &image_data.descriptors);
            }
            if (image_data.mask.Data()) {
              MaskKeypoints(image_data.mask,
                            &image_data.keypoints,
                            &image_data.descriptors);
            }
          } else {
            image_data.status = ImageReader::Status::FAILURE;
          }
        }

        image_data.bitmap.Deallocate();

        output_queue_->Push(std::move(image_data));
      } else {
        break;
      }
    }
  }

  const FeatureExtractionOptions extraction_options_;
  std::shared_ptr<Bitmap> camera_mask_;

  std::unique_ptr<OpenGLContextManager> opengl_context_;

  JobQueue<ImageData>* input_queue_;
  JobQueue<ImageData>* output_queue_;
};

class FeatureWriterThread : public Thread {
 public:
  FeatureWriterThread(FeatureExtractorType extractor_type,
                      size_t num_images,
                      Database* database,
                      JobQueue<ImageData>* input_queue)
      : extractor_type_str_(FeatureExtractorTypeToString(extractor_type)),
        num_images_(num_images),
        database_(database),
        input_queue_(input_queue) {}

 private:
  void Run() override {
    size_t image_index = 0;
    while (true) {
      if (IsStopped()) {
        break;
      }

      auto input_job = input_queue_->Pop();
      if (input_job.IsValid()) {
        auto& image_data = input_job.Data();

        image_index += 1;

        LOG(INFO) << StringPrintf(
            "Processed file [%d/%d]", image_index, num_images_);

        LOG(INFO) << StringPrintf("  Name:            %s",
                                  image_data.image.Name().c_str());

        if (image_data.status != ImageReader::Status::SUCCESS) {
          LOG(ERROR) << image_data.image.Name() << " "
                     << ImageReader::StatusToString(image_data.status);
          continue;
        }

        LOG(INFO) << StringPrintf("  Dimensions:      %d x %d",
                                  image_data.camera.width,
                                  image_data.camera.height);
        LOG(INFO) << StringPrintf("  Camera:          #%d - %s",
                                  image_data.camera.camera_id,
                                  image_data.camera.ModelName().c_str());
        LOG(INFO) << StringPrintf(
            "  Focal Length:    %.2fpx%s",
            image_data.camera.MeanFocalLength(),
            image_data.camera.has_prior_focal_length ? " (Prior)" : "");
        LOG(INFO) << "  Features:        " << image_data.keypoints.size()
                  << " (" << extractor_type_str_ << ")";
        if (image_data.mask.Data()) {
          LOG(INFO) << "  Mask:            Yes";
        }

        DatabaseTransaction database_transaction(database_);

        if (image_data.image.ImageId() == kInvalidImageId) {
          image_data.image.SetImageId(database_->WriteImage(image_data.image));
          if (image_data.pose_prior.IsValid()) {
            LOG(INFO) << StringPrintf(
                "  GPS:             LAT=%.3f, LON=%.3f, ALT=%.3f",
                image_data.pose_prior.position.x(),
                image_data.pose_prior.position.y(),
                image_data.pose_prior.position.z());
            database_->WritePosePrior(image_data.image.ImageId(),
                                      image_data.pose_prior);
          }
          Frame frame;
          frame.SetRigId(image_data.rig.RigId());
          frame.AddDataId(image_data.image.DataId());
          database_->WriteFrame(frame);
        }

        if (!database_->ExistsKeypoints(image_data.image.ImageId())) {
          database_->WriteKeypoints(image_data.image.ImageId(),
                                    image_data.keypoints);
        }

        if (!database_->ExistsDescriptors(image_data.image.ImageId())) {
          database_->WriteDescriptors(image_data.image.ImageId(),
                                      image_data.descriptors);
        }
      } else {
        break;
      }
    }
  }

  const std::string extractor_type_str_;
  const size_t num_images_;
  Database* database_;
  JobQueue<ImageData>* input_queue_;
};

// Feature extraction class to extract features for all images in a directory.
class FeatureExtractorController : public Thread {
 public:
<<<<<<< HEAD
  FeatureExtractorController(const ImageReaderOptions& reader_options,
                             const FeatureExtractionOptions& extraction_options)
      : reader_options_(reader_options),
        extraction_options_(extraction_options),
        database_(reader_options_.database_path),
=======
  FeatureExtractorController(const std::string& database_path,
                             const ImageReaderOptions& reader_options,
                             const SiftExtractionOptions& sift_options)
      : reader_options_(reader_options),
        sift_options_(sift_options),
        database_(database_path),
>>>>>>> 43ff7c4a
        image_reader_(reader_options_, &database_) {
    THROW_CHECK(reader_options_.Check());
    THROW_CHECK(extraction_options_.Check());

    std::shared_ptr<Bitmap> camera_mask;
    if (!reader_options_.camera_mask_path.empty()) {
      if (ExistsFile(reader_options_.camera_mask_path)) {
        camera_mask = std::make_shared<Bitmap>();
        if (!camera_mask->Read(reader_options_.camera_mask_path,
                               /*as_rgb*/ false)) {
          LOG(ERROR) << "Failed to read invalid mask file at: "
                     << reader_options_.camera_mask_path
                     << ". No mask is going to be used.";
          camera_mask.reset();
        }
      } else {
        LOG(ERROR) << "Mask at " << reader_options_.camera_mask_path
                   << " does not exist.";
      }
    }

    const int num_threads =
        GetEffectiveNumThreads(extraction_options_.num_threads);
    THROW_CHECK_GT(num_threads, 0);

    // Make sure that we only have limited number of objects in the queue to
    // avoid excess in memory usage since images and features take lots of
    // memory.
    const int kQueueSize = 1;
    resizer_queue_ = std::make_unique<JobQueue<ImageData>>(kQueueSize);
    extractor_queue_ = std::make_unique<JobQueue<ImageData>>(kQueueSize);
    writer_queue_ = std::make_unique<JobQueue<ImageData>>(kQueueSize);

    const int max_image_size = extraction_options_.MaxImageSize();
    if (max_image_size > 0) {
      for (int i = 0; i < num_threads; ++i) {
        resizers_.emplace_back(std::make_unique<ImageResizerThread>(
            max_image_size, resizer_queue_.get(), extractor_queue_.get()));
      }
    }

    if (!extraction_options_.sift->domain_size_pooling &&
        !extraction_options_.sift->estimate_affine_shape &&
        extraction_options_.use_gpu) {
      std::vector<int> gpu_indices =
          CSVToVector<int>(extraction_options_.gpu_index);
      THROW_CHECK_GT(gpu_indices.size(), 0);

#if defined(COLMAP_CUDA_ENABLED)
      if (gpu_indices.size() == 1 && gpu_indices[0] == -1) {
        const int num_cuda_devices = GetNumCudaDevices();
        THROW_CHECK_GT(num_cuda_devices, 0);
        gpu_indices.resize(num_cuda_devices);
        std::iota(gpu_indices.begin(), gpu_indices.end(), 0);
      }
#endif  // COLMAP_CUDA_ENABLED

      auto sift_gpu_options = extraction_options_;
      for (const auto& gpu_index : gpu_indices) {
        sift_gpu_options.gpu_index = std::to_string(gpu_index);
        extractors_.emplace_back(
            std::make_unique<FeatureExtractorThread>(sift_gpu_options,
                                                     camera_mask,
                                                     extractor_queue_.get(),
                                                     writer_queue_.get()));
      }
    } else {
      const static FeatureExtractionOptions kDefaultExtractionOptions;
      if (extraction_options_.num_threads == -1 &&
          max_image_size == kDefaultExtractionOptions.MaxImageSize() &&
          extraction_options_.sift->first_octave ==
              kDefaultExtractionOptions.sift->first_octave) {
        LOG(WARNING)
            << "Your current options use the maximum number of "
               "threads on the machine to extract features. Extracting SIFT "
               "features on the CPU can consume a lot of RAM per thread for "
               "large images. Consider reducing the maximum image size and/or "
               "the first octave or manually limit the number of extraction "
               "threads. Ignore this warning, if your machine has sufficient "
               "memory for the current settings.";
      }

      auto custom_extraction_options = extraction_options_;
      custom_extraction_options.use_gpu = false;
      for (int i = 0; i < num_threads; ++i) {
        extractors_.emplace_back(
            std::make_unique<FeatureExtractorThread>(custom_extraction_options,
                                                     camera_mask,
                                                     extractor_queue_.get(),
                                                     writer_queue_.get()));
      }
    }

    writer_ = std::make_unique<FeatureWriterThread>(extraction_options_.type,
                                                    image_reader_.NumImages(),
                                                    &database_,
                                                    writer_queue_.get());
  }

 private:
  void Run() override {
    PrintHeading1("Feature extraction");
    Timer run_timer;
    run_timer.Start();

    for (auto& resizer : resizers_) {
      resizer->Start();
    }

    for (auto& extractor : extractors_) {
      extractor->Start();
    }

    writer_->Start();

    for (auto& extractor : extractors_) {
      if (!extractor->CheckValidSetup()) {
        return;
      }
    }

    const bool should_resize = extraction_options_.MaxImageSize() > 0;

    while (image_reader_.NextIndex() < image_reader_.NumImages()) {
      if (IsStopped()) {
        resizer_queue_->Stop();
        extractor_queue_->Stop();
        resizer_queue_->Clear();
        extractor_queue_->Clear();
        break;
      }

      ImageData image_data;
      image_data.status = image_reader_.Next(&image_data.rig,
                                             &image_data.camera,
                                             &image_data.image,
                                             &image_data.pose_prior,
                                             &image_data.bitmap,
                                             &image_data.mask);

      if (image_data.status != ImageReader::Status::SUCCESS) {
        image_data.bitmap.Deallocate();
      }

      if (should_resize) {
        THROW_CHECK(resizer_queue_->Push(std::move(image_data)));
      } else {
        THROW_CHECK(extractor_queue_->Push(std::move(image_data)));
      }
    }

    resizer_queue_->Wait();
    resizer_queue_->Stop();
    for (auto& resizer : resizers_) {
      resizer->Wait();
    }

    extractor_queue_->Wait();
    extractor_queue_->Stop();
    for (auto& extractor : extractors_) {
      extractor->Wait();
    }

    writer_queue_->Wait();
    writer_queue_->Stop();
    writer_->Wait();

    run_timer.PrintMinutes();
  }

  const ImageReaderOptions reader_options_;
  const FeatureExtractionOptions extraction_options_;

  Database database_;
  ImageReader image_reader_;

  std::vector<std::unique_ptr<Thread>> resizers_;
  std::vector<std::unique_ptr<Thread>> extractors_;
  std::unique_ptr<Thread> writer_;

  std::unique_ptr<JobQueue<ImageData>> resizer_queue_;
  std::unique_ptr<JobQueue<ImageData>> extractor_queue_;
  std::unique_ptr<JobQueue<ImageData>> writer_queue_;
};

// Import features from text files. Each image must have a corresponding text
// file with the same name and an additional ".txt" suffix.
// Currently hard-coded to support SIFT features.
class FeatureImporterController : public Thread {
 public:
  FeatureImporterController(const std::string& database_path,
                            const ImageReaderOptions& reader_options,
                            const std::string& import_path)
      : database_path_(database_path),
        reader_options_(reader_options),
        import_path_(import_path) {}

 private:
  void Run() override {
    PrintHeading1("Feature import");
    Timer run_timer;
    run_timer.Start();

    if (!ExistsDir(import_path_)) {
      LOG(ERROR) << "Import directory does not exist.";
      return;
    }

    Database database(database_path_);
    ImageReader image_reader(reader_options_, &database);

    while (image_reader.NextIndex() < image_reader.NumImages()) {
      if (IsStopped()) {
        break;
      }

      LOG(INFO) << StringPrintf("Processing file [%d/%d]",
                                image_reader.NextIndex() + 1,
                                image_reader.NumImages());

      // Load image data and possibly save camera to database.
      Rig rig;
      Camera camera;
      Image image;
      PosePrior pose_prior;
      Bitmap bitmap;
      if (image_reader.Next(
              &rig, &camera, &image, &pose_prior, &bitmap, nullptr) !=
          ImageReader::Status::SUCCESS) {
        continue;
      }

      const std::string path = JoinPaths(import_path_, image.Name() + ".txt");

      if (ExistsFile(path)) {
        FeatureKeypoints keypoints;
        FeatureDescriptors descriptors;
        LoadSiftFeaturesFromTextFile(path, &keypoints, &descriptors);

        LOG(INFO) << "Features:       " << keypoints.size()
                  << "(Imported SIFT)";

        DatabaseTransaction database_transaction(&database);

        if (image.ImageId() == kInvalidImageId) {
          image.SetImageId(database.WriteImage(image));
          if (pose_prior.IsValid()) {
            database.WritePosePrior(image.ImageId(), pose_prior);
          }
          Frame frame;
          frame.SetRigId(rig.RigId());
          frame.AddDataId(image.DataId());
          database.WriteFrame(frame);
        }

        if (!database.ExistsKeypoints(image.ImageId())) {
          database.WriteKeypoints(image.ImageId(), keypoints);
        }

        if (!database.ExistsDescriptors(image.ImageId())) {
          database.WriteDescriptors(image.ImageId(), descriptors);
        }
      } else {
        LOG(INFO) << "SKIP: No features found at " << path;
      }
    }

    run_timer.PrintMinutes();
  }

  const std::string database_path_;
  const ImageReaderOptions reader_options_;
  const std::string import_path_;
};

}  // namespace

std::unique_ptr<Thread> CreateFeatureExtractorController(
    const std::string& database_path,
    const ImageReaderOptions& reader_options,
<<<<<<< HEAD
    const FeatureExtractionOptions& extraction_options) {
  return std::make_unique<FeatureExtractorController>(reader_options,
                                                      extraction_options);
=======
    const SiftExtractionOptions& sift_options) {
  return std::make_unique<FeatureExtractorController>(
      database_path, reader_options, sift_options);
>>>>>>> 43ff7c4a
}

std::unique_ptr<Thread> CreateFeatureImporterController(
    const std::string& database_path,
    const ImageReaderOptions& reader_options,
    const std::string& import_path) {
  return std::make_unique<FeatureImporterController>(
      database_path, reader_options, import_path);
}

}  // namespace colmap<|MERGE_RESOLUTION|>--- conflicted
+++ resolved
@@ -329,20 +329,13 @@
 // Feature extraction class to extract features for all images in a directory.
 class FeatureExtractorController : public Thread {
  public:
-<<<<<<< HEAD
-  FeatureExtractorController(const ImageReaderOptions& reader_options,
+  FeatureExtractorController(const std::string& database_path,
+                             const ImageReaderOptions& reader_options,
                              const FeatureExtractionOptions& extraction_options)
       : reader_options_(reader_options),
         extraction_options_(extraction_options),
+        database_(database_path),
         database_(reader_options_.database_path),
-=======
-  FeatureExtractorController(const std::string& database_path,
-                             const ImageReaderOptions& reader_options,
-                             const SiftExtractionOptions& sift_options)
-      : reader_options_(reader_options),
-        sift_options_(sift_options),
-        database_(database_path),
->>>>>>> 43ff7c4a
         image_reader_(reader_options_, &database_) {
     THROW_CHECK(reader_options_.Check());
     THROW_CHECK(extraction_options_.Check());
@@ -623,15 +616,9 @@
 std::unique_ptr<Thread> CreateFeatureExtractorController(
     const std::string& database_path,
     const ImageReaderOptions& reader_options,
-<<<<<<< HEAD
     const FeatureExtractionOptions& extraction_options) {
-  return std::make_unique<FeatureExtractorController>(reader_options,
-                                                      extraction_options);
-=======
-    const SiftExtractionOptions& sift_options) {
   return std::make_unique<FeatureExtractorController>(
-      database_path, reader_options, sift_options);
->>>>>>> 43ff7c4a
+      database_path, reader_options, extraction_options);
 }
 
 std::unique_ptr<Thread> CreateFeatureImporterController(
