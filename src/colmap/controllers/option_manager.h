// Copyright (c), ETH Zurich and UNC Chapel Hill.
// All rights reserved.
//
// Redistribution and use in source and binary forms, with or without
// modification, are permitted provided that the following conditions are met:
//
//     * Redistributions of source code must retain the above copyright
//       notice, this list of conditions and the following disclaimer.
//
//     * Redistributions in binary form must reproduce the above copyright
//       notice, this list of conditions and the following disclaimer in the
//       documentation and/or other materials provided with the distribution.
//
//     * Neither the name of ETH Zurich and UNC Chapel Hill nor the names of
//       its contributors may be used to endorse or promote products derived
//       from this software without specific prior written permission.
//
// THIS SOFTWARE IS PROVIDED BY THE COPYRIGHT HOLDERS AND CONTRIBUTORS "AS IS"
// AND ANY EXPRESS OR IMPLIED WARRANTIES, INCLUDING, BUT NOT LIMITED TO, THE
// IMPLIED WARRANTIES OF MERCHANTABILITY AND FITNESS FOR A PARTICULAR PURPOSE
// ARE DISCLAIMED. IN NO EVENT SHALL THE COPYRIGHT HOLDERS OR CONTRIBUTORS BE
// LIABLE FOR ANY DIRECT, INDIRECT, INCIDENTAL, SPECIAL, EXEMPLARY, OR
// CONSEQUENTIAL DAMAGES (INCLUDING, BUT NOT LIMITED TO, PROCUREMENT OF
// SUBSTITUTE GOODS OR SERVICES; LOSS OF USE, DATA, OR PROFITS; OR BUSINESS
// INTERRUPTION) HOWEVER CAUSED AND ON ANY THEORY OF LIABILITY, WHETHER IN
// CONTRACT, STRICT LIABILITY, OR TORT (INCLUDING NEGLIGENCE OR OTHERWISE)
// ARISING IN ANY WAY OUT OF THE USE OF THIS SOFTWARE, EVEN IF ADVISED OF THE
// POSSIBILITY OF SUCH DAMAGE.

#pragma once

#include "colmap/util/logging.h"

#include <memory>

#include <boost/program_options.hpp>

namespace colmap {

struct ImageReaderOptions;
struct FeatureExtractionOptions;
struct FeatureMatchingOptions;
struct SiftMatchingOptions;
struct TwoViewGeometryOptions;
struct ExhaustivePairingOptions;
struct SequentialPairingOptions;
struct VocabTreePairingOptions;
struct SpatialPairingOptions;
struct TransitivePairingOptions;
struct ImportedPairingOptions;
struct ExistingMatchedPairingOptions;
struct BundleAdjustmentOptions;
struct IncrementalPipelineOptions;
struct RenderOptions;

namespace mvs {
struct PatchMatchOptions;
struct StereoFusionOptions;
struct PoissonMeshingOptions;
struct DelaunayMeshingOptions;
}  // namespace mvs

class OptionManager {
 public:
  explicit OptionManager(bool add_project_options = true);

  // Create "optimal" set of options for different reconstruction scenarios.
  // Note that the existing options are modified, so if your parameters are
  // already low quality, they will be further modified.
  void ModifyForIndividualData();
  void ModifyForVideoData();
  void ModifyForInternetData();

  // Create "optimal" set of options for different quality settings.
  // Note that the existing options are modified, so if your parameters are
  // already low quality, they will be further degraded.
  void ModifyForLowQuality();
  void ModifyForMediumQuality();
  void ModifyForHighQuality();
  void ModifyForExtremeQuality();

  void AddAllOptions();
  void AddLogOptions();
  void AddRandomOptions();
  void AddDatabaseOptions();
  void AddImageOptions();
  void AddFeatureExtractionOptions();
  void AddFeatureMatchingOptions();
  void AddTwoViewGeometryOptions();
  void AddExhaustivePairingOptions();
  void AddSequentialPairingOptions();
  void AddVocabTreePairingOptions();
  void AddSpatialPairingOptions();
  void AddTransitivePairingOptions();
  void AddImportedPairingOptions();
  void AddBundleAdjustmentOptions();
  void AddMapperOptions();
  void AddPatchMatchStereoOptions();
  void AddStereoFusionOptions();
  void AddPoissonMeshingOptions();
  void AddDelaunayMeshingOptions();
  void AddRenderOptions();

  template <typename T>
  void AddRequiredOption(const std::string& name,
                         T* option,
                         const std::string& help_text = "");
  template <typename T>
  void AddDefaultOption(const std::string& name,
                        T* option,
                        const std::string& help_text = "");

  void Reset();
  void ResetOptions(bool reset_paths);

  bool Check();

  void Parse(int argc, char** argv);
  bool Read(const std::string& path);
  bool ReRead(const std::string& path);
  void Write(const std::string& path) const;

  std::shared_ptr<std::string> project_path;
  std::shared_ptr<std::string> database_path;
  std::shared_ptr<std::string> image_path;

  std::shared_ptr<ImageReaderOptions> image_reader;
  std::shared_ptr<FeatureExtractionOptions> feature_extraction;
  std::shared_ptr<FeatureMatchingOptions> feature_matching;
  std::shared_ptr<TwoViewGeometryOptions> two_view_geometry;
  std::shared_ptr<ExhaustivePairingOptions> exhaustive_pairing;
  std::shared_ptr<SequentialPairingOptions> sequential_pairing;
  std::shared_ptr<VocabTreePairingOptions> vocab_tree_pairing;
  std::shared_ptr<SpatialPairingOptions> spatial_pairing;
  std::shared_ptr<TransitivePairingOptions> transitive_pairing;
  std::shared_ptr<ImportedPairingOptions> imported_pairing;

  std::shared_ptr<BundleAdjustmentOptions> bundle_adjustment;
  std::shared_ptr<IncrementalPipelineOptions> mapper;

  std::shared_ptr<mvs::PatchMatchOptions> patch_match_stereo;
  std::shared_ptr<mvs::StereoFusionOptions> stereo_fusion;
  std::shared_ptr<mvs::PoissonMeshingOptions> poisson_meshing;
  std::shared_ptr<mvs::DelaunayMeshingOptions> delaunay_meshing;

  std::shared_ptr<RenderOptions> render;

 private:
  template <typename T>
  void AddAndRegisterRequiredOption(const std::string& name,
                                    T* option,
                                    const std::string& help_text = "");
  template <typename T>
  void AddAndRegisterDefaultOption(const std::string& name,
                                   T* option,
                                   const std::string& help_text = "");

  template <typename T>
  void AddAndRegisterDefaultEnumOption(const std::string& name,
                                       T* option,
                                       const std::string& help_text = "");

  template <typename T>
  void RegisterOption(const std::string& name, const T* option);

  std::shared_ptr<boost::program_options::options_description> desc_;

  std::vector<std::pair<std::string, const bool*>> options_bool_;
  std::vector<std::pair<std::string, const int*>> options_int_;
  std::vector<std::pair<std::string, const double*>> options_double_;
  std::vector<std::pair<std::string, const std::string*>> options_string_;

  std::string feature_extraction_type_;
  std::string feature_matching_type_;

  std::string mapper_image_list_path_;
  std::string mapper_constant_camera_list_path_;

  bool added_log_options_;
  bool added_random_options_;
  bool added_database_options_;
  bool added_image_options_;
<<<<<<< HEAD
  bool added_extraction_options_;
=======
  bool added_feature_extraction_options_;
>>>>>>> 4178a22c
  bool added_feature_matching_options_;
  bool added_two_view_geometry_options_;
  bool added_exhaustive_pairing_options_;
  bool added_sequential_pairing_options_;
  bool added_vocab_tree_pairing_options_;
  bool added_spatial_pairing_options_;
  bool added_transitive_pairing_options_;
  bool added_image_pairs_pairing_options_;
  bool added_ba_options_;
  bool added_mapper_options_;
  bool added_patch_match_stereo_options_;
  bool added_stereo_fusion_options_;
  bool added_poisson_meshing_options_;
  bool added_delaunay_meshing_options_;
  bool added_render_options_;
};

////////////////////////////////////////////////////////////////////////////////
// Implementation
////////////////////////////////////////////////////////////////////////////////

template <typename T>
void OptionManager::AddRequiredOption(const std::string& name,
                                      T* option,
                                      const std::string& help_text) {
  desc_->add_options()(name.c_str(),
                       boost::program_options::value<T>(option)->required(),
                       help_text.c_str());
}

template <typename T>
void OptionManager::AddDefaultOption(const std::string& name,
                                     T* option,
                                     const std::string& help_text) {
  if constexpr (std::is_floating_point<T>::value) {
    desc_->add_options()(
        name.c_str(),
        boost::program_options::value<T>(option)->default_value(
            *option, StringPrintf("%.3g", *option)),
        help_text.c_str());
  } else {
    desc_->add_options()(
        name.c_str(),
        boost::program_options::value<T>(option)->default_value(*option),
        help_text.c_str());
  }
}

template <typename T>
void OptionManager::AddAndRegisterRequiredOption(const std::string& name,
                                                 T* option,
                                                 const std::string& help_text) {
  AddRequiredOption(name, option, help_text);
  RegisterOption(name, option);
}

template <typename T>
void OptionManager::AddAndRegisterDefaultOption(const std::string& name,
                                                T* option,
                                                const std::string& help_text) {
  AddDefaultOption(name, option, help_text);
  RegisterOption(name, option);
}

template <typename T>
void OptionManager::RegisterOption(const std::string& name, const T* option) {
  if (std::is_same<T, bool>::value) {
    options_bool_.emplace_back(name, reinterpret_cast<const bool*>(option));
  } else if (std::is_same<T, int>::value) {
    options_int_.emplace_back(name, reinterpret_cast<const int*>(option));
  } else if (std::is_same<T, double>::value) {
    options_double_.emplace_back(name, reinterpret_cast<const double*>(option));
  } else if (std::is_same<T, std::string>::value) {
    options_string_.emplace_back(name,
                                 reinterpret_cast<const std::string*>(option));
  } else {
    LOG(FATAL_THROW) << "Unsupported option type";
  }
}

}  // namespace colmap<|MERGE_RESOLUTION|>--- conflicted
+++ resolved
@@ -180,11 +180,7 @@
   bool added_random_options_;
   bool added_database_options_;
   bool added_image_options_;
-<<<<<<< HEAD
-  bool added_extraction_options_;
-=======
   bool added_feature_extraction_options_;
->>>>>>> 4178a22c
   bool added_feature_matching_options_;
   bool added_two_view_geometry_options_;
   bool added_exhaustive_pairing_options_;
