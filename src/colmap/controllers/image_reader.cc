--- conflicted
+++ resolved
@@ -135,11 +135,7 @@
   // Read image.
   //////////////////////////////////////////////////////////////////////////////
 
-<<<<<<< HEAD
-  if (!bitmap->Read(image_path, /*as_rgb=*/true)) {
-=======
   if (!bitmap->Read(image_path, /*as_rgb=*/options_.as_rgb)) {
->>>>>>> dc49f9ac
     return Status::BITMAP_ERROR;
   }
 
