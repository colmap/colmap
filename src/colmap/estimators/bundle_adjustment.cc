// Copyright (c), ETH Zurich and UNC Chapel Hill.
// All rights reserved.
//
// Redistribution and use in source and binary forms, with or without
// modification, are permitted provided that the following conditions are met:
//
//     * Redistributions of source code must retain the above copyright
//       notice, this list of conditions and the following disclaimer.
//
//     * Redistributions in binary form must reproduce the above copyright
//       notice, this list of conditions and the following disclaimer in the
//       documentation and/or other materials provided with the distribution.
//
//     * Neither the name of ETH Zurich and UNC Chapel Hill nor the names of
//       its contributors may be used to endorse or promote products derived
//       from this software without specific prior written permission.
//
// THIS SOFTWARE IS PROVIDED BY THE COPYRIGHT HOLDERS AND CONTRIBUTORS "AS IS"
// AND ANY EXPRESS OR IMPLIED WARRANTIES, INCLUDING, BUT NOT LIMITED TO, THE
// IMPLIED WARRANTIES OF MERCHANTABILITY AND FITNESS FOR A PARTICULAR PURPOSE
// ARE DISCLAIMED. IN NO EVENT SHALL THE COPYRIGHT HOLDERS OR CONTRIBUTORS BE
// LIABLE FOR ANY DIRECT, INDIRECT, INCIDENTAL, SPECIAL, EXEMPLARY, OR
// CONSEQUENTIAL DAMAGES (INCLUDING, BUT NOT LIMITED TO, PROCUREMENT OF
// SUBSTITUTE GOODS OR SERVICES; LOSS OF USE, DATA, OR PROFITS; OR BUSINESS
// INTERRUPTION) HOWEVER CAUSED AND ON ANY THEORY OF LIABILITY, WHETHER IN
// CONTRACT, STRICT LIABILITY, OR TORT (INCLUDING NEGLIGENCE OR OTHERWISE)
// ARISING IN ANY WAY OUT OF THE USE OF THIS SOFTWARE, EVEN IF ADVISED OF THE
// POSSIBILITY OF SUCH DAMAGE.

#include "colmap/estimators/bundle_adjustment.h"

#include "colmap/estimators/alignment.h"
#include "colmap/estimators/cost_functions.h"
#include "colmap/estimators/manifold.h"
#include "colmap/util/cuda.h"
#include "colmap/util/misc.h"
#include "colmap/util/threading.h"

#include <iomanip>

namespace colmap {

////////////////////////////////////////////////////////////////////////////////
// BundleAdjustmentConfig
////////////////////////////////////////////////////////////////////////////////

void BundleAdjustmentConfig::FixGauge(BundleAdjustmentGauge gauge) {
  fixed_gauge_ = gauge;
}

BundleAdjustmentGauge BundleAdjustmentConfig::FixedGauge() const {
  return fixed_gauge_;
}

size_t BundleAdjustmentConfig::NumImages() const { return image_ids_.size(); }

size_t BundleAdjustmentConfig::NumPoints() const {
  return variable_point3D_ids_.size() + constant_point3D_ids_.size();
}

size_t BundleAdjustmentConfig::NumConstantCamIntrinsics() const {
  return constant_cam_intrinsics_.size();
}

size_t BundleAdjustmentConfig::NumConstantSensorFromRigPoses() const {
  return constant_sensor_from_rig_poses_.size();
}

size_t BundleAdjustmentConfig::NumConstantRigFromWorldPoses() const {
  return constant_rig_from_world_poses_.size();
}

size_t BundleAdjustmentConfig::NumVariablePoints() const {
  return variable_point3D_ids_.size();
}

size_t BundleAdjustmentConfig::NumConstantPoints() const {
  return constant_point3D_ids_.size();
}

size_t BundleAdjustmentConfig::NumResiduals(
    const Reconstruction& reconstruction) const {
  // Count the number of observations for all added images.
  size_t num_observations = 0;
  for (const image_t image_id : image_ids_) {
    num_observations += reconstruction.Image(image_id).NumPoints3D();
  }

  // Count the number of observations for all added 3D points that are not
  // already added as part of the images above.

  auto NumObservationsForPoint = [this,
                                  &reconstruction](const point3D_t point3D_id) {
    size_t num_observations_for_point = 0;
    const auto& point3D = reconstruction.Point3D(point3D_id);
    for (const auto& track_el : point3D.track.Elements()) {
      if (image_ids_.count(track_el.image_id) == 0) {
        ++num_observations_for_point;
      }
    }
    return num_observations_for_point;
  };

  for (const auto point3D_id : variable_point3D_ids_) {
    num_observations += NumObservationsForPoint(point3D_id);
  }
  for (const auto point3D_id : constant_point3D_ids_) {
    num_observations += NumObservationsForPoint(point3D_id);
  }

  return 2 * num_observations;
}

void BundleAdjustmentConfig::AddImage(const image_t image_id) {
  image_ids_.insert(image_id);
}

bool BundleAdjustmentConfig::HasImage(const image_t image_id) const {
  return image_ids_.find(image_id) != image_ids_.end();
}

void BundleAdjustmentConfig::RemoveImage(const image_t image_id) {
  image_ids_.erase(image_id);
}

void BundleAdjustmentConfig::SetConstantCamIntrinsics(
    const camera_t camera_id) {
  constant_cam_intrinsics_.insert(camera_id);
}

void BundleAdjustmentConfig::SetVariableCamIntrinsics(
    const camera_t camera_id) {
  constant_cam_intrinsics_.erase(camera_id);
}

bool BundleAdjustmentConfig::HasConstantCamIntrinsics(
    const camera_t camera_id) const {
  return constant_cam_intrinsics_.find(camera_id) !=
         constant_cam_intrinsics_.end();
}

<<<<<<< HEAD
void BundleAdjustmentConfig::SetConstantCamPose(const image_t image_id) {
  CHECK(!HasConstantCamPositions(image_id));
  constant_cam_poses_.insert(image_id);
=======
void BundleAdjustmentConfig::SetConstantSensorFromRigPose(
    const sensor_t sensor_id) {
  constant_sensor_from_rig_poses_.insert(sensor_id);
>>>>>>> fd25e1a4
}

void BundleAdjustmentConfig::SetVariableSensorFromRigPose(
    const sensor_t sensor_id) {
  constant_sensor_from_rig_poses_.erase(sensor_id);
}

bool BundleAdjustmentConfig::HasConstantSensorFromRigPose(
    const sensor_t sensor_id) const {
  return constant_sensor_from_rig_poses_.find(sensor_id) !=
         constant_sensor_from_rig_poses_.end();
}

<<<<<<< HEAD
void BundleAdjustmentConfig::SetConstantCamPositions(
    const image_t image_id, const std::vector<int>& idxs) {
  CHECK_GT(idxs.size(), 0);
  CHECK_LE(idxs.size(), 3);
  CHECK(!HasConstantCamPose(image_id));
  CHECK(!VectorContainsDuplicateValues(idxs))
      << "Tvec indices must not contain duplicates";
  constant_cam_positions_.emplace(image_id, idxs);
=======
void BundleAdjustmentConfig::SetConstantRigFromWorldPose(
    const frame_t frame_id) {
  constant_rig_from_world_poses_.insert(frame_id);
>>>>>>> fd25e1a4
}

void BundleAdjustmentConfig::SetVariableRigFromWorldPose(
    const frame_t frame_id) {
  constant_rig_from_world_poses_.erase(frame_id);
}

bool BundleAdjustmentConfig::HasConstantRigFromWorldPose(
    const frame_t frame_id) const {
  return constant_rig_from_world_poses_.find(frame_id) !=
         constant_rig_from_world_poses_.end();
}

const std::unordered_set<image_t>& BundleAdjustmentConfig::Images() const {
  return image_ids_;
}

const std::unordered_set<point3D_t>& BundleAdjustmentConfig::VariablePoints()
    const {
  return variable_point3D_ids_;
}

const std::unordered_set<point3D_t>& BundleAdjustmentConfig::ConstantPoints()
    const {
  return constant_point3D_ids_;
}

const std::unordered_set<camera_t>
BundleAdjustmentConfig::ConstantCamIntrinsics() const {
  return constant_cam_intrinsics_;
}

const std::unordered_set<sensor_t>&
BundleAdjustmentConfig::ConstantSensorFromRigPoses() const {
  return constant_sensor_from_rig_poses_;
}

const std::unordered_set<frame_t>&
BundleAdjustmentConfig::ConstantRigFromWorldPoses() const {
  return constant_rig_from_world_poses_;
}

void BundleAdjustmentConfig::AddVariablePoint(const point3D_t point3D_id) {
  THROW_CHECK(!HasConstantPoint(point3D_id));
  variable_point3D_ids_.insert(point3D_id);
}

void BundleAdjustmentConfig::AddConstantPoint(const point3D_t point3D_id) {
  THROW_CHECK(!HasVariablePoint(point3D_id));
  constant_point3D_ids_.insert(point3D_id);
}

void BundleAdjustmentConfig::IgnorePoint(const point3D_t point3D_id) {
  CHECK(!HasVariablePoint(point3D_id));
  CHECK(!HasConstantPoint(point3D_id));
  ignored_point3D_ids_.insert(point3D_id);
}

bool BundleAdjustmentConfig::HasPoint(const point3D_t point3D_id) const {
  return HasVariablePoint(point3D_id) || HasConstantPoint(point3D_id);
}

bool BundleAdjustmentConfig::HasVariablePoint(
    const point3D_t point3D_id) const {
  return variable_point3D_ids_.count(point3D_id);
}

bool BundleAdjustmentConfig::HasConstantPoint(
    const point3D_t point3D_id) const {
  return constant_point3D_ids_.count(point3D_id);
}

bool BundleAdjustmentConfig::IsIgnoredPoint(const point3D_t point3D_id) const {
  return ignored_point3D_ids_.count(point3D_id);
}

void BundleAdjustmentConfig::RemoveVariablePoint(const point3D_t point3D_id) {
  variable_point3D_ids_.erase(point3D_id);
}

void BundleAdjustmentConfig::RemoveConstantPoint(const point3D_t point3D_id) {
  constant_point3D_ids_.erase(point3D_id);
}

BundleAdjuster::BundleAdjuster(BundleAdjustmentOptions options,
                               BundleAdjustmentConfig config)
    : options_(std::move(options)), config_(std::move(config)) {
  THROW_CHECK(options_.Check());
}

const BundleAdjustmentOptions& BundleAdjuster::Options() const {
  return options_;
}

const BundleAdjustmentConfig& BundleAdjuster::Config() const { return config_; }

////////////////////////////////////////////////////////////////////////////////
// BundleAdjustmentOptions
////////////////////////////////////////////////////////////////////////////////

ceres::LossFunction* BundleAdjustmentOptions::CreateLossFunction() const {
  ceres::LossFunction* loss_function = nullptr;
  switch (loss_function_type) {
    case LossFunctionType::TRIVIAL:
      loss_function = new ceres::TrivialLoss();
      break;
    case LossFunctionType::SOFT_L1:
      loss_function = new ceres::SoftLOneLoss(loss_function_scale);
      break;
    case LossFunctionType::CAUCHY:
      loss_function = new ceres::CauchyLoss(loss_function_scale);
      break;
  }
  THROW_CHECK_NOTNULL(loss_function);
  return loss_function;
}

ceres::Solver::Options BundleAdjustmentOptions::CreateSolverOptions(
    const BundleAdjustmentConfig& config, const ceres::Problem& problem) const {
  ceres::Solver::Options custom_solver_options = solver_options;
  if (VLOG_IS_ON(2)) {
    custom_solver_options.minimizer_progress_to_stdout = true;
    custom_solver_options.logging_type =
        ceres::LoggingType::PER_MINIMIZER_ITERATION;
  }

  const int num_images = config.NumImages();
  const bool has_sparse =
      custom_solver_options.sparse_linear_algebra_library_type !=
      ceres::NO_SPARSE;

  int max_num_images_direct_dense_solver =
      max_num_images_direct_dense_cpu_solver;
  int max_num_images_direct_sparse_solver =
      max_num_images_direct_sparse_cpu_solver;

#ifdef COLMAP_CUDA_ENABLED
  bool cuda_solver_enabled = false;

#if (CERES_VERSION_MAJOR >= 3 ||                                \
     (CERES_VERSION_MAJOR == 2 && CERES_VERSION_MINOR >= 2)) && \
    !defined(CERES_NO_CUDA)
  if (use_gpu && num_images >= min_num_images_gpu_solver) {
    cuda_solver_enabled = true;
    custom_solver_options.dense_linear_algebra_library_type = ceres::CUDA;
    max_num_images_direct_dense_solver = max_num_images_direct_dense_gpu_solver;
  }
#else
  if (use_gpu) {
    LOG_FIRST_N(WARNING, 1)
        << "Requested to use GPU for bundle adjustment, but Ceres was "
           "compiled without CUDA support. Falling back to CPU-based dense "
           "solvers.";
  }
#endif

#if (CERES_VERSION_MAJOR >= 3 ||                                \
     (CERES_VERSION_MAJOR == 2 && CERES_VERSION_MINOR >= 3)) && \
    !defined(CERES_NO_CUDSS)
  if (use_gpu && num_images >= min_num_images_gpu_solver) {
    cuda_solver_enabled = true;
    custom_solver_options.sparse_linear_algebra_library_type =
        ceres::CUDA_SPARSE;
    max_num_images_direct_sparse_solver =
        max_num_images_direct_sparse_gpu_solver;
  }
#else
  if (use_gpu) {
    LOG_FIRST_N(WARNING, 1)
        << "Requested to use GPU for bundle adjustment, but Ceres was "
           "compiled without cuDSS support. Falling back to CPU-based sparse "
           "solvers.";
  }
#endif

  if (cuda_solver_enabled) {
    const std::vector<int> gpu_indices = CSVToVector<int>(gpu_index);
    THROW_CHECK_GT(gpu_indices.size(), 0);
    SetBestCudaDevice(gpu_indices[0]);
  }
#else
  if (use_gpu) {
    LOG_FIRST_N(WARNING, 1)
        << "Requested to use GPU for bundle adjustment, but COLMAP was "
           "compiled without CUDA support. Falling back to CPU-based "
           "solvers.";
  }
#endif  // COLMAP_CUDA_ENABLED

  if (num_images <= max_num_images_direct_dense_solver) {
    custom_solver_options.linear_solver_type = ceres::DENSE_SCHUR;
  } else if (has_sparse && num_images <= max_num_images_direct_sparse_solver) {
    custom_solver_options.linear_solver_type = ceres::SPARSE_SCHUR;
  } else {  // Indirect sparse (preconditioned CG) solver.
    custom_solver_options.linear_solver_type = ceres::ITERATIVE_SCHUR;
    custom_solver_options.preconditioner_type = ceres::SCHUR_JACOBI;
  }

  if (problem.NumResiduals() < min_num_residuals_for_cpu_multi_threading) {
    custom_solver_options.num_threads = 1;
#if CERES_VERSION_MAJOR < 2
    custom_solver_options.num_linear_solver_threads = 1;
#endif  // CERES_VERSION_MAJOR
  } else {
    custom_solver_options.num_threads =
        GetEffectiveNumThreads(custom_solver_options.num_threads);
#if CERES_VERSION_MAJOR < 2
    custom_solver_options.num_linear_solver_threads =
        GetEffectiveNumThreads(custom_solver_options.num_linear_solver_threads);
#endif  // CERES_VERSION_MAJOR
  }

  std::string solver_error;
  THROW_CHECK(custom_solver_options.IsValid(&solver_error)) << solver_error;
  return custom_solver_options;
}

bool BundleAdjustmentOptions::Check() const {
  CHECK_OPTION_GE(loss_function_scale, 0);
  CHECK_OPTION_LT(max_num_images_direct_dense_cpu_solver,
                  max_num_images_direct_sparse_cpu_solver);
  CHECK_OPTION_LT(max_num_images_direct_dense_gpu_solver,
                  max_num_images_direct_sparse_gpu_solver);
  return true;
}

namespace {

void ParameterizeCameras(const BundleAdjustmentOptions& options,
                         const BundleAdjustmentConfig& config,
                         const std::set<camera_t>& camera_ids,
                         Reconstruction& reconstruction,
                         ceres::Problem& problem) {
  const bool constant_camera = !options.refine_focal_length &&
                               !options.refine_principal_point &&
                               !options.refine_extra_params;
  for (const camera_t camera_id : camera_ids) {
    Camera& camera = reconstruction.Camera(camera_id);

    if (constant_camera || config.HasConstantCamIntrinsics(camera_id)) {
      problem.SetParameterBlockConstant(camera.params.data());
    } else {
      std::vector<int> const_camera_params;

      if (!options.refine_focal_length) {
        const span<const size_t> params_idxs = camera.FocalLengthIdxs();
        const_camera_params.insert(
            const_camera_params.end(), params_idxs.begin(), params_idxs.end());
      }
      if (!options.refine_principal_point) {
        const span<const size_t> params_idxs = camera.PrincipalPointIdxs();
        const_camera_params.insert(
            const_camera_params.end(), params_idxs.begin(), params_idxs.end());
      }
      if (!options.refine_extra_params) {
        const span<const size_t> params_idxs = camera.ExtraParamsIdxs();
        const_camera_params.insert(
            const_camera_params.end(), params_idxs.begin(), params_idxs.end());
      }

      if (const_camera_params.size() > 0) {
        SetSubsetManifold(static_cast<int>(camera.params.size()),
                          const_camera_params,
                          &problem,
                          camera.params.data());
      }
    }
  }
}

struct FixedGaugeWithThreePoints {
  // The number of fixed points for the Gauge.
  Eigen::Index num_fixed_points = 0;
  // The coordinates of the fixed points as columns.
  Eigen::Matrix3d fixed_points = Eigen::Matrix3d::Zero();
  bool MaybeAddFixedPoint(const Eigen::Vector3d& point) {
    if (num_fixed_points >= 3) {
      return false;
    }
    fixed_points.col(num_fixed_points) = point;
    if (fixed_points.colPivHouseholderQr().rank() > num_fixed_points) {
      ++num_fixed_points;
      return true;
    } else {
      fixed_points.col(num_fixed_points).setZero();
      return false;
    }
  }
};

void FixGaugeWithThreePoints(
    const std::unordered_map<point3D_t, size_t>& point3D_num_observations,
    Reconstruction& reconstruction,
    ceres::Problem& problem) {
  FixedGaugeWithThreePoints fixed_gauge;

  // First check if we already fixed enough points in the problem.
  for (const auto& [point3D_id, num_observations] : point3D_num_observations) {
    const Point3D& point3D = reconstruction.Point3D(point3D_id);
    if (problem.IsParameterBlockConstant(point3D.xyz.data()) &&
        fixed_gauge.MaybeAddFixedPoint(point3D.xyz) &&
        fixed_gauge.num_fixed_points >= 3) {
      return;
    }
  }

  // Otherwise, fix sufficient points in the problem.
  for (const auto& [point3D_id, num_observations] : point3D_num_observations) {
    Point3D& point3D = reconstruction.Point3D(point3D_id);
    if (!problem.IsParameterBlockConstant(point3D.xyz.data()) &&
        fixed_gauge.MaybeAddFixedPoint(point3D.xyz)) {
      problem.SetParameterBlockConstant(point3D.xyz.data());
      if (fixed_gauge.num_fixed_points >= 3) {
        return;
      }
    }
  }

  LOG(WARNING)
      << "Failed to fix Gauge due to insufficient number of fixed points: "
      << fixed_gauge.num_fixed_points;
}

// Note that the following implementation does not handle all degenerate edge
// cases well, e.g., where the selected two cameras are not well constrained
// with respect to each other with shared observations. Furthermore, the
// implementation could be more sophisticated for multi-camera rigs by selecting
// camera pairs within a rig, etc.
void FixGaugeWithTwoCamsFromWorld(
    const BundleAdjustmentOptions& options,
    const BundleAdjustmentConfig& config,
    const std::set<image_t>& image_ids,
    const std::unordered_map<point3D_t, size_t>& point3D_num_observations,
    Reconstruction& reconstruction,
    ceres::Problem& problem) {
  // No need to fix the Gauge if all frames are constant.
  if (!options.refine_rig_from_world) {
    return;
  }

  Image* image1 = nullptr;
  Image* image2 = nullptr;

<<<<<<< HEAD
  // Add residuals to bundle adjustment problem.
  size_t num_observations = 0;
  for (const Point2D& point2D : image.Points2D()) {
    if (!point2D.HasPoint3D() || config_.IsIgnoredPoint(point2D.point3D_id)) {
      continue;
=======
  // Check if a sensor is either a reference sensor, or a non-reference sensor
  // with sensor_from_rig fixed.
  auto IsParameterizedConstSensor = [&problem, &config, &options](
                                        const Image& image) {
    if (image.FramePtr()->RigPtr()->IsRefSensor(
            image.CameraPtr()->SensorId())) {
      return true;
>>>>>>> fd25e1a4
    }
    Rigid3d& sensor_from_rig = image.FramePtr()->RigPtr()->SensorFromRig(
        image.CameraPtr()->SensorId());
    if (problem.HasParameterBlock(sensor_from_rig.rotation.coeffs().data()) &&
        problem.IsParameterBlockConstant(
            sensor_from_rig.rotation.coeffs().data()) &&
        problem.HasParameterBlock(sensor_from_rig.translation.data()) &&
        problem.IsParameterBlockConstant(sensor_from_rig.translation.data())) {
      return true;
    }
    // Cover corner case when ReprojErrorConstantPoseCostFunctor is used
    if (config.HasConstantSensorFromRigPose(image.CameraPtr()->SensorId()) ||
        !options.refine_sensor_from_rig) {
      return true;
    }
    return false;
  };

  // First, search through the already fixed cameras in the problem.
  for (const image_t image_id : image_ids) {
    Image& image = reconstruction.Image(image_id);
    if (config.HasConstantRigFromWorldPose(image.FrameId()) &&
        IsParameterizedConstSensor(image)) {
      if (image1 == nullptr) {
        image1 = &image;
      } else if (image1 != nullptr && image1->FrameId() != image.FrameId()) {
        // No need to fix the Gauge if two frames are already fixed.
        return;
      }
    }
  }

<<<<<<< HEAD
void BundleAdjuster::AddPointToProblem(const point3D_t point3D_id,
                                       Reconstruction* reconstruction,
                                       ceres::LossFunction* loss_function) {
  if (config_.IsIgnoredPoint(point3D_id)) {
    return;
  }

  Point3D& point3D = reconstruction->Point3D(point3D_id);
=======
  // Otherwise, search through the variable cameras in the problem.
  Eigen::Index frame2_from_world_fixed_dim = 0;
  for (const image_t image_id : image_ids) {
    Image& image = reconstruction.Image(image_id);
    if (image1 == nullptr && IsParameterizedConstSensor(image)) {
      image1 = &image;
    } else if (image1 != nullptr && image1->FrameId() != image.FrameId() &&
               IsParameterizedConstSensor(image) &&
               problem.HasParameterBlock(
                   image.FramePtr()->RigFromWorld().translation.data())) {
      // Check if one of the baseline dimensions is large enough and
      // choose it as the fixed coordinate. If there is no such pair of
      // frames, then the scale is not constrained well.
      const Eigen::Vector3d baseline =
          (image1->FramePtr()->RigFromWorld() *
           Inverse(image.FramePtr()->RigFromWorld()))
              .translation;
      if (baseline.cwiseAbs().maxCoeff(&frame2_from_world_fixed_dim) > 1e-9) {
        image2 = &image;
        break;
      }
    }
  }
>>>>>>> fd25e1a4

  // TODO(jsch): Notice that we could alternatively fall back to fixing the
  // Gauge between two cameras in the same frame or in different frames. Since
  // there are many different combinations to iterate through, we instead fall
  // back to fixing the Gauge with three points for simplicity. Furthermore,
  // once we support IMUs or other sensors, we should fix the Gauge differently.
  if (image1 == nullptr || image2 == nullptr) {
    LOG(WARNING) << "Failed to fix Gauge with two cameras. "
                    "Falling back to fixing Gauge with three points.";
    FixGaugeWithThreePoints(point3D_num_observations, reconstruction, problem);
    return;
  }

  Rigid3d& frame1_from_world = image1->FramePtr()->RigFromWorld();
  if (!config.HasConstantRigFromWorldPose(image1->FrameId())) {
    problem.SetParameterBlockConstant(
        frame1_from_world.rotation.coeffs().data());
    problem.SetParameterBlockConstant(frame1_from_world.translation.data());
  }

  Rigid3d& frame2_from_world = image2->FramePtr()->RigFromWorld();
  if (!config.HasConstantRigFromWorldPose(image2->FrameId())) {
    SetSubsetManifold(3,
                      {static_cast<int>(frame2_from_world_fixed_dim)},
                      &problem,
                      frame2_from_world.translation.data());
  }
}

void ParameterizeImages(const BundleAdjustmentOptions& options,
                        const BundleAdjustmentConfig& config,
                        const std::set<image_t>& image_ids,
                        Reconstruction& reconstruction,
                        ceres::Problem& problem) {
  std::unordered_set<rig_t> parameterized_rig_ids;
  std::unordered_set<sensor_t> parameterized_sensor_ids;
  std::unordered_set<frame_t> parameterized_frame_ids;
  for (const image_t image_id : image_ids) {
    Image& image = reconstruction.Image(image_id);
    parameterized_rig_ids.insert(image.FramePtr()->RigId());

    // Parameterize sensor_from_rig.
    const sensor_t sensor_id = image.CameraPtr()->SensorId();
    const bool not_parameterized_before =
        parameterized_sensor_ids.insert(sensor_id).second;
    if (not_parameterized_before && !image.HasTrivialFrame()) {
      Rigid3d& sensor_from_rig =
          image.FramePtr()->RigPtr()->SensorFromRig(sensor_id);
      // CostFunction assumes unit quaternions.
      sensor_from_rig.rotation.normalize();
      if (problem.HasParameterBlock(sensor_from_rig.rotation.coeffs().data())) {
        SetQuaternionManifold(&problem,
                              sensor_from_rig.rotation.coeffs().data());
        if (!options.refine_sensor_from_rig ||
            config.HasConstantSensorFromRigPose(sensor_id)) {
          problem.SetParameterBlockConstant(
              sensor_from_rig.rotation.coeffs().data());
          problem.SetParameterBlockConstant(sensor_from_rig.translation.data());
        }
      }
    }

    // Parameterize rig_from_world.
    if (parameterized_frame_ids.insert(image.FrameId()).second) {
      Rigid3d& rig_from_world = image.FramePtr()->RigFromWorld();
      // CostFunction assumes unit quaternions.
      rig_from_world.rotation.normalize();
      if (problem.HasParameterBlock(rig_from_world.rotation.coeffs().data())) {
        SetQuaternionManifold(&problem,
                              rig_from_world.rotation.coeffs().data());
        if (!options.refine_rig_from_world ||
            config.HasConstantRigFromWorldPose(image.FrameId())) {
          problem.SetParameterBlockConstant(
              rig_from_world.rotation.coeffs().data());
          problem.SetParameterBlockConstant(rig_from_world.translation.data());
        }
      }
    }
  }

  // Set the rig poses as constant, if the reference sensor is not part of the
  // problem. Otherwise, the relative pose between the sensors is not well
  // constrained. Notice that this does not handle degenerate configurations and
  // assumes the observations in the problem constrain the relative poses
  // sufficiently.
  for (const rig_t rig_id : parameterized_rig_ids) {
    Rig& rig = reconstruction.Rig(rig_id);
    if (parameterized_sensor_ids.count(rig.RefSensorId()) != 0) {
      continue;
    }
    for (auto& [_, sensor_from_rig] : rig.NonRefSensors()) {
      if (sensor_from_rig.has_value() &&
          problem.HasParameterBlock(sensor_from_rig->translation.data())) {
        problem.SetParameterBlockConstant(
            sensor_from_rig->rotation.coeffs().data());
        problem.SetParameterBlockConstant(sensor_from_rig->translation.data());
      }
    }
  }
}

void ParameterizePoints(
    const BundleAdjustmentConfig& config,
    const std::unordered_map<point3D_t, size_t>& point3D_num_observations,
    Reconstruction& reconstruction,
    ceres::Problem& problem) {
  for (const auto& [point3D_id, num_observations] : point3D_num_observations) {
    Point3D& point3D = reconstruction.Point3D(point3D_id);
    if (point3D.track.Length() > num_observations) {
      problem.SetParameterBlockConstant(point3D.xyz.data());
    }
  }

  for (const point3D_t point3D_id : config.ConstantPoints()) {
    Point3D& point3D = reconstruction.Point3D(point3D_id);
    problem.SetParameterBlockConstant(point3D.xyz.data());
  }
}

class DefaultBundleAdjuster : public BundleAdjuster {
 public:
  DefaultBundleAdjuster(BundleAdjustmentOptions options,
                        BundleAdjustmentConfig config,
                        Reconstruction& reconstruction)
      : BundleAdjuster(std::move(options), std::move(config)),
        loss_function_(std::unique_ptr<ceres::LossFunction>(
            options_.CreateLossFunction())) {
    ceres::Problem::Options problem_options;
    problem_options.loss_function_ownership = ceres::DO_NOT_TAKE_OWNERSHIP;
    problem_ = std::make_shared<ceres::Problem>(problem_options);

    // Set up problem
    // Warning: AddPointsToProblem assumes that AddImageToProblem is called
    // first. Do not change order of instructions!
    for (const image_t image_id : config_.Images()) {
      AddImageToProblem(image_id, reconstruction);
    }
    for (const auto point3D_id : config_.VariablePoints()) {
      AddPointToProblem(point3D_id, reconstruction);
    }
    for (const auto point3D_id : config_.ConstantPoints()) {
      AddPointToProblem(point3D_id, reconstruction);
    }

    ParameterizeCameras(options_,
                        config_,
                        parameterized_camera_ids_,
                        reconstruction,
                        *problem_);
    ParameterizeImages(
        options_, config_, parameterized_image_ids_, reconstruction, *problem_);
    ParameterizePoints(
        config_, point3D_num_observations_, reconstruction, *problem_);

    switch (config_.FixedGauge()) {
      case BundleAdjustmentGauge::UNSPECIFIED:
        break;
      case BundleAdjustmentGauge::TWO_CAMS_FROM_WORLD:
        FixGaugeWithTwoCamsFromWorld(options_,
                                     config_,
                                     parameterized_image_ids_,
                                     point3D_num_observations_,
                                     reconstruction,
                                     *problem_);
        break;
      case BundleAdjustmentGauge::THREE_POINTS:
        FixGaugeWithThreePoints(
            point3D_num_observations_, reconstruction, *problem_);
        break;
      default:
        LOG(FATAL) << "Unknown BundleAdjustmentGauge";
    }
  }

  ceres::Solver::Summary Solve() override {
    ceres::Solver::Summary summary;
    if (problem_->NumResiduals() == 0) {
      return summary;
    }

    const ceres::Solver::Options solver_options =
        options_.CreateSolverOptions(config_, *problem_);

    ceres::Solve(solver_options, problem_.get(), &summary);

    if (options_.print_summary || VLOG_IS_ON(1)) {
      PrintSolverSummary(summary, "Bundle adjustment report");
    }

    return summary;
  }

  std::shared_ptr<ceres::Problem>& Problem() override { return problem_; }

  void AddImageToProblem(const image_t image_id,
                         Reconstruction& reconstruction) {
    Image& image = reconstruction.Image(image_id);

    if (image.HasTrivialFrame()) {
      AddImageWithTrivialFrame(image, reconstruction);
    } else {
      AddImageWithNonTrivialFrame(image, reconstruction);
    }
  }

  void AddImageWithTrivialFrame(Image& image, Reconstruction& reconstruction) {
    Camera& camera = *image.CameraPtr();

    THROW_CHECK(image.HasTrivialFrame());
    Rigid3d& cam_from_world = image.FramePtr()->RigFromWorld();

    const bool constant_cam_from_world =
        !options_.refine_rig_from_world ||
        config_.HasConstantRigFromWorldPose(image.FrameId());

    // Add residuals to bundle adjustment problem.
    size_t num_observations = 0;
    for (const Point2D& point2D : image.Points2D()) {
      if (!point2D.HasPoint3D()) {
        continue;
      }

      num_observations += 1;
      point3D_num_observations_[point2D.point3D_id] += 1;

      Point3D& point3D = reconstruction.Point3D(point2D.point3D_id);
      THROW_CHECK_GT(point3D.track.Length(), 1);

      if (constant_cam_from_world) {
        problem_->AddResidualBlock(
            CreateCameraCostFunction<ReprojErrorConstantPoseCostFunctor>(
                camera.model_id, point2D.xy, cam_from_world),
            loss_function_.get(),
            point3D.xyz.data(),
            camera.params.data());
      } else {
        problem_->AddResidualBlock(
            CreateCameraCostFunction<ReprojErrorCostFunctor>(camera.model_id,
                                                             point2D.xy),
            loss_function_.get(),
            cam_from_world.rotation.coeffs().data(),
            cam_from_world.translation.data(),
            point3D.xyz.data(),
            camera.params.data());
      }
    }

    if (num_observations > 0) {
      parameterized_camera_ids_.insert(image.CameraId());
      parameterized_image_ids_.insert(image.ImageId());
    }
  }

  void AddImageWithNonTrivialFrame(Image& image,
                                   Reconstruction& reconstruction) {
    Camera& camera = *image.CameraPtr();
    const sensor_t sensor_id = camera.SensorId();

    THROW_CHECK(!image.HasTrivialFrame());
    Rigid3d& cam_from_rig =
        image.FramePtr()->RigPtr()->SensorFromRig(sensor_id);
    Rigid3d& rig_from_world = image.FramePtr()->RigFromWorld();

    const bool constant_sensor_from_rig =
        !options_.refine_sensor_from_rig ||
        config_.HasConstantSensorFromRigPose(sensor_id);
    const bool constant_rig_from_world =
        !options_.refine_rig_from_world ||
        config_.HasConstantRigFromWorldPose(image.FrameId());

    // Add residuals to bundle adjustment problem.
    size_t num_observations = 0;
    for (const Point2D& point2D : image.Points2D()) {
      if (!point2D.HasPoint3D()) {
        continue;
      }

      num_observations += 1;
      point3D_num_observations_[point2D.point3D_id] += 1;

      Point3D& point3D = reconstruction.Point3D(point2D.point3D_id);
      THROW_CHECK_GT(point3D.track.Length(), 1);

      // The !constant_sensor_from_rig && constant_rig_from_world is
      // rare enough that we do not have a specialized cost function for it.
      if (constant_sensor_from_rig && constant_rig_from_world) {
        problem_->AddResidualBlock(
            CreateCameraCostFunction<ReprojErrorConstantPoseCostFunctor>(
                camera.model_id, point2D.xy, cam_from_rig * rig_from_world),
            loss_function_.get(),
            point3D.xyz.data(),
            camera.params.data());
      } else if (!constant_rig_from_world && constant_sensor_from_rig) {
        problem_->AddResidualBlock(
            CreateCameraCostFunction<RigReprojErrorConstantRigCostFunctor>(
                camera.model_id, point2D.xy, cam_from_rig),
            loss_function_.get(),
            rig_from_world.rotation.coeffs().data(),
            rig_from_world.translation.data(),
            point3D.xyz.data(),
            camera.params.data());
      } else {
        problem_->AddResidualBlock(
            CreateCameraCostFunction<RigReprojErrorCostFunctor>(camera.model_id,
                                                                point2D.xy),
            loss_function_.get(),
            cam_from_rig.rotation.coeffs().data(),
            cam_from_rig.translation.data(),
            rig_from_world.rotation.coeffs().data(),
            rig_from_world.translation.data(),
            point3D.xyz.data(),
            camera.params.data());
      }
    }

    if (num_observations > 0) {
      parameterized_camera_ids_.insert(image.CameraId());
      parameterized_image_ids_.insert(image.ImageId());
    }
  }

  void AddPointToProblem(const point3D_t point3D_id,
                         Reconstruction& reconstruction) {
    Point3D& point3D = reconstruction.Point3D(point3D_id);

    size_t& num_observations = point3D_num_observations_[point3D_id];

    // Is 3D point already fully contained in the problem? I.e. its entire
    // track is contained in `variable_image_ids`, `constant_image_ids`,
    // `constant_x_image_ids`.
    if (num_observations == point3D.track.Length()) {
      return;
    }

    for (const auto& track_el : point3D.track.Elements()) {
      // Skip observations that were already added in `FillImages`.
      if (config_.HasImage(track_el.image_id)) {
        continue;
      }

      num_observations += 1;

      Image& image = reconstruction.Image(track_el.image_id);
      Camera& camera = *image.CameraPtr();
      const Point2D& point2D = image.Point2D(track_el.point2D_idx);

      if (image.HasTrivialFrame()) {
        Rigid3d& cam_from_world = image.FramePtr()->RigFromWorld();

        problem_->AddResidualBlock(
            CreateCameraCostFunction<ReprojErrorConstantPoseCostFunctor>(
                camera.model_id, point2D.xy, cam_from_world),
            loss_function_.get(),
            point3D.xyz.data(),
            camera.params.data());
      } else {
        Rigid3d& cam_from_rig = image.FramePtr()->RigPtr()->SensorFromRig(
            image.CameraPtr()->SensorId());
        Rigid3d& rig_from_world = image.FramePtr()->RigFromWorld();

        problem_->AddResidualBlock(
            CreateCameraCostFunction<ReprojErrorConstantPoseCostFunctor>(
                camera.model_id, point2D.xy, cam_from_rig * rig_from_world),
            loss_function_.get(),
            point3D.xyz.data(),
            camera.params.data());
      }

      // Do not optimize intrinsics if th corresponding images
      // were not included explicitly in the config.
      if (parameterized_camera_ids_.insert(image.CameraId()).second) {
        config_.SetConstantCamIntrinsics(image.CameraId());
      }
    }
  }

 private:
  std::shared_ptr<ceres::Problem> problem_;
  std::unique_ptr<ceres::LossFunction> loss_function_;

  std::set<camera_t> parameterized_camera_ids_;
  std::set<image_t> parameterized_image_ids_;
  std::unordered_map<point3D_t, size_t> point3D_num_observations_;
};

class PosePriorBundleAdjuster : public BundleAdjuster {
 public:
  PosePriorBundleAdjuster(BundleAdjustmentOptions options,
                          PosePriorBundleAdjustmentOptions prior_options,
                          BundleAdjustmentConfig config,
                          std::unordered_map<image_t, PosePrior> pose_priors,
                          Reconstruction& reconstruction)
      : BundleAdjuster(std::move(options), std::move(config)),
        prior_options_(prior_options),
        pose_priors_(std::move(pose_priors)),
        reconstruction_(reconstruction) {
    const bool use_prior_position = AlignReconstruction();

    // Fix 7-DOFs of BA problem if not enough valid pose priors.
    if (use_prior_position) {
      // Normalize the reconstruction to avoid any numerical instability but
      // do not transform priors as they will be transformed when added to
      // ceres::Problem.
      normalized_from_metric_ = reconstruction_.Normalize(/*fixed_scale=*/true);
    } else {
      config_.FixGauge(BundleAdjustmentGauge::THREE_POINTS);
    }

    default_bundle_adjuster_ = std::make_unique<DefaultBundleAdjuster>(
        options_, config_, reconstruction);

    if (use_prior_position) {
      if (prior_options_.use_robust_loss_on_prior_position) {
        prior_loss_function_ = std::make_unique<ceres::CauchyLoss>(
            prior_options_.prior_position_loss_scale);
      }

      for (const image_t image_id : config_.Images()) {
        const auto pose_prior_it = pose_priors_.find(image_id);
        if (pose_prior_it != pose_priors_.end()) {
          AddPosePriorToProblem(
              image_id, pose_prior_it->second, reconstruction);
        }
      }
    }
  }

  ceres::Solver::Summary Solve() override {
    ceres::Solver::Summary summary;
    std::shared_ptr<ceres::Problem> problem =
        default_bundle_adjuster_->Problem();
    if (problem->NumResiduals() == 0) {
      return summary;
    }

    const ceres::Solver::Options solver_options =
        options_.CreateSolverOptions(config_, *problem);

    ceres::Solve(solver_options, problem.get(), &summary);

    reconstruction_.Transform(Inverse(normalized_from_metric_));

    if (options_.print_summary || VLOG_IS_ON(1)) {
      PrintSolverSummary(summary, "Pose Prior Bundle adjustment report");
    }

    return summary;
  }

  std::shared_ptr<ceres::Problem>& Problem() override {
    return default_bundle_adjuster_->Problem();
  }

  void AddPosePriorToProblem(image_t image_id,
                             const PosePrior& prior,
                             Reconstruction& reconstruction) {
    if (!prior.IsValid() || !prior.IsCovarianceValid()) {
      LOG(ERROR) << "Could not add prior for image #" << image_id;
      return;
    }

    Image& image = reconstruction.Image(image_id);
    if (!image.HasTrivialFrame()) {
      // TODO(jsch): Only enforce the pose prior on the reference sensor. This
      // fails if only a non-reference sensor image has a corresponding pose
      // prior stored. This will be replaced with dedicated modeling of a
      // GNSS/GPS sensor.
      return;
    }

    THROW_CHECK(image.HasPose());
    Rigid3d& cam_from_world = image.FramePtr()->RigFromWorld();

    std::shared_ptr<ceres::Problem>& problem =
        default_bundle_adjuster_->Problem();

    double* cam_from_world_translation = cam_from_world.translation.data();
    if (!problem->HasParameterBlock(cam_from_world_translation)) {
      return;
    }

    // cam_from_world.rotation is normalized in AddImageToProblem()
    double* cam_from_world_rotation = cam_from_world.rotation.coeffs().data();

    problem->AddResidualBlock(
        CovarianceWeightedCostFunctor<AbsolutePosePositionPriorCostFunctor>::
            Create(prior.position_covariance,
                   normalized_from_metric_ * prior.position),
        prior_loss_function_.get(),
        cam_from_world_rotation,
        cam_from_world_translation);
  }

  bool AlignReconstruction() {
    RANSACOptions ransac_options = prior_options_.alignment_ransac_options;
    if (ransac_options.max_error <= 0) {
      double max_stddev_sum = 0;
      size_t num_valid_covs = 0;
      for (const auto& [_, pose_prior] : pose_priors_) {
        if (pose_prior.IsCovarianceValid()) {
          const double max_stddev =
              std::sqrt(Eigen::SelfAdjointEigenSolver<Eigen::Matrix3d>(
                            pose_prior.position_covariance)
                            .eigenvalues()
                            .maxCoeff());
          max_stddev_sum += max_stddev;
          ++num_valid_covs;
        }
      }
      if (num_valid_covs == 0) {
        LOG(WARNING) << "No pose priors with valid covariance found.";
        return false;
      }
      // Set max error at the 3 sigma confidence interval. Assumes no
      // outliers.
      ransac_options.max_error = 3 * max_stddev_sum / num_valid_covs;
    }

    VLOG(2) << "Robustly aligning reconstruction with max_error="
            << ransac_options.max_error;

    Sim3d metric_from_orig;
    const bool success = AlignReconstructionToPosePriors(
        reconstruction_, pose_priors_, ransac_options, &metric_from_orig);

    if (success) {
      reconstruction_.Transform(metric_from_orig);
    } else {
      LOG(WARNING) << "Alignment w.r.t. prior positions failed";
    }

    if (VLOG_IS_ON(2) && success) {
      std::vector<double> verr2_wrt_prior;
      verr2_wrt_prior.reserve(reconstruction_.NumRegImages());
      for (const image_t image_id : reconstruction_.RegImageIds()) {
        const auto pose_prior_it = pose_priors_.find(image_id);
        if (pose_prior_it != pose_priors_.end() &&
            pose_prior_it->second.IsValid()) {
          const auto& image = reconstruction_.Image(image_id);
          verr2_wrt_prior.push_back(
              (image.ProjectionCenter() - pose_prior_it->second.position)
                  .squaredNorm());
        }
      }

      VLOG(2) << "Alignment error w.r.t. prior positions:\n"
              << "  - rmse:   " << std::sqrt(Mean(verr2_wrt_prior)) << '\n'
              << "  - median: " << std::sqrt(Median(verr2_wrt_prior)) << '\n';
    }

    return success;
  }

 private:
  const PosePriorBundleAdjustmentOptions prior_options_;
  const std::unordered_map<image_t, PosePrior> pose_priors_;
  Reconstruction& reconstruction_;

  std::unique_ptr<DefaultBundleAdjuster> default_bundle_adjuster_;
  std::unique_ptr<ceres::LossFunction> prior_loss_function_;

  Sim3d normalized_from_metric_;
};

}  // namespace

std::unique_ptr<BundleAdjuster> CreateDefaultBundleAdjuster(
    BundleAdjustmentOptions options,
    BundleAdjustmentConfig config,
    Reconstruction& reconstruction) {
  return std::make_unique<DefaultBundleAdjuster>(
      std::move(options), std::move(config), reconstruction);
}

std::unique_ptr<BundleAdjuster> CreatePosePriorBundleAdjuster(
    BundleAdjustmentOptions options,
    PosePriorBundleAdjustmentOptions prior_options,
    BundleAdjustmentConfig config,
    std::unordered_map<image_t, PosePrior> pose_priors,
    Reconstruction& reconstruction) {
  return std::make_unique<PosePriorBundleAdjuster>(std::move(options),
                                                   prior_options,
                                                   std::move(config),
                                                   std::move(pose_priors),
                                                   reconstruction);
}

void PrintSolverSummary(const ceres::Solver::Summary& summary,
                        const std::string& header) {
  if (VLOG_IS_ON(3)) {
    LOG(INFO) << summary.FullReport();
  }

  std::ostringstream log;
  log << header << '\n';
  log << std::right << std::setw(16) << "Residuals : ";
  log << std::left << summary.num_residuals_reduced << '\n';

  log << std::right << std::setw(16) << "Parameters : ";
  log << std::left << summary.num_effective_parameters_reduced << '\n';

  log << std::right << std::setw(16) << "Iterations : ";
  log << std::left
      << summary.num_successful_steps + summary.num_unsuccessful_steps << '\n';

  log << std::right << std::setw(16) << "Time : ";
  log << std::left << summary.total_time_in_seconds << " [s]\n";

  log << std::right << std::setw(16) << "Initial cost : ";
  log << std::right << std::setprecision(6)
      << std::sqrt(summary.initial_cost / summary.num_residuals_reduced)
      << " [px]\n";

  log << std::right << std::setw(16) << "Final cost : ";
  log << std::right << std::setprecision(6)
      << std::sqrt(summary.final_cost / summary.num_residuals_reduced)
      << " [px]\n";

  log << std::right << std::setw(16) << "Termination : ";

  std::string termination = "";

  switch (summary.termination_type) {
    case ceres::CONVERGENCE:
      termination = "Convergence";
      break;
    case ceres::NO_CONVERGENCE:
      termination = "No convergence";
      break;
    case ceres::FAILURE:
      termination = "Failure";
      break;
    case ceres::USER_SUCCESS:
      termination = "User success";
      break;
    case ceres::USER_FAILURE:
      termination = "User failure";
      break;
    default:
      termination = "Unknown";
      break;
  }

  log << std::right << termination << "\n\n";
  LOG(INFO) << log.str();
}

}  // namespace colmap<|MERGE_RESOLUTION|>--- conflicted
+++ resolved
@@ -139,15 +139,9 @@
          constant_cam_intrinsics_.end();
 }
 
-<<<<<<< HEAD
-void BundleAdjustmentConfig::SetConstantCamPose(const image_t image_id) {
-  CHECK(!HasConstantCamPositions(image_id));
-  constant_cam_poses_.insert(image_id);
-=======
 void BundleAdjustmentConfig::SetConstantSensorFromRigPose(
     const sensor_t sensor_id) {
   constant_sensor_from_rig_poses_.insert(sensor_id);
->>>>>>> fd25e1a4
 }
 
 void BundleAdjustmentConfig::SetVariableSensorFromRigPose(
@@ -161,20 +155,9 @@
          constant_sensor_from_rig_poses_.end();
 }
 
-<<<<<<< HEAD
-void BundleAdjustmentConfig::SetConstantCamPositions(
-    const image_t image_id, const std::vector<int>& idxs) {
-  CHECK_GT(idxs.size(), 0);
-  CHECK_LE(idxs.size(), 3);
-  CHECK(!HasConstantCamPose(image_id));
-  CHECK(!VectorContainsDuplicateValues(idxs))
-      << "Tvec indices must not contain duplicates";
-  constant_cam_positions_.emplace(image_id, idxs);
-=======
 void BundleAdjustmentConfig::SetConstantRigFromWorldPose(
     const frame_t frame_id) {
   constant_rig_from_world_poses_.insert(frame_id);
->>>>>>> fd25e1a4
 }
 
 void BundleAdjustmentConfig::SetVariableRigFromWorldPose(
@@ -518,13 +501,6 @@
   Image* image1 = nullptr;
   Image* image2 = nullptr;
 
-<<<<<<< HEAD
-  // Add residuals to bundle adjustment problem.
-  size_t num_observations = 0;
-  for (const Point2D& point2D : image.Points2D()) {
-    if (!point2D.HasPoint3D() || config_.IsIgnoredPoint(point2D.point3D_id)) {
-      continue;
-=======
   // Check if a sensor is either a reference sensor, or a non-reference sensor
   // with sensor_from_rig fixed.
   auto IsParameterizedConstSensor = [&problem, &config, &options](
@@ -532,7 +508,6 @@
     if (image.FramePtr()->RigPtr()->IsRefSensor(
             image.CameraPtr()->SensorId())) {
       return true;
->>>>>>> fd25e1a4
     }
     Rigid3d& sensor_from_rig = image.FramePtr()->RigPtr()->SensorFromRig(
         image.CameraPtr()->SensorId());
@@ -565,16 +540,6 @@
     }
   }
 
-<<<<<<< HEAD
-void BundleAdjuster::AddPointToProblem(const point3D_t point3D_id,
-                                       Reconstruction* reconstruction,
-                                       ceres::LossFunction* loss_function) {
-  if (config_.IsIgnoredPoint(point3D_id)) {
-    return;
-  }
-
-  Point3D& point3D = reconstruction->Point3D(point3D_id);
-=======
   // Otherwise, search through the variable cameras in the problem.
   Eigen::Index frame2_from_world_fixed_dim = 0;
   for (const image_t image_id : image_ids) {
@@ -598,7 +563,6 @@
       }
     }
   }
->>>>>>> fd25e1a4
 
   // TODO(jsch): Notice that we could alternatively fall back to fixing the
   // Gauge between two cameras in the same frame or in different frames. Since
@@ -817,7 +781,7 @@
     // Add residuals to bundle adjustment problem.
     size_t num_observations = 0;
     for (const Point2D& point2D : image.Points2D()) {
-      if (!point2D.HasPoint3D()) {
+      if (!point2D.HasPoint3D() || config_.IsIgnoredPoint(point2D.point3D_id)) {
         continue;
       }
 
@@ -872,7 +836,7 @@
     // Add residuals to bundle adjustment problem.
     size_t num_observations = 0;
     for (const Point2D& point2D : image.Points2D()) {
-      if (!point2D.HasPoint3D()) {
+      if (!point2D.HasPoint3D() || config_.IsIgnoredPoint(point2D.point3D_id)) {
         continue;
       }
 
@@ -922,6 +886,7 @@
 
   void AddPointToProblem(const point3D_t point3D_id,
                          Reconstruction& reconstruction) {
+    THROW_CHECK(!config_.IsIgnoredPoint(point3D_id));
     Point3D& point3D = reconstruction.Point3D(point3D_id);
 
     size_t& num_observations = point3D_num_observations_[point3D_id];
