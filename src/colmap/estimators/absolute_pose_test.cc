--- conflicted
+++ resolved
@@ -80,11 +80,8 @@
       const auto report = ransac.Estimate(points2D, points3D);
 
       EXPECT_TRUE(report.success);
-<<<<<<< HEAD
-      EXPECT_LT((expected_cam_from_world.Matrix() - report.model).norm(), 1e-2);
-=======
-      EXPECT_LT((expectedCamFromWorld.ToMatrix() - report.model).norm(), 1e-2);
->>>>>>> 6d000e48
+      EXPECT_LT((expected_cam_from_world.ToMatrix() - report.model).norm(),
+                1e-2);
 
       // Test residuals of exact points.
       std::vector<double> residuals;
@@ -141,11 +138,8 @@
       const auto report = ransac.Estimate(points2D, points3D);
 
       EXPECT_TRUE(report.success);
-<<<<<<< HEAD
-      EXPECT_LT((expected_cam_from_world.Matrix() - report.model).norm(), 1e-4);
-=======
-      EXPECT_LT((expectedCamFromWorld.ToMatrix() - report.model).norm(), 1e-4);
->>>>>>> 6d000e48
+      EXPECT_LT((expected_cam_from_world.ToMatrix() - report.model).norm(),
+                1e-4);
 
       // Test residuals of exact points.
       std::vector<double> residuals;
