--- conflicted
+++ resolved
@@ -370,166 +370,6 @@
   return summary.IsSolutionUsable();
 }
 
-<<<<<<< HEAD
-bool RefineGeneralizedAbsolutePose(const AbsolutePoseRefinementOptions& options,
-                                   const std::vector<char>& inlier_mask,
-                                   const std::vector<Eigen::Vector2d>& points2D,
-                                   const std::vector<Eigen::Vector3d>& points3D,
-                                   const std::vector<size_t>& camera_idxs,
-                                   const std::vector<Rigid3d>& cams_from_rig,
-                                   Rigid3d* rig_from_world,
-                                   std::vector<Camera>* cameras,
-                                   Eigen::Matrix6d* rig_from_world_cov) {
-  CHECK_EQ(points2D.size(), inlier_mask.size());
-  CHECK_EQ(points2D.size(), points3D.size());
-  CHECK_EQ(points2D.size(), camera_idxs.size());
-  CHECK_EQ(cams_from_rig.size(), cameras->size());
-  CHECK_GE(*std::min_element(camera_idxs.begin(), camera_idxs.end()), 0);
-  CHECK_LT(*std::max_element(camera_idxs.begin(), camera_idxs.end()),
-           cameras->size());
-  options.Check();
-
-  const auto loss_function =
-      std::make_unique<ceres::CauchyLoss>(options.loss_function_scale);
-
-  std::vector<double*> cameras_params_data;
-  for (size_t i = 0; i < cameras->size(); i++) {
-    cameras_params_data.push_back(cameras->at(i).ParamsData());
-  }
-  std::vector<size_t> camera_counts(cameras->size(), 0);
-  double* rig_from_world_rotation = rig_from_world->rotation.coeffs().data();
-  double* rig_from_world_translation = rig_from_world->translation.data();
-
-  std::vector<Eigen::Vector3d> points3D_copy = points3D;
-  std::vector<Rigid3d> cams_from_rig_copy = cams_from_rig;
-
-  ceres::Problem::Options problem_options;
-  problem_options.loss_function_ownership = ceres::DO_NOT_TAKE_OWNERSHIP;
-  ceres::Problem problem(problem_options);
-
-  for (size_t i = 0; i < points2D.size(); ++i) {
-    // Skip outlier observations
-    if (!inlier_mask[i]) {
-      continue;
-    }
-    const size_t camera_idx = camera_idxs[i];
-    camera_counts[camera_idx] += 1;
-
-    ceres::CostFunction* cost_function = nullptr;
-    switch (cameras->at(camera_idx).ModelId()) {
-#define CAMERA_MODEL_CASE(CameraModel)                                \
-  case CameraModel::kModelId:                                         \
-    cost_function =                                                   \
-        RigReprojErrorCostFunction<CameraModel>::Create(points2D[i]); \
-    break;
-
-      CAMERA_MODEL_SWITCH_CASES
-
-#undef CAMERA_MODEL_CASE
-    }
-
-    problem.AddResidualBlock(
-        cost_function,
-        loss_function.get(),
-        rig_from_world_rotation,
-        rig_from_world_translation,
-        cams_from_rig_copy[camera_idx].rotation.coeffs().data(),
-        cams_from_rig_copy[camera_idx].translation.data(),
-        points3D_copy[i].data(),
-        cameras_params_data[camera_idx]);
-    problem.SetParameterBlockConstant(points3D_copy[i].data());
-  }
-
-  if (problem.NumResiduals() > 0) {
-    SetQuaternionManifold(&problem, rig_from_world_rotation);
-
-    // Camera parameterization.
-    for (size_t i = 0; i < cameras->size(); i++) {
-      if (camera_counts[i] == 0) continue;
-      Camera& camera = cameras->at(i);
-
-      // We don't optimize the rig parameters (it's likely under-constrained)
-      problem.SetParameterBlockConstant(
-          cams_from_rig_copy[i].rotation.coeffs().data());
-      problem.SetParameterBlockConstant(
-          cams_from_rig_copy[i].translation.data());
-
-      if (!options.refine_focal_length && !options.refine_extra_params) {
-        problem.SetParameterBlockConstant(camera.ParamsData());
-      } else {
-        // Always set the principal point as fixed.
-        std::vector<int> camera_params_const;
-        const std::vector<size_t>& principal_point_idxs =
-            camera.PrincipalPointIdxs();
-        camera_params_const.insert(camera_params_const.end(),
-                                   principal_point_idxs.begin(),
-                                   principal_point_idxs.end());
-
-        if (!options.refine_focal_length) {
-          const std::vector<size_t>& focal_length_idxs =
-              camera.FocalLengthIdxs();
-          camera_params_const.insert(camera_params_const.end(),
-                                     focal_length_idxs.begin(),
-                                     focal_length_idxs.end());
-        }
-
-        if (!options.refine_extra_params) {
-          const std::vector<size_t>& extra_params_idxs =
-              camera.ExtraParamsIdxs();
-          camera_params_const.insert(camera_params_const.end(),
-                                     extra_params_idxs.begin(),
-                                     extra_params_idxs.end());
-        }
-
-        if (camera_params_const.size() == camera.NumParams()) {
-          problem.SetParameterBlockConstant(camera.ParamsData());
-        } else {
-          SetSubsetManifold(static_cast<int>(camera.NumParams()),
-                            camera_params_const,
-                            &problem,
-                            camera.ParamsData());
-        }
-      }
-    }
-  }
-
-  ceres::Solver::Options solver_options;
-  solver_options.gradient_tolerance = options.gradient_tolerance;
-  solver_options.max_num_iterations = options.max_num_iterations;
-  solver_options.linear_solver_type = ceres::DENSE_QR;
-  solver_options.logging_type = ceres::LoggingType::SILENT;
-
-  // The overhead of creating threads is too large.
-  solver_options.num_threads = 1;
-#if CERES_VERSION_MAJOR < 2
-  solver_options.num_linear_solver_threads = 1;
-#endif  // CERES_VERSION_MAJOR
-
-  ceres::Solver::Summary summary;
-  ceres::Solve(solver_options, &problem, &summary);
-
-  if (options.print_summary) {
-    PrintHeading2("Pose refinement report");
-    PrintSolverSummary(summary);
-  }
-
-  if (problem.NumResiduals() > 0 && rig_from_world_cov != nullptr) {
-    ceres::Covariance::Options options;
-    ceres::Covariance covariance(options);
-    std::vector<const double*> parameter_blocks = {rig_from_world_rotation,
-                                                   rig_from_world_translation};
-    if (!covariance.Compute(parameter_blocks, &problem)) {
-      return false;
-    }
-    covariance.GetCovarianceMatrixInTangentSpace(parameter_blocks,
-                                                 rig_from_world_cov->data());
-  }
-
-  return summary.IsSolutionUsable();
-}
-
-=======
->>>>>>> ff8842e7
 bool RefineEssentialMatrix(const ceres::Solver::Options& options,
                            const std::vector<Eigen::Vector2d>& points1,
                            const std::vector<Eigen::Vector2d>& points2,
