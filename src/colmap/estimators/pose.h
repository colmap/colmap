// Copyright (c) 2023, ETH Zurich and UNC Chapel Hill.
// All rights reserved.
//
// Redistribution and use in source and binary forms, with or without
// modification, are permitted provided that the following conditions are met:
//
//     * Redistributions of source code must retain the above copyright
//       notice, this list of conditions and the following disclaimer.
//
//     * Redistributions in binary form must reproduce the above copyright
//       notice, this list of conditions and the following disclaimer in the
//       documentation and/or other materials provided with the distribution.
//
//     * Neither the name of ETH Zurich and UNC Chapel Hill nor the names of
//       its contributors may be used to endorse or promote products derived
//       from this software without specific prior written permission.
//
// THIS SOFTWARE IS PROVIDED BY THE COPYRIGHT HOLDERS AND CONTRIBUTORS "AS IS"
// AND ANY EXPRESS OR IMPLIED WARRANTIES, INCLUDING, BUT NOT LIMITED TO, THE
// IMPLIED WARRANTIES OF MERCHANTABILITY AND FITNESS FOR A PARTICULAR PURPOSE
// ARE DISCLAIMED. IN NO EVENT SHALL THE COPYRIGHT HOLDERS OR CONTRIBUTORS BE
// LIABLE FOR ANY DIRECT, INDIRECT, INCIDENTAL, SPECIAL, EXEMPLARY, OR
// CONSEQUENTIAL DAMAGES (INCLUDING, BUT NOT LIMITED TO, PROCUREMENT OF
// SUBSTITUTE GOODS OR SERVICES; LOSS OF USE, DATA, OR PROFITS; OR BUSINESS
// INTERRUPTION) HOWEVER CAUSED AND ON ANY THEORY OF LIABILITY, WHETHER IN
// CONTRACT, STRICT LIABILITY, OR TORT (INCLUDING NEGLIGENCE OR OTHERWISE)
// ARISING IN ANY WAY OUT OF THE USE OF THIS SOFTWARE, EVEN IF ADVISED OF THE
// POSSIBILITY OF SUCH DAMAGE.

#pragma once

#include "colmap/geometry/rigid3.h"
#include "colmap/optim/loransac.h"
#include "colmap/scene/camera.h"
#include "colmap/sensor/models.h"
#include "colmap/util/eigen_alignment.h"
#include "colmap/util/logging.h"
#include "colmap/util/threading.h"
#include "colmap/util/types.h"

#include <vector>

#include <Eigen/Core>
#include <ceres/ceres.h>

namespace colmap {

struct AbsolutePoseEstimationOptions {
  // Whether to estimate the focal length.
  bool estimate_focal_length = false;

  // Options used for P3P RANSAC.
  RANSACOptions ransac_options;

<<<<<<< HEAD
  void Check() const { ransac_options.Check(); }
=======
  void Check() const {
    THROW_CHECK_GT(num_focal_length_samples, 0);
    THROW_CHECK_GT(min_focal_length_ratio, 0);
    THROW_CHECK_GT(max_focal_length_ratio, 0);
    THROW_CHECK_LT(min_focal_length_ratio, max_focal_length_ratio);
    ransac_options.Check();
  }
>>>>>>> 7d4ca1db
};

struct AbsolutePoseRefinementOptions {
  // Convergence criterion.
  double gradient_tolerance = 1.0;

  // Maximum number of solver iterations.
  int max_num_iterations = 100;

  // Scaling factor determines at which residual robustification takes place.
  double loss_function_scale = 1.0;

  // Whether to refine the focal length parameter group.
  bool refine_focal_length = true;

  // Whether to refine the extra parameter group.
  bool refine_extra_params = true;

  // Whether to print final summary.
  bool print_summary = true;

  void Check() const {
    THROW_CHECK_GE(gradient_tolerance, 0.0);
    THROW_CHECK_GE(max_num_iterations, 0);
    THROW_CHECK_GE(loss_function_scale, 0.0);
  }
};

// Estimate absolute pose (optionally focal length) from 2D-3D correspondences.
//
// Focal length estimation is performed using discrete sampling around the
// focal length of the given camera. The focal length that results in the
// maximal number of inliers is assigned to the given camera.
//
// @param options              Absolute pose estimation options.
// @param points2D             Corresponding 2D points.
// @param points3D             Corresponding 3D points.
// @param cam_from_world       Estimated absolute camera pose.
// @param camera               Camera for which to estimate pose. Modified
//                             in-place to store the estimated focal length.
// @param num_inliers          Number of inliers in RANSAC.
// @param inlier_mask          Inlier mask for 2D-3D correspondences.
//
// @return                     Whether pose is estimated successfully.
bool EstimateAbsolutePose(const AbsolutePoseEstimationOptions& options,
                          const std::vector<Eigen::Vector2d>& points2D,
                          const std::vector<Eigen::Vector3d>& points3D,
                          Rigid3d* cam_from_world,
                          Camera* camera,
                          size_t* num_inliers,
                          std::vector<char>* inlier_mask);

// Estimate relative from 2D-2D correspondences.
//
// Pose of first camera is assumed to be at the origin without rotation. Pose
// of second camera is given as world-to-image transformation,
// i.e. `x2 = [R | t] * X2`.
//
// @param ransac_options       RANSAC options.
// @param points1              Corresponding 2D points.
// @param points2              Corresponding 2D points.
// @param cam2_from_cam1       Estimated pose between cameras.
//
// @return                     Number of RANSAC inliers.
size_t EstimateRelativePose(const RANSACOptions& ransac_options,
                            const std::vector<Eigen::Vector2d>& points1,
                            const std::vector<Eigen::Vector2d>& points2,
                            Rigid3d* cam2_from_cam1);

// Refine absolute pose (optionally focal length) from 2D-3D correspondences.
//
// @param options              Refinement options.
// @param inlier_mask          Inlier mask for 2D-3D correspondences.
// @param points2D             Corresponding 2D points.
// @param points3D             Corresponding 3D points.
// @param cam_from_world       Refined absolute camera pose.
// @param camera               Camera for which to estimate pose. Modified
//                             in-place to store the estimated focal length.
// @param cam_from_world_cov   Estimated 6x6 covariance matrix of
//                             the rotation (as axis-angle, in tangent space)
//                             and translation terms (optional).
//
// @return                     Whether the solution is usable.
bool RefineAbsolutePose(const AbsolutePoseRefinementOptions& options,
                        const std::vector<char>& inlier_mask,
                        const std::vector<Eigen::Vector2d>& points2D,
                        const std::vector<Eigen::Vector3d>& points3D,
                        Rigid3d* cam_from_world,
                        Camera* camera,
                        Eigen::Matrix6d* cam_from_world_cov = nullptr);

// Refine relative pose of two cameras.
//
// Minimizes the Sampson error between corresponding normalized points using
// a robust cost function, i.e. the corresponding points need not necessarily
// be inliers given a sufficient initial guess for the relative pose.
//
// Assumes that first camera pose has projection matrix P = [I | 0], and
// pose of second camera is given as transformation from world to camera system.
//
// Assumes that the given translation vector is normalized, and refines
// the translation up to an unknown scale (i.e. refined translation vector
// is a unit vector again).
//
// @param options          Solver options.
// @param points1          First set of corresponding points.
// @param points2          Second set of corresponding points.
// @param cam_from_world   Refined pose between cameras.
//
// @return                 Flag indicating if solution is usable.
bool RefineRelativePose(const ceres::Solver::Options& options,
                        const std::vector<Eigen::Vector2d>& points1,
                        const std::vector<Eigen::Vector2d>& points2,
                        Rigid3d* cam_from_world);

// Refine essential matrix.
//
// Decomposes the essential matrix into rotation and translation components
// and refines the relative pose using the function `RefineRelativePose`.
//
// @param E                3x3 essential matrix.
// @param points1          First set of corresponding points.
// @param points2          Second set of corresponding points.
// @param inlier_mask      Inlier mask for corresponding points.
// @param options          Solver options.
//
// @return                 Flag indicating if solution is usable.
bool RefineEssentialMatrix(const ceres::Solver::Options& options,
                           const std::vector<Eigen::Vector2d>& points1,
                           const std::vector<Eigen::Vector2d>& points2,
                           const std::vector<char>& inlier_mask,
                           Eigen::Matrix3d* E);

}  // namespace colmap<|MERGE_RESOLUTION|>--- conflicted
+++ resolved
@@ -52,17 +52,7 @@
   // Options used for P3P RANSAC.
   RANSACOptions ransac_options;
 
-<<<<<<< HEAD
   void Check() const { ransac_options.Check(); }
-=======
-  void Check() const {
-    THROW_CHECK_GT(num_focal_length_samples, 0);
-    THROW_CHECK_GT(min_focal_length_ratio, 0);
-    THROW_CHECK_GT(max_focal_length_ratio, 0);
-    THROW_CHECK_LT(min_focal_length_ratio, max_focal_length_ratio);
-    ransac_options.Check();
-  }
->>>>>>> 7d4ca1db
 };
 
 struct AbsolutePoseRefinementOptions {
