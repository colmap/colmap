--- conflicted
+++ resolved
@@ -52,9 +52,6 @@
   // Options used for P3P RANSAC.
   RANSACOptions ransac_options;
 
-<<<<<<< HEAD
-  void Check() const { ransac_options.Check(); }
-=======
   AbsolutePoseEstimationOptions() {
     ransac_options.max_error = 12.0;
     // Use high confidence to avoid preemptive termination of P3P RANSAC
@@ -65,13 +62,8 @@
   }
 
   void Check() const {
-    THROW_CHECK_GT(num_focal_length_samples, 0);
-    THROW_CHECK_GT(min_focal_length_ratio, 0);
-    THROW_CHECK_GT(max_focal_length_ratio, 0);
-    THROW_CHECK_LT(min_focal_length_ratio, max_focal_length_ratio);
     ransac_options.Check();
   }
->>>>>>> eed0f8d1
 };
 
 struct AbsolutePoseRefinementOptions {
