--- conflicted
+++ resolved
@@ -42,10 +42,10 @@
 
 void P3PEstimator::Estimate(const std::vector<X_t>& points2D,
                             const std::vector<Y_t>& points3D,
-                            std::vector<M_t>* models) {
+                            std::vector<M_t>* cams_from_world) {
   THROW_CHECK_EQ(points2D.size(), 3);
   THROW_CHECK_EQ(points3D.size(), 3);
-  THROW_CHECK(models != nullptr);
+  THROW_CHECK(cams_from_world != nullptr);
 
   thread_local static std::vector<Eigen::Vector3d> rays(3);
   for (int i = 0; i < 3; ++i) {
@@ -55,9 +55,9 @@
   std::vector<poselib::CameraPose> poses;
   const int num_poses = poselib::p3p(rays, points3D, &poses);
 
-  models->resize(num_poses);
+  cams_from_world->resize(num_poses);
   for (int i = 0; i < num_poses; ++i) {
-    (*models)[i] = poses[i].Rt();
+    (*cams_from_world)[i] = poses[i].Rt();
   }
 }
 
@@ -67,7 +67,6 @@
                              std::vector<double>* residuals) {
   ComputeSquaredReprojectionError(
       points2D, points3D, cam_from_world, residuals);
-<<<<<<< HEAD
 }
 
 void P4PFEstimator::Estimate(const std::vector<X_t>& points2D,
@@ -110,18 +109,16 @@
       (*residuals)[i] = std::numeric_limits<double>::max();
     }
   }
-=======
->>>>>>> eed0f8d1
 }
 
 void EPNPEstimator::Estimate(const std::vector<X_t>& points2D,
                              const std::vector<Y_t>& points3D,
-                             std::vector<M_t>* models) {
+                             std::vector<M_t>* cams_from_world) {
   THROW_CHECK_GE(points2D.size(), 4);
   THROW_CHECK_EQ(points2D.size(), points3D.size());
-  THROW_CHECK(models != nullptr);
-
-  models->clear();
+  THROW_CHECK(cams_from_world != nullptr);
+
+  cams_from_world->clear();
 
   EPNPEstimator epnp;
   M_t cam_from_world;
@@ -129,8 +126,8 @@
     return;
   }
 
-  models->resize(1);
-  (*models)[0] = cam_from_world;
+  cams_from_world->resize(1);
+  (*cams_from_world)[0] = cam_from_world;
 }
 
 void EPNPEstimator::Residuals(const std::vector<X_t>& points2D,
