--- conflicted
+++ resolved
@@ -79,11 +79,6 @@
 
   std::vector<poselib::CameraPose> poses;
   std::vector<double> focals;
-<<<<<<< HEAD
-  poses.clear();
-  focals.clear();
-=======
->>>>>>> 5b173f99
   const int num_poses = poselib::p4pf(
       points2D, points3D, &poses, &focals, /*filter_solutions=*/true);
 
