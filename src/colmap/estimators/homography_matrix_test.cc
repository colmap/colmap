// Copyright (c) 2023, ETH Zurich and UNC Chapel Hill.
// All rights reserved.
//
// Redistribution and use in source and binary forms, with or without
// modification, are permitted provided that the following conditions are met:
//
//     * Redistributions of source code must retain the above copyright
//       notice, this list of conditions and the following disclaimer.
//
//     * Redistributions in binary form must reproduce the above copyright
//       notice, this list of conditions and the following disclaimer in the
//       documentation and/or other materials provided with the distribution.
//
//     * Neither the name of ETH Zurich and UNC Chapel Hill nor the names of
//       its contributors may be used to endorse or promote products derived
//       from this software without specific prior written permission.
//
// THIS SOFTWARE IS PROVIDED BY THE COPYRIGHT HOLDERS AND CONTRIBUTORS "AS IS"
// AND ANY EXPRESS OR IMPLIED WARRANTIES, INCLUDING, BUT NOT LIMITED TO, THE
// IMPLIED WARRANTIES OF MERCHANTABILITY AND FITNESS FOR A PARTICULAR PURPOSE
// ARE DISCLAIMED. IN NO EVENT SHALL THE COPYRIGHT HOLDERS OR CONTRIBUTORS BE
// LIABLE FOR ANY DIRECT, INDIRECT, INCIDENTAL, SPECIAL, EXEMPLARY, OR
// CONSEQUENTIAL DAMAGES (INCLUDING, BUT NOT LIMITED TO, PROCUREMENT OF
// SUBSTITUTE GOODS OR SERVICES; LOSS OF USE, DATA, OR PROFITS; OR BUSINESS
// INTERRUPTION) HOWEVER CAUSED AND ON ANY THEORY OF LIABILITY, WHETHER IN
// CONTRACT, STRICT LIABILITY, OR TORT (INCLUDING NEGLIGENCE OR OTHERWISE)
// ARISING IN ANY WAY OUT OF THE USE OF THIS SOFTWARE, EVEN IF ADVISED OF THE
// POSSIBILITY OF SUCH DAMAGE.

#include "colmap/estimators/homography_matrix.h"

#include "colmap/util/eigen_alignment.h"

#include <Eigen/Core>
#include <Eigen/Geometry>
#include <gtest/gtest.h>

namespace colmap {
namespace {

<<<<<<< HEAD
TEST(HomographyMatrix, Minimal) {
=======
class HomographyMatrixTests : public ::testing::TestWithParam<size_t> {};

TEST_P(HomographyMatrixTests, Nominal) {
  const size_t kNumPoints = GetParam();
>>>>>>> eed0f8d1
  for (int x = 0; x < 10; ++x) {
    Eigen::Matrix3d expected_H;
    expected_H << x, 0.2, 0.3, 30, 0.2, 0.1, 0.3, 20, 1;

    std::vector<Eigen::Vector2d> src;
<<<<<<< HEAD
    src.emplace_back(x, 0);
    src.emplace_back(2, 1);
    src.emplace_back(3, 1);
    src.emplace_back(10, 30);

    std::vector<Eigen::Vector2d> dst;
    for (size_t i = 0; i < src.size(); ++i) {
      const Eigen::Vector3d dsth = H0 * src[i].homogeneous();
      dst.push_back(dsth.hnormalized());
    }

    HomographyMatrixEstimator est_tform;
    std::vector<Eigen::Matrix3d> models;
    est_tform.Estimate(src, dst, &models);
=======
    std::vector<Eigen::Vector2d> dst;
    for (size_t i = 0; i < kNumPoints; ++i) {
      src.push_back(Eigen::Vector2d::Random());
      dst.push_back((expected_H * src[i].homogeneous()).hnormalized());
    }

    HomographyMatrixEstimator estimator;
    std::vector<Eigen::Matrix3d> models;
    estimator.Estimate(src, dst, &models);
>>>>>>> eed0f8d1

    ASSERT_EQ(models.size(), 1);

    std::vector<double> residuals;
<<<<<<< HEAD
    est_tform.Residuals(src, dst, models[0], &residuals);

    for (size_t i = 0; i < 4; ++i) {
      EXPECT_LT(residuals[i], 1e-6);
    }
  }
}

TEST(HomographyMatrix, NonMinimal) {
  for (int x = 0; x < 10; ++x) {
    Eigen::Matrix3d H0;
    H0 << x, 0.2, 0.3, 30, 0.2, 0.1, 0.3, 20, 1;

    std::vector<Eigen::Vector2d> src;
    src.emplace_back(x, 0);
    src.emplace_back(2, 1);
    src.emplace_back(3, 1);
    src.emplace_back(5, -10);
    src.emplace_back(10, 30);

    std::vector<Eigen::Vector2d> dst;
    for (size_t i = 0; i < src.size(); ++i) {
      const Eigen::Vector3d dsth = H0 * src[i].homogeneous();
      dst.push_back(dsth.hnormalized());
=======
    estimator.Residuals(src, dst, models[0], &residuals);

    for (size_t i = 0; i < kNumPoints; ++i) {
      EXPECT_LT(residuals[i], 1e-6);
    }
  }
}

// Test numerical stability with large coordinates. This is to ensure that the
// homography matrix estimator is numerically stable despite not using
// coordinate normalization. We can do this because of double precision.
TEST_P(HomographyMatrixTests, NumericalStability) {
  const size_t kNumPoints = GetParam();
  constexpr double kCoordinateScale = 1e6;
  for (int x = 1; x < 10; ++x) {
    Eigen::Matrix3d expected_H = Eigen::Matrix3d::Identity();
    expected_H(0, 0) = x;

    std::vector<Eigen::Vector2d> src;
    std::vector<Eigen::Vector2d> dst;
    for (size_t i = 0; i < kNumPoints; ++i) {
      src.push_back(Eigen::Vector2d::Random() * kCoordinateScale);
      dst.push_back((expected_H * src[i].homogeneous()).hnormalized());
>>>>>>> eed0f8d1
    }

    HomographyMatrixEstimator estimator;
    std::vector<Eigen::Matrix3d> models;
    estimator.Estimate(src, dst, &models);
    ASSERT_EQ(models.size(), 1);

    std::vector<double> residuals;
    estimator.Residuals(src, dst, models[0], &residuals);

    for (size_t i = 0; i < kNumPoints; ++i) {
      EXPECT_LT(residuals[i], 1e-6);
    }
  }
}

TEST_P(HomographyMatrixTests, NoiseStability) {
  const size_t kNumPoints = GetParam();
  constexpr double kNoise = 1e-3;
  for (int x = 1; x < 10; ++x) {
    Eigen::Matrix3d expected_H = Eigen::Matrix3d::Identity();
    expected_H(0, 0) = x;

    std::vector<Eigen::Vector2d> src;
    std::vector<Eigen::Vector2d> dst;
    for (size_t i = 0; i < kNumPoints; ++i) {
      src.push_back(Eigen::Vector2d::Random());
      dst.push_back((expected_H * src[i].homogeneous()).hnormalized() +
                    Eigen::Vector2d::Random() * kNoise);
    }

    HomographyMatrixEstimator estimator;
    std::vector<Eigen::Matrix3d> models;
    estimator.Estimate(src, dst, &models);
    ASSERT_EQ(models.size(), 1);

    std::vector<double> residuals;
    estimator.Residuals(src, dst, models[0], &residuals);

    for (size_t i = 0; i < kNumPoints; ++i) {
      EXPECT_LT(residuals[i], 1e-5);
    }
  }
}

TEST_P(HomographyMatrixTests, Degenerate) {
  const size_t kNumPoints = GetParam();
  constexpr double kNoise = 1e-3;

<<<<<<< HEAD
    for (size_t i = 0; i < 4; ++i) {
      EXPECT_LT(residuals[i], 1e-6);
=======
  for (int x = 0; x < 10; ++x) {
    Eigen::Matrix3d expected_H;
    expected_H << x, 0.2, 0.3, 30, 0.2, 0.1, 0.3, 20, 1;

    std::vector<Eigen::Vector2d> src;
    src.emplace_back(2, 1);
    src.emplace_back(3, 1);
    src.emplace_back(10, 30);
    ASSERT_GE(kNumPoints, 4);
    const size_t num_redundant_points = kNumPoints - src.size();
    for (size_t i = 0; i < num_redundant_points; ++i) {
      src.emplace_back(src.front());
    }

    std::vector<Eigen::Vector2d> dst;
    for (size_t i = 0; i < src.size(); ++i) {
      const Eigen::Vector3d dsth = expected_H * src[i].homogeneous();
      dst.push_back(dsth.hnormalized() + Eigen::Vector2d::Random() * kNoise);
>>>>>>> eed0f8d1
    }

    HomographyMatrixEstimator estimator;
    std::vector<Eigen::Matrix3d> models;
    estimator.Estimate(src, dst, &models);

    ASSERT_EQ(models.size(), 0);
  }
}

<<<<<<< HEAD
TEST(HomographyMatrix, Degenerate) {
  Eigen::Matrix3d H0;
  H0 << 0.1, 0.2, 0.3, 30, 0.2, 0.1, 0.3, 20, 1;

  std::vector<Eigen::Vector2d> src;
  src.emplace_back(2, 1);
  src.emplace_back(2, 1);
  src.emplace_back(3, 1);
  src.emplace_back(10, 30);

  std::vector<Eigen::Vector2d> dst;
  for (size_t i = 0; i < src.size(); ++i) {
    const Eigen::Vector3d dsth = H0 * src[i].homogeneous();
    dst.push_back(dsth.hnormalized());
  }

  HomographyMatrixEstimator est_tform;
  std::vector<Eigen::Matrix3d> models;
  est_tform.Estimate(src, dst, &models);

  ASSERT_EQ(models.size(), 0);
}
=======
INSTANTIATE_TEST_SUITE_P(HomographyMatrix,
                         HomographyMatrixTests,
                         ::testing::Values(4, 8, 64, 1024));
>>>>>>> eed0f8d1

}  // namespace
}  // namespace colmap<|MERGE_RESOLUTION|>--- conflicted
+++ resolved
@@ -38,35 +38,15 @@
 namespace colmap {
 namespace {
 
-<<<<<<< HEAD
-TEST(HomographyMatrix, Minimal) {
-=======
 class HomographyMatrixTests : public ::testing::TestWithParam<size_t> {};
 
 TEST_P(HomographyMatrixTests, Nominal) {
   const size_t kNumPoints = GetParam();
->>>>>>> eed0f8d1
   for (int x = 0; x < 10; ++x) {
     Eigen::Matrix3d expected_H;
     expected_H << x, 0.2, 0.3, 30, 0.2, 0.1, 0.3, 20, 1;
 
     std::vector<Eigen::Vector2d> src;
-<<<<<<< HEAD
-    src.emplace_back(x, 0);
-    src.emplace_back(2, 1);
-    src.emplace_back(3, 1);
-    src.emplace_back(10, 30);
-
-    std::vector<Eigen::Vector2d> dst;
-    for (size_t i = 0; i < src.size(); ++i) {
-      const Eigen::Vector3d dsth = H0 * src[i].homogeneous();
-      dst.push_back(dsth.hnormalized());
-    }
-
-    HomographyMatrixEstimator est_tform;
-    std::vector<Eigen::Matrix3d> models;
-    est_tform.Estimate(src, dst, &models);
-=======
     std::vector<Eigen::Vector2d> dst;
     for (size_t i = 0; i < kNumPoints; ++i) {
       src.push_back(Eigen::Vector2d::Random());
@@ -76,37 +56,10 @@
     HomographyMatrixEstimator estimator;
     std::vector<Eigen::Matrix3d> models;
     estimator.Estimate(src, dst, &models);
->>>>>>> eed0f8d1
 
     ASSERT_EQ(models.size(), 1);
 
     std::vector<double> residuals;
-<<<<<<< HEAD
-    est_tform.Residuals(src, dst, models[0], &residuals);
-
-    for (size_t i = 0; i < 4; ++i) {
-      EXPECT_LT(residuals[i], 1e-6);
-    }
-  }
-}
-
-TEST(HomographyMatrix, NonMinimal) {
-  for (int x = 0; x < 10; ++x) {
-    Eigen::Matrix3d H0;
-    H0 << x, 0.2, 0.3, 30, 0.2, 0.1, 0.3, 20, 1;
-
-    std::vector<Eigen::Vector2d> src;
-    src.emplace_back(x, 0);
-    src.emplace_back(2, 1);
-    src.emplace_back(3, 1);
-    src.emplace_back(5, -10);
-    src.emplace_back(10, 30);
-
-    std::vector<Eigen::Vector2d> dst;
-    for (size_t i = 0; i < src.size(); ++i) {
-      const Eigen::Vector3d dsth = H0 * src[i].homogeneous();
-      dst.push_back(dsth.hnormalized());
-=======
     estimator.Residuals(src, dst, models[0], &residuals);
 
     for (size_t i = 0; i < kNumPoints; ++i) {
@@ -130,7 +83,6 @@
     for (size_t i = 0; i < kNumPoints; ++i) {
       src.push_back(Eigen::Vector2d::Random() * kCoordinateScale);
       dst.push_back((expected_H * src[i].homogeneous()).hnormalized());
->>>>>>> eed0f8d1
     }
 
     HomographyMatrixEstimator estimator;
@@ -180,10 +132,6 @@
   const size_t kNumPoints = GetParam();
   constexpr double kNoise = 1e-3;
 
-<<<<<<< HEAD
-    for (size_t i = 0; i < 4; ++i) {
-      EXPECT_LT(residuals[i], 1e-6);
-=======
   for (int x = 0; x < 10; ++x) {
     Eigen::Matrix3d expected_H;
     expected_H << x, 0.2, 0.3, 30, 0.2, 0.1, 0.3, 20, 1;
@@ -202,7 +150,6 @@
     for (size_t i = 0; i < src.size(); ++i) {
       const Eigen::Vector3d dsth = expected_H * src[i].homogeneous();
       dst.push_back(dsth.hnormalized() + Eigen::Vector2d::Random() * kNoise);
->>>>>>> eed0f8d1
     }
 
     HomographyMatrixEstimator estimator;
@@ -213,34 +160,9 @@
   }
 }
 
-<<<<<<< HEAD
-TEST(HomographyMatrix, Degenerate) {
-  Eigen::Matrix3d H0;
-  H0 << 0.1, 0.2, 0.3, 30, 0.2, 0.1, 0.3, 20, 1;
-
-  std::vector<Eigen::Vector2d> src;
-  src.emplace_back(2, 1);
-  src.emplace_back(2, 1);
-  src.emplace_back(3, 1);
-  src.emplace_back(10, 30);
-
-  std::vector<Eigen::Vector2d> dst;
-  for (size_t i = 0; i < src.size(); ++i) {
-    const Eigen::Vector3d dsth = H0 * src[i].homogeneous();
-    dst.push_back(dsth.hnormalized());
-  }
-
-  HomographyMatrixEstimator est_tform;
-  std::vector<Eigen::Matrix3d> models;
-  est_tform.Estimate(src, dst, &models);
-
-  ASSERT_EQ(models.size(), 0);
-}
-=======
 INSTANTIATE_TEST_SUITE_P(HomographyMatrix,
                          HomographyMatrixTests,
                          ::testing::Values(4, 8, 64, 1024));
->>>>>>> eed0f8d1
 
 }  // namespace
 }  // namespace colmap