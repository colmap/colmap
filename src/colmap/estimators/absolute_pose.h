--- conflicted
+++ resolved
@@ -62,19 +62,18 @@
   // @return           Most probable pose as length-1 vector of a 3x4 matrix.
   static void Estimate(const std::vector<X_t>& points2D,
                        const std::vector<Y_t>& points3D,
-                       std::vector<M_t>* models);
+                       std::vector<M_t>* cams_from_world);
 
   // Calculate the squared reprojection error given a set of 2D-3D point
   // correspondences and a projection matrix.
   //
-<<<<<<< HEAD
-  // @param points2D     Normalized 2D image points as Nx2 matrix.
-  // @param points3D     3D world points as Nx3 matrix.
-  // @param model        3x4 projection matrix.
-  // @param residuals    Output vector of residuals.
+  // @param points2D        Normalized 2D image points as Nx2 matrix.
+  // @param points3D        3D world points as Nx3 matrix.
+  // @param cam_from_world  3x4 projection matrix.
+  // @param residuals       Output vector of residuals.
   static void Residuals(const std::vector<X_t>& points2D,
                         const std::vector<Y_t>& points3D,
-                        const M_t& model,
+                        const M_t& cam_from_world,
                         std::vector<double>* residuals);
 };
 
@@ -100,16 +99,7 @@
 
   static void Residuals(const std::vector<X_t>& points2D,
                         const std::vector<Y_t>& points3D,
-                        const M_t& model,
-=======
-  // @param points2D        Normalized 2D image points as Nx2 matrix.
-  // @param points3D        3D world points as Nx3 matrix.
-  // @param cam_from_world  3x4 projection matrix.
-  // @param residuals       Output vector of residuals.
-  static void Residuals(const std::vector<X_t>& points2D,
-                        const std::vector<Y_t>& points3D,
                         const M_t& cam_from_world,
->>>>>>> eed0f8d1
                         std::vector<double>* residuals);
 };
 
@@ -145,38 +135,24 @@
   // @return           Most probable pose as length-1 vector of a 3x4 matrix.
   static void Estimate(const std::vector<X_t>& points2D,
                        const std::vector<Y_t>& points3D,
-                       std::vector<M_t>* models);
+                       std::vector<M_t>* cams_from_world);
 
   // Calculate the squared reprojection error given a set of 2D-3D point
   // correspondences and a projection matrix.
   //
-<<<<<<< HEAD
-  // @param points2D     Normalized 2D image points as Nx2 matrix.
-  // @param points3D     3D world points as Nx3 matrix.
-  // @param model        3x4 projection matrix.
-  // @param residuals    Output vector of residuals.
-  static void Residuals(const std::vector<X_t>& points2D,
-                        const std::vector<Y_t>& points3D,
-                        const M_t& model,
-=======
   // @param points2D        Normalized 2D image points as Nx2 matrix.
   // @param points3D        3D world points as Nx3 matrix.
   // @param cam_from_world  3x4 projection matrix.
   // @param residuals       Output vector of residuals.
   static void Residuals(const std::vector<X_t>& points2D,
                         const std::vector<Y_t>& points3D,
-                        const M_t& cam_from_world,
->>>>>>> eed0f8d1
+                        const M_t& model,
                         std::vector<double>* residuals);
 
  private:
   bool ComputePose(const std::vector<Eigen::Vector2d>& points2D,
                    const std::vector<Eigen::Vector3d>& points3D,
-<<<<<<< HEAD
-                   Eigen::Matrix3x4d* model);
-=======
                    Eigen::Matrix3x4d* cam_from_world);
->>>>>>> eed0f8d1
 
   void ChooseControlPoints();
   bool ComputeBarycentricCoordinates();
