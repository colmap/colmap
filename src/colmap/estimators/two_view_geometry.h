--- conflicted
+++ resolved
@@ -76,21 +76,6 @@
   // Whether to ignore watermark models in multiple model estimation.
   bool multiple_ignore_watermark = true;
 
-<<<<<<< HEAD
-  enum HomographyUsage : uint8_t {
-    // Estimate H along with E and F, and select the best model based on inlier
-    // ratios.
-    AUTO = 0,
-    // Only estimate and use H.
-    FORCE = 1,
-    // Do not estimate or use H.
-    DISABLE = 2
-  };
-
-  // Specifies how to handle the homography model during two view geometry
-  // estimation.
-  int homography_usage = HomographyUsage::AUTO;
-=======
   // Maximum translational error of matched points to be considered
   // inliers of a watermark.
   double watermark_detection_max_error = 4.0;
@@ -102,10 +87,18 @@
   // Maximum displacement for points to be considered stationary matches.
   double stationary_matches_max_error = 4.0;
 
-  // In case the user asks for it, only going to estimate a Homography
-  // between both cameras.
-  bool force_H_use = false;
->>>>>>> d022f8f9
+  enum HomographyUsage : uint8_t {
+    // Estimate H along with E/F, select the best model based on inlier ratios.
+    AUTO = 0,
+    // Only estimate and use H.
+    FORCE = 1,
+    // Do not estimate or use H.
+    DISABLE = 2
+  };
+
+  // Specifies how to handle the homography model during two view geometry
+  // estimation.
+  int homography_usage = HomographyUsage::AUTO;
 
   // Whether to compute the relative pose between the two views.
   bool compute_relative_pose = false;
