--- conflicted
+++ resolved
@@ -204,11 +204,7 @@
       continue;
     }
 
-<<<<<<< HEAD
-    if (!src_image->FramePtr()->HasPose()) {
-=======
     if (!src_image->HasPose()) {
->>>>>>> a2212949
       continue;
     }
 
@@ -392,11 +388,7 @@
     // Count how often a 3D point in tgt is associated to this 3D point.
     for (const auto& track_el : src_point3D.second.track.Elements()) {
       const Image& tgt_image = tgt_reconstruction.Image(track_el.image_id);
-<<<<<<< HEAD
-      if (!tgt_image.FramePtr()->HasPose()) {
-=======
       if (!tgt_image.HasPose()) {
->>>>>>> a2212949
         continue;
       }
       const Point2D& tgt_point2D = tgt_image.Point2D(track_el.point2D_idx);
