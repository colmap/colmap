--- conflicted
+++ resolved
@@ -277,11 +277,7 @@
                 sensor_from_rig_translation_stddev);
 
         RANSACOptions ransac_options;
-<<<<<<< HEAD
-        ransac_options.max_error = 1e-4;
-=======
         ransac_options.max_error = 1;
->>>>>>> 3e44bc0f
 
         std::optional<Rigid3d> rig2_from_rig1;
         std::optional<Rigid3d> pano2_from_pano1;
