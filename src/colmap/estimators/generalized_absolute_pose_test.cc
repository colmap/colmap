--- conflicted
+++ resolved
@@ -66,11 +66,7 @@
       const int kRefTform = 1;
       const int kNumTforms = 3;
 
-<<<<<<< HEAD
-      const std::array<Rigid3d, kNumTforms> expected_cam_from_world = {{
-=======
       const std::array<Rigid3d, kNumTforms> expected_cam_from_worlds = {{
->>>>>>> 6d000e48
           Rigid3d(Eigen::Quaterniond(1, qx, 0, 0).normalized(),
                   Eigen::Vector3d(tx, -0.1, 0)),
           Rigid3d(Eigen::Quaterniond(1, qx, 0, 0).normalized(),
@@ -81,16 +77,10 @@
 
       std::array<Eigen::Matrix3x4d, kNumTforms> rel_tforms;
       for (size_t i = 0; i < kNumTforms; ++i) {
-<<<<<<< HEAD
-        const Rigid3d iFromRef = expected_cam_from_world[i] *
-                                 expected_cam_from_world[kRefTform].Inverse();
-        rel_tforms[i] = iFromRef.Matrix();
-=======
         const Rigid3d cam_i_from_ref_cam =
             expected_cam_from_worlds[i] *
             Inverse(expected_cam_from_worlds[kRefTform]);
         rel_tforms[i] = cam_i_from_ref_cam.ToMatrix();
->>>>>>> 6d000e48
       }
 
       // Project points to camera coordinate system.
@@ -99,11 +89,7 @@
         points2D.emplace_back();
         points2D.back().rel_tform = rel_tforms[i % kNumTforms];
         points2D.back().xy =
-<<<<<<< HEAD
-            (expected_cam_from_world[i % kNumTforms] * points3D[i])
-=======
             (expected_cam_from_worlds[i % kNumTforms] * points3D[i])
->>>>>>> 6d000e48
                 .hnormalized();
       }
 
@@ -113,15 +99,9 @@
       const auto report = ransac.Estimate(points2D, points3D);
 
       EXPECT_TRUE(report.success);
-<<<<<<< HEAD
-      EXPECT_LT(
-          (expected_cam_from_world[kRefTform].Matrix() - report.model).norm(),
-          1e-2);
-=======
       EXPECT_LT((expected_cam_from_worlds[kRefTform].ToMatrix() - report.model)
                     .norm(),
                 1e-2);
->>>>>>> 6d000e48
 
       // Test residuals of exact points.
       std::vector<double> residuals;
