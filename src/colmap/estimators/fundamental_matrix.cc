// Copyright (c) 2023, ETH Zurich and UNC Chapel Hill.
// All rights reserved.
//
// Redistribution and use in source and binary forms, with or without
// modification, are permitted provided that the following conditions are met:
//
//     * Redistributions of source code must retain the above copyright
//       notice, this list of conditions and the following disclaimer.
//
//     * Redistributions in binary form must reproduce the above copyright
//       notice, this list of conditions and the following disclaimer in the
//       documentation and/or other materials provided with the distribution.
//
//     * Neither the name of ETH Zurich and UNC Chapel Hill nor the names of
//       its contributors may be used to endorse or promote products derived
//       from this software without specific prior written permission.
//
// THIS SOFTWARE IS PROVIDED BY THE COPYRIGHT HOLDERS AND CONTRIBUTORS "AS IS"
// AND ANY EXPRESS OR IMPLIED WARRANTIES, INCLUDING, BUT NOT LIMITED TO, THE
// IMPLIED WARRANTIES OF MERCHANTABILITY AND FITNESS FOR A PARTICULAR PURPOSE
// ARE DISCLAIMED. IN NO EVENT SHALL THE COPYRIGHT HOLDERS OR CONTRIBUTORS BE
// LIABLE FOR ANY DIRECT, INDIRECT, INCIDENTAL, SPECIAL, EXEMPLARY, OR
// CONSEQUENTIAL DAMAGES (INCLUDING, BUT NOT LIMITED TO, PROCUREMENT OF
// SUBSTITUTE GOODS OR SERVICES; LOSS OF USE, DATA, OR PROFITS; OR BUSINESS
// INTERRUPTION) HOWEVER CAUSED AND ON ANY THEORY OF LIABILITY, WHETHER IN
// CONTRACT, STRICT LIABILITY, OR TORT (INCLUDING NEGLIGENCE OR OTHERWISE)
// ARISING IN ANY WAY OUT OF THE USE OF THIS SOFTWARE, EVEN IF ADVISED OF THE
// POSSIBILITY OF SUCH DAMAGE.

#include "colmap/estimators/fundamental_matrix.h"

#include "colmap/estimators/utils.h"
#include "colmap/math/polynomial.h"
#include "colmap/util/eigen_alignment.h"
#include "colmap/util/logging.h"

#include <cfloat>
#include <complex>
#include <vector>

#include <Eigen/Geometry>
#include <Eigen/SVD>
#include <PoseLib/solvers/relpose_7pt.h>

namespace colmap {

void FundamentalMatrixSevenPointEstimator::Estimate(
    const std::vector<X_t>& points1,
    const std::vector<Y_t>& points2,
    std::vector<M_t>* models) {
  THROW_CHECK_EQ(points1.size(), 7);
  THROW_CHECK_EQ(points2.size(), 7);
  THROW_CHECK(models != nullptr);

  models->clear();

<<<<<<< HEAD
  thread_local static std::vector<Eigen::Vector3d> points1_h(7);
  thread_local static std::vector<Eigen::Vector3d> points2_h(7);
  for (int i = 0; i < 7; ++i) {
    points1_h[i] = points1[i].homogeneous();
    points2_h[i] = points2[i].homogeneous();
  }

  poselib::relpose_7pt(points1_h, points2_h, models);
=======
  // Setup system of equations: [points2(i,:), 1]' * F * [points1(i,:), 1]'.
  Eigen::Matrix<double, 9, 7> A;
  for (size_t i = 0; i < 7; ++i) {
    A.col(i) << points1[i].x() * points2[i].homogeneous(),
        points1[i].y() * points2[i].homogeneous(), points2[i].homogeneous();
  }

  // 9 unknowns with 7 equations, so we have 2D null space.
  Eigen::Matrix<double, 9, 9> Q = A.fullPivHouseholderQr().matrixQ();

  // Normalize, such that lambda + mu = 1
  // and add constraint det(F) = det(lambda * f1 + (1 - lambda) * f2).

  auto f1 = Q.col(7);
  auto f2 = Q.col(8);
  f1 -= f2;

  const double t0 = f1(4) * f1(8) - f1(5) * f1(7);
  const double t1 = f1(3) * f1(8) - f1(5) * f1(6);
  const double t2 = f1(3) * f1(7) - f1(4) * f1(6);
  const double t3 = f2(4) * f2(8) - f2(5) * f2(7);
  const double t4 = f2(3) * f2(8) - f2(5) * f2(6);
  const double t5 = f2(3) * f2(7) - f2(4) * f2(6);

  Eigen::Vector4d coeffs;
  coeffs(0) = f1(0) * t0 - f1(1) * t1 + f1(2) * t2;
  if (std::abs(coeffs(0)) < 1e-16) {
    return;
  }

  coeffs(1) = f2(0) * t0 - f2(1) * t1 + f2(2) * t2 -
              f2(3) * (f1(1) * f1(8) - f1(2) * f1(7)) +
              f2(4) * (f1(0) * f1(8) - f1(2) * f1(6)) -
              f2(5) * (f1(0) * f1(7) - f1(1) * f1(6)) +
              f2(6) * (f1(1) * f1(5) - f1(2) * f1(4)) -
              f2(7) * (f1(0) * f1(5) - f1(2) * f1(3)) +
              f2(8) * (f1(0) * f1(4) - f1(1) * f1(3));
  coeffs(2) = f1(0) * t3 - f1(1) * t4 + f1(2) * t5 -
              f1(3) * (f2(1) * f2(8) - f2(2) * f2(7)) +
              f1(4) * (f2(0) * f2(8) - f2(2) * f2(6)) -
              f1(5) * (f2(0) * f2(7) - f2(1) * f2(6)) +
              f1(6) * (f2(1) * f2(5) - f2(2) * f2(4)) -
              f1(7) * (f2(0) * f2(5) - f2(2) * f2(3)) +
              f1(8) * (f2(0) * f2(4) - f2(1) * f2(3));
  coeffs(3) = f2(0) * t3 - f2(1) * t4 + f2(2) * t5;

  coeffs.tail<3>() /= coeffs(0);

  Eigen::Vector3d roots;
  const int num_roots =
      FindCubicPolynomialRoots(coeffs(1), coeffs(2), coeffs(3), &roots);

  models->reserve(num_roots);
  for (int i = 0; i < num_roots; ++i) {
    const Eigen::Matrix<double, 9, 1> F = (f1 * roots[i] + f2).normalized();
    models->push_back(Eigen::Map<const Eigen::Matrix3d>(F.data()));
  }
>>>>>>> eed0f8d1
}

void FundamentalMatrixSevenPointEstimator::Residuals(
    const std::vector<X_t>& points1,
    const std::vector<Y_t>& points2,
    const M_t& F,
    std::vector<double>* residuals) {
  ComputeSquaredSampsonError(points1, points2, F, residuals);
}

void FundamentalMatrixEightPointEstimator::Estimate(
    const std::vector<X_t>& points1,
    const std::vector<Y_t>& points2,
    std::vector<M_t>* models) {
  THROW_CHECK_EQ(points1.size(), points2.size());
  THROW_CHECK_GE(points1.size(), 8);
  THROW_CHECK(models != nullptr);

  models->clear();

  // Center and normalize image points for better numerical stability.
  std::vector<X_t> normed_points1;
  std::vector<Y_t> normed_points2;
  Eigen::Matrix3d normed_from_orig1;
  Eigen::Matrix3d normed_from_orig2;
  CenterAndNormalizeImagePoints(points1, &normed_points1, &normed_from_orig1);
  CenterAndNormalizeImagePoints(points2, &normed_points2, &normed_from_orig2);

  // Setup homogeneous linear equation as x2' * F * x1 = 0.
  Eigen::Matrix<double, Eigen::Dynamic, 9> A(points1.size(), 9);
  for (size_t i = 0; i < points1.size(); ++i) {
    A.row(i) << normed_points2[i].x() *
                    normed_points1[i].transpose().homogeneous(),
        normed_points2[i].y() * normed_points1[i].transpose().homogeneous(),
        normed_points1[i].transpose().homogeneous();
  }

  // Solve for the nullspace of the constraint matrix.
  Eigen::Matrix3d Q;
  if (points1.size() == 8) {
    Eigen::Matrix<double, 9, 9> QQ =
        A.transpose().householderQr().householderQ();
    Q = Eigen::Map<const Eigen::Matrix<double, 3, 3, Eigen::RowMajor>>(
        QQ.col(8).data());
  } else {
    Eigen::JacobiSVD<Eigen::Matrix<double, Eigen::Dynamic, 9>> svd(
        A, Eigen::ComputeFullV);
    Q = Eigen::Map<const Eigen::Matrix<double, 3, 3, Eigen::RowMajor>>(
        svd.matrixV().col(8).data());
  }

  // Enforcing the internal constraint that two singular values must non-zero
  // and one must be zero.
  Eigen::JacobiSVD<Eigen::Matrix3d> svd(
      Q, Eigen::ComputeFullU | Eigen::ComputeFullV);
  Eigen::Vector3d singular_values = svd.singularValues();
  singular_values(2) = 0.0;
  const Eigen::Matrix3d F =
      svd.matrixU() * singular_values.asDiagonal() * svd.matrixV().transpose();

  models->resize(1);
  (*models)[0] = normed_from_orig2.transpose() * F * normed_from_orig1;
}

void FundamentalMatrixEightPointEstimator::Residuals(
    const std::vector<X_t>& points1,
    const std::vector<Y_t>& points2,
    const M_t& E,
    std::vector<double>* residuals) {
  ComputeSquaredSampsonError(points1, points2, E, residuals);
}

}  // namespace colmap<|MERGE_RESOLUTION|>--- conflicted
+++ resolved
@@ -54,16 +54,6 @@
 
   models->clear();
 
-<<<<<<< HEAD
-  thread_local static std::vector<Eigen::Vector3d> points1_h(7);
-  thread_local static std::vector<Eigen::Vector3d> points2_h(7);
-  for (int i = 0; i < 7; ++i) {
-    points1_h[i] = points1[i].homogeneous();
-    points2_h[i] = points2[i].homogeneous();
-  }
-
-  poselib::relpose_7pt(points1_h, points2_h, models);
-=======
   // Setup system of equations: [points2(i,:), 1]' * F * [points1(i,:), 1]'.
   Eigen::Matrix<double, 9, 7> A;
   for (size_t i = 0; i < 7; ++i) {
@@ -121,7 +111,6 @@
     const Eigen::Matrix<double, 9, 1> F = (f1 * roots[i] + f2).normalized();
     models->push_back(Eigen::Map<const Eigen::Matrix3d>(F.data()));
   }
->>>>>>> eed0f8d1
 }
 
 void FundamentalMatrixSevenPointEstimator::Residuals(
