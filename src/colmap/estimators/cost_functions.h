--- conflicted
+++ resolved
@@ -774,7 +774,58 @@
   const SqrtInfoDataType<double, 3, CTYPE> sqrt_info_point3D_;
 };
 
-<<<<<<< HEAD
+// 3-DoF error on the cam to world position.
+template <CovarianceType CTYPE = CovarianceType::DENSE>
+struct PositionPriorErrorCostFunction {
+ public:
+  PositionPriorErrorCostFunction(
+      const Eigen::Vector3d& world_from_cam_position_prior,
+      const Eigen::Matrix3d& covariance)
+      : world_from_cam_position_prior_(world_from_cam_position_prior),
+        sqrt_info_prior_(SqrtInformation(
+            CovarianceDataType<double, 3>::FromDenseMatrix(covariance))) {}
+
+  PositionPriorErrorCostFunction(
+      const Eigen::Vector3d& world_from_cam_position_prior,
+      const CovarianceDataType<double, 3>& covariance)
+      : world_from_cam_position_prior_(world_from_cam_position_prior),
+        sqrt_info_prior_(SqrtInformation(covariance)) {}
+
+  static ceres::CostFunction* Create(
+      const Eigen::Vector3d& world_from_cam_position_prior,
+      const Eigen::Matrix3d& covariance) {
+    return (new ceres::
+                AutoDiffCostFunction<PositionPriorErrorCostFunction, 3, 4, 3>(
+                    new PositionPriorErrorCostFunction(
+                        world_from_cam_position_prior, covariance)));
+  }
+
+  static ceres::CostFunction* Create(
+      const Eigen::Vector3d& world_from_cam_position_prior,
+      const CovarianceDataType<double, 3>& covariance) {
+    return (new ceres::
+                AutoDiffCostFunction<PositionPriorErrorCostFunction, 3, 4, 3>(
+                    new PositionPriorErrorCostFunction(
+                        world_from_cam_position_prior, covariance)));
+  }
+
+  template <typename T>
+  bool operator()(const T* const cam_from_world_q,
+                  const T* const cam_from_world_t,
+                  T* residuals_ptr) const {
+    Eigen::Map<Eigen::Matrix<T, 3, 1>> residuals(residuals_ptr);
+    residuals = world_from_cam_position_prior_.cast<T>() +
+                EigenQuaternionMap<T>(cam_from_world_q).inverse() *
+                    EigenVector3Map<T>(cam_from_world_t);
+    ApplySqrtInformation<T, 3, CTYPE>(residuals_ptr, sqrt_info_point3D_);
+    return true;
+  }
+
+ private:
+  const Eigen::Vector3d world_from_cam_position_prior_;
+  const CovarianceDataType<double, 3> sqrt_info_prior_;
+};
+
 template <template <typename, CovarianceType> class CostFunction,
           typename... Args>
 ceres::CostFunction* CameraCostFunction(const CameraModelId camera_model_id,
@@ -785,64 +836,6 @@
     return CostFunction<CameraModel, CovarianceType::IDENTITY>::Create( \
         std::forward<Args>(args)...);                                   \
     break;
-=======
-// 3-DoF error on the cam to world position.
-struct PositionPriorErrorCostFunction {
- public:
-  PositionPriorErrorCostFunction(
-      const Eigen::Vector3d& world_from_cam_position_prior,
-      const Eigen::Matrix3d& covariance)
-      : world_from_cam_position_prior_(world_from_cam_position_prior),
-        sqrt_information_prior_(SqrtInformation(covariance)) {}
-
-  static ceres::CostFunction* Create(
-      const Eigen::Vector3d& world_from_cam_position_prior,
-      const Eigen::Matrix3d& covariance) {
-    return (new ceres::
-                AutoDiffCostFunction<PositionPriorErrorCostFunction, 3, 4, 3>(
-                    new PositionPriorErrorCostFunction(
-                        world_from_cam_position_prior, covariance)));
-  }
-
-  template <typename T>
-  bool operator()(const T* const cam_from_world_q,
-                  const T* const cam_from_world_t,
-                  T* residuals_ptr) const {
-    Eigen::Map<Eigen::Matrix<T, 3, 1>> residuals(residuals_ptr);
-    residuals = world_from_cam_position_prior_.cast<T>() +
-                EigenQuaternionMap<T>(cam_from_world_q).inverse() *
-                    EigenVector3Map<T>(cam_from_world_t);
-    residuals.applyOnTheLeft(sqrt_information_prior_.template cast<T>());
-    return true;
-  }
-
- private:
-  const Eigen::Vector3d world_from_cam_position_prior_;
-  const Eigen::Matrix3d sqrt_information_prior_;
-};
-
-// A cost function that wraps another one and whiten its residuals with an
-// isotropic covariance, i.e. assuming that the variance is identical in and
-// independent between each dimension of the residual.
-template <class CostFunction>
-class IsotropicNoiseCostFunctionWrapper {
-  class LinearCostFunction : public ceres::CostFunction {
-   public:
-    explicit LinearCostFunction(const double s) : s_(s) {
-      set_num_residuals(1);
-      mutable_parameter_block_sizes()->push_back(1);
-    }
-
-    bool Evaluate(double const* const* parameters,
-                  double* residuals,
-                  double** jacobians) const final {
-      *residuals = **parameters * s_;
-      if (jacobians && *jacobians) {
-        **jacobians = s_;
-      }
-      return true;
-    }
->>>>>>> 17f9e664
 
     CAMERA_MODEL_SWITCH_CASES
 
