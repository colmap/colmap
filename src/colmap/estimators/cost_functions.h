--- conflicted
+++ resolved
@@ -349,7 +349,6 @@
   ceres::QuaternionToAngleAxis(quaternion, angle_axis);
 }
 
-<<<<<<< HEAD
 template <typename T>
 inline void EigenAngleAxisToQuaternion(const T* angle_axis,
                                        T* eigen_quaternion) {
@@ -366,13 +365,6 @@
 // reference frame of the camera. Its first and last three components correspond
 // to the rotation and translation errors, respectively.
 struct AbsolutePoseErrorCostFunctor {
-=======
-// 6-DoF error on the absolute camera pose. The residual is the log of the error
-// pose, splitting SE(3) into SO(3) x R^3. The 6x6 covariance matrix is defined
-// in the reference frame of the camera. Its first and last three components
-// correspond to the rotation and translation errors, respectively.
-struct AbsolutePosePriorCostFunctor {
->>>>>>> 64eb106a
  public:
   AbsolutePosePriorCostFunctor(const Rigid3d& cam_from_world_prior,
                                const Eigen::Matrix6d& cam_cov_from_world_prior)
