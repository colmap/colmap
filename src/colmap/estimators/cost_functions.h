// Copyright (c) 2023, ETH Zurich and UNC Chapel Hill.
// All rights reserved.
//
// Redistribution and use in source and binary forms, with or without
// modification, are permitted provided that the following conditions are met:
//
//     * Redistributions of source code must retain the above copyright
//       notice, this list of conditions and the following disclaimer.
//
//     * Redistributions in binary form must reproduce the above copyright
//       notice, this list of conditions and the following disclaimer in the
//       documentation and/or other materials provided with the distribution.
//
//     * Neither the name of ETH Zurich and UNC Chapel Hill nor the names of
//       its contributors may be used to endorse or promote products derived
//       from this software without specific prior written permission.
//
// THIS SOFTWARE IS PROVIDED BY THE COPYRIGHT HOLDERS AND CONTRIBUTORS "AS IS"
// AND ANY EXPRESS OR IMPLIED WARRANTIES, INCLUDING, BUT NOT LIMITED TO, THE
// IMPLIED WARRANTIES OF MERCHANTABILITY AND FITNESS FOR A PARTICULAR PURPOSE
// ARE DISCLAIMED. IN NO EVENT SHALL THE COPYRIGHT HOLDERS OR CONTRIBUTORS BE
// LIABLE FOR ANY DIRECT, INDIRECT, INCIDENTAL, SPECIAL, EXEMPLARY, OR
// CONSEQUENTIAL DAMAGES (INCLUDING, BUT NOT LIMITED TO, PROCUREMENT OF
// SUBSTITUTE GOODS OR SERVICES; LOSS OF USE, DATA, OR PROFITS; OR BUSINESS
// INTERRUPTION) HOWEVER CAUSED AND ON ANY THEORY OF LIABILITY, WHETHER IN
// CONTRACT, STRICT LIABILITY, OR TORT (INCLUDING NEGLIGENCE OR OTHERWISE)
// ARISING IN ANY WAY OUT OF THE USE OF THIS SOFTWARE, EVEN IF ADVISED OF THE
// POSSIBILITY OF SUCH DAMAGE.

#pragma once

#include "colmap/geometry/rigid3.h"
#include "colmap/sensor/models.h"
#include "colmap/util/eigen_alignment.h"
#include "colmap/util/logging.h"

#include <Eigen/Core>
#include <ceres/ceres.h>
#include <ceres/conditioned_cost_function.h>
#include <ceres/rotation.h>

namespace colmap {

template <typename T>
using EigenVector3Map = Eigen::Map<const Eigen::Matrix<T, 3, 1>>;
template <typename T>
using EigenQuaternionMap = Eigen::Map<const Eigen::Quaternion<T>>;
using EigenMatrix6d = Eigen::Matrix<double, 6, 6>;

inline Eigen::MatrixXd SqrtInformation(const Eigen::MatrixXd& covariance) {
  return covariance.inverse().llt().matrixL().transpose();
}

// Standard bundle adjustment cost function for variable
// camera pose, calibration, and point parameters.
template <typename CameraModel>
class ReprojErrorCostFunction {
 public:
  explicit ReprojErrorCostFunction(const Eigen::Vector2d& point2D)
      : observed_x_(point2D(0)), observed_y_(point2D(1)) {}

  static ceres::CostFunction* Create(const Eigen::Vector2d& point2D) {
    return (
        new ceres::AutoDiffCostFunction<ReprojErrorCostFunction<CameraModel>,
                                        2,
                                        4,
                                        3,
                                        3,
                                        CameraModel::num_params>(
            new ReprojErrorCostFunction(point2D)));
  }

  template <typename T>
  bool operator()(const T* const cam_from_world_rotation,
                  const T* const cam_from_world_translation,
                  const T* const point3D,
                  const T* const camera_params,
                  T* residuals) const {
    const Eigen::Matrix<T, 3, 1> point3D_in_cam =
        EigenQuaternionMap<T>(cam_from_world_rotation) *
            EigenVector3Map<T>(point3D) +
        EigenVector3Map<T>(cam_from_world_translation);
    CameraModel::ImgFromCam(camera_params,
                            point3D_in_cam[0],
                            point3D_in_cam[1],
                            point3D_in_cam[2],
                            &residuals[0],
                            &residuals[1]);
    residuals[0] -= T(observed_x_);
    residuals[1] -= T(observed_y_);
    return true;
  }

 private:
  const double observed_x_;
  const double observed_y_;
};

// Bundle adjustment cost function for variable
// camera calibration and point parameters, and fixed camera pose.
template <typename CameraModel>
class ReprojErrorConstantPoseCostFunction
    : public ReprojErrorCostFunction<CameraModel> {
  using Parent = ReprojErrorCostFunction<CameraModel>;

 public:
  ReprojErrorConstantPoseCostFunction(const Rigid3d& cam_from_world,
                                      const Eigen::Vector2d& point2D)
      : Parent(point2D), cam_from_world_(cam_from_world) {}

  static ceres::CostFunction* Create(const Rigid3d& cam_from_world,
                                     const Eigen::Vector2d& point2D) {
    return (new ceres::AutoDiffCostFunction<
            ReprojErrorConstantPoseCostFunction<CameraModel>,
            2,
            3,
            CameraModel::num_params>(
        new ReprojErrorConstantPoseCostFunction(cam_from_world, point2D)));
  }

  template <typename T>
  bool operator()(const T* const point3D,
                  const T* const camera_params,
                  T* residuals) const {
    const Eigen::Quaternion<T> cam_from_world_rotation =
        cam_from_world_.rotation.cast<T>();
    const Eigen::Matrix<T, 3, 1> cam_from_world_translation =
        cam_from_world_.translation.cast<T>();
    return Parent::operator()(cam_from_world_rotation.coeffs().data(),
                              cam_from_world_translation.data(),
                              point3D,
                              camera_params,
                              residuals);
  }

 private:
  const Rigid3d& cam_from_world_;
};

// Bundle adjustment cost function for variable
// camera pose and calibration parameters, and fixed point.
template <typename CameraModel>
class ReprojErrorConstantPoint3DCostFunction
    : public ReprojErrorCostFunction<CameraModel> {
  using Parent = ReprojErrorCostFunction<CameraModel>;

 public:
  ReprojErrorConstantPoint3DCostFunction(const Eigen::Vector2d& point2D,
                                         const Eigen::Vector3d& point3D)
      : Parent(point2D),
        point3D_x_(point3D(0)),
        point3D_y_(point3D(1)),
        point3D_z_(point3D(2)) {}

  static ceres::CostFunction* Create(const Eigen::Vector2d& point2D,
                                     const Eigen::Vector3d& point3D) {
    return (new ceres::AutoDiffCostFunction<
            ReprojErrorConstantPoint3DCostFunction<CameraModel>,
            2,
            4,
            3,
            CameraModel::num_params>(
        new ReprojErrorConstantPoint3DCostFunction(point2D, point3D)));
  }

  template <typename T>
  bool operator()(const T* const cam_from_world_rotation,
                  const T* const cam_from_world_translation,
                  const T* const camera_params,
                  T* residuals) const {
    const T point3D[3] = {T(point3D_x_), T(point3D_y_), T(point3D_z_)};
    return Parent::operator()(cam_from_world_rotation,
                              cam_from_world_translation,
                              point3D,
                              camera_params,
                              residuals);
  }

 private:
  const double point3D_x_;
  const double point3D_y_;
  const double point3D_z_;
};

// Rig bundle adjustment cost function for variable camera pose and calibration
// and point parameters. Different from the standard bundle adjustment function,
// this cost function is suitable for camera rigs with consistent relative poses
// of the cameras within the rig. The cost function first projects points into
// the local system of the camera rig and then into the local system of the
// camera within the rig.
template <typename CameraModel>
class RigReprojErrorCostFunction {
 public:
  explicit RigReprojErrorCostFunction(const Eigen::Vector2d& point2D)
      : observed_x_(point2D(0)), observed_y_(point2D(1)) {}

  static ceres::CostFunction* Create(const Eigen::Vector2d& point2D) {
    return (
        new ceres::AutoDiffCostFunction<RigReprojErrorCostFunction<CameraModel>,
                                        2,
                                        4,
                                        3,
                                        4,
                                        3,
                                        3,
                                        CameraModel::num_params>(
            new RigReprojErrorCostFunction(point2D)));
  }

  template <typename T>
  bool operator()(const T* const cam_from_rig_rotation,
                  const T* const cam_from_rig_translation,
                  const T* const rig_from_world_rotation,
                  const T* const rig_from_world_translation,
                  const T* const point3D,
                  const T* const camera_params,
                  T* residuals) const {
    const Eigen::Matrix<T, 3, 1> point3D_in_cam =
        EigenQuaternionMap<T>(cam_from_rig_rotation) *
            (EigenQuaternionMap<T>(rig_from_world_rotation) *
                 EigenVector3Map<T>(point3D) +
             EigenVector3Map<T>(rig_from_world_translation)) +
        EigenVector3Map<T>(cam_from_rig_translation);
    CameraModel::ImgFromCam(camera_params,
                            point3D_in_cam[0],
                            point3D_in_cam[1],
                            point3D_in_cam[2],
                            &residuals[0],
                            &residuals[1]);
    residuals[0] -= T(observed_x_);
    residuals[1] -= T(observed_y_);
    return true;
  }

 private:
  const double observed_x_;
  const double observed_y_;
};

// Rig bundle adjustment cost function for variable camera pose and camera
// calibration and point parameters but fixed rig extrinsic poses.
template <typename CameraModel>
class RigReprojErrorConstantRigCostFunction
    : public RigReprojErrorCostFunction<CameraModel> {
  using Parent = RigReprojErrorCostFunction<CameraModel>;

 public:
  explicit RigReprojErrorConstantRigCostFunction(const Rigid3d& cam_from_rig,
                                                 const Eigen::Vector2d& point2D)
      : Parent(point2D), cam_from_rig_(cam_from_rig) {}

  static ceres::CostFunction* Create(const Rigid3d& cam_from_rig,
                                     const Eigen::Vector2d& point2D) {
    return (new ceres::AutoDiffCostFunction<
            RigReprojErrorConstantRigCostFunction<CameraModel>,
            2,
            4,
            3,
            3,
            CameraModel::num_params>(
        new RigReprojErrorConstantRigCostFunction(cam_from_rig, point2D)));
  }

  template <typename T>
  bool operator()(const T* const rig_from_world_rotation,
                  const T* const rig_from_world_translation,
                  const T* const point3D,
                  const T* const camera_params,
                  T* residuals) const {
    const Eigen::Quaternion<T> cam_from_rig_rotation =
        cam_from_rig_.rotation.cast<T>();
    const Eigen::Matrix<T, 3, 1> cam_from_rig_translation =
        cam_from_rig_.translation.cast<T>();
    return Parent::operator()(cam_from_rig_rotation.coeffs().data(),
                              cam_from_rig_translation.data(),
                              rig_from_world_rotation,
                              rig_from_world_translation,
                              point3D,
                              camera_params,
                              residuals);
  }

 private:
  const Rigid3d& cam_from_rig_;
};

// Cost function for refining two-view geometry based on the Sampson-Error.
//
// First pose is assumed to be located at the origin with 0 rotation. Second
// pose is assumed to be on the unit sphere around the first pose, i.e. the
// pose of the second camera is parameterized by a 3D rotation and a
// 3D translation with unit norm. `tvec` is therefore over-parameterized as is
// and should be down-projected using `SphereManifold`.
class SampsonErrorCostFunction {
 public:
  SampsonErrorCostFunction(const Eigen::Vector2d& x1, const Eigen::Vector2d& x2)
      : x1_(x1(0)), y1_(x1(1)), x2_(x2(0)), y2_(x2(1)) {}

  static ceres::CostFunction* Create(const Eigen::Vector2d& x1,
                                     const Eigen::Vector2d& x2) {
    return (new ceres::AutoDiffCostFunction<SampsonErrorCostFunction, 1, 4, 3>(
        new SampsonErrorCostFunction(x1, x2)));
  }

  template <typename T>
  bool operator()(const T* const cam2_from_cam1_rotation,
                  const T* const cam2_from_cam1_translation,
                  T* residuals) const {
    const Eigen::Matrix<T, 3, 3> R =
        EigenQuaternionMap<T>(cam2_from_cam1_rotation).toRotationMatrix();

    // Matrix representation of the cross product t x R.
    Eigen::Matrix<T, 3, 3> t_x;
    t_x << T(0), -cam2_from_cam1_translation[2], cam2_from_cam1_translation[1],
        cam2_from_cam1_translation[2], T(0), -cam2_from_cam1_translation[0],
        -cam2_from_cam1_translation[1], cam2_from_cam1_translation[0], T(0);

    // Essential matrix.
    const Eigen::Matrix<T, 3, 3> E = t_x * R;

    // Homogeneous image coordinates.
    const Eigen::Matrix<T, 3, 1> x1_h(T(x1_), T(y1_), T(1));
    const Eigen::Matrix<T, 3, 1> x2_h(T(x2_), T(y2_), T(1));

    // Squared sampson error.
    const Eigen::Matrix<T, 3, 1> Ex1 = E * x1_h;
    const Eigen::Matrix<T, 3, 1> Etx2 = E.transpose() * x2_h;
    const T x2tEx1 = x2_h.transpose() * Ex1;
    residuals[0] = x2tEx1 * x2tEx1 /
                   (Ex1(0) * Ex1(0) + Ex1(1) * Ex1(1) + Etx2(0) * Etx2(0) +
                    Etx2(1) * Etx2(1));

    return true;
  }

 private:
  const double x1_;
  const double y1_;
  const double x2_;
  const double y2_;
};

template <typename T>
inline void EigenQuaternionToAngleAxis(const T* eigen_quaternion,
                                       T* angle_axis) {
  const T quaternion[4] = {eigen_quaternion[3],
                           eigen_quaternion[0],
                           eigen_quaternion[1],
                           eigen_quaternion[2]};
  ceres::QuaternionToAngleAxis(quaternion, angle_axis);
}

// 6-DoF error on the absolute pose. The residual is the log of the error pose,
// splitting SE(3) into SO(3) x R^3. The 6x6 covariance matrix is defined in the
// reference frame of the camera. Its first and last three components correspond
// to the rotation and translation errors, respectively.
struct AbsolutePoseErrorCostFunction {
 public:
  AbsolutePoseErrorCostFunction(const Rigid3d& cam_from_world,
                                const EigenMatrix6d& covariance_cam)
      : world_from_cam_(Inverse(cam_from_world)),
        sqrt_information_cam_(SqrtInformation(covariance_cam)) {}

  static ceres::CostFunction* Create(const Rigid3d& cam_from_world,
                                     const EigenMatrix6d& covariance_cam) {
    return (
        new ceres::AutoDiffCostFunction<AbsolutePoseErrorCostFunction, 6, 4, 3>(
            new AbsolutePoseErrorCostFunction(cam_from_world, covariance_cam)));
  }

  template <typename T>
  bool operator()(const T* const cam_from_world_q,
                  const T* const cam_from_world_t,
                  T* residuals_ptr) const {
    const Eigen::Quaternion<T> param_from_measured_q =
        EigenQuaternionMap<T>(cam_from_world_q) *
        world_from_cam_.rotation.cast<T>();
    EigenQuaternionToAngleAxis(param_from_measured_q.coeffs().data(),
                               residuals_ptr);

    Eigen::Map<Eigen::Matrix<T, 3, 1>> param_from_measured_t(residuals_ptr + 3);
    param_from_measured_t = EigenVector3Map<T>(cam_from_world_t) +
                            EigenQuaternionMap<T>(cam_from_world_q) *
                                world_from_cam_.translation.cast<T>();

    Eigen::Map<Eigen::Matrix<T, 6, 1>> residuals(residuals_ptr);
    residuals.applyOnTheLeft(sqrt_information_cam_.template cast<T>());
    return true;
  }

 private:
  const Rigid3d world_from_cam_;
  const EigenMatrix6d sqrt_information_cam_;
};

// 6-DoF error between two absolute poses based on a measurement that is their
// relative pose, with identical scale for the translation. The covariance is
// defined in the reference frame of the camera j.
// Its first and last three components correspond to the rotation and
// translation errors, respectively.
//
// Derivation:
// j_T_w = ΔT_j·j_T_i·i_T_w
// where ΔT_j = exp(η_j) is the residual in SE(3) and η_j in tangent space.
// Thus η_j = log(j_T_w·i_T_w⁻¹·i_T_j)
// Rotation term: ΔR = log(j_R_w·i_R_w⁻¹·i_R_j)
// Translation term: Δt = j_t_w + j_R_w·i_R_w⁻¹·(i_t_j -i_t_w)
struct MetricRelativePoseErrorCostFunction {
 public:
  MetricRelativePoseErrorCostFunction(const Rigid3d& i_from_j,
                                      const EigenMatrix6d& covariance_j)
      : i_from_j_(i_from_j),
        sqrt_information_j_(SqrtInformation(covariance_j)) {}

  static ceres::CostFunction* Create(const Rigid3d& i_from_j,
                                     const EigenMatrix6d& covariance_j) {
    return (new ceres::AutoDiffCostFunction<MetricRelativePoseErrorCostFunction,
                                            6,
                                            4,
                                            3,
                                            4,
                                            3>(
        new MetricRelativePoseErrorCostFunction(i_from_j, covariance_j)));
  }

  template <typename T>
  bool operator()(const T* const i_from_world_q,
                  const T* const i_from_world_t,
                  const T* const j_from_world_q,
                  const T* const j_from_world_t,
                  T* residuals_ptr) const {
    const Eigen::Quaternion<T> j_from_i_q =
        EigenQuaternionMap<T>(j_from_world_q) *
        EigenQuaternionMap<T>(i_from_world_q).inverse();
    const Eigen::Quaternion<T> param_from_measured_q =
        j_from_i_q * i_from_j_.rotation.cast<T>();
    EigenQuaternionToAngleAxis(param_from_measured_q.coeffs().data(),
                               residuals_ptr);

    Eigen::Matrix<T, 3, 1> i_from_jw_t =
        i_from_j_.translation.cast<T>() - EigenVector3Map<T>(i_from_world_t);
    Eigen::Map<Eigen::Matrix<T, 3, 1>> param_from_measured_t(residuals_ptr + 3);
    param_from_measured_t =
        EigenVector3Map<T>(j_from_world_t) + j_from_i_q * i_from_jw_t;

    Eigen::Map<Eigen::Matrix<T, 6, 1>> residuals(residuals_ptr);
    residuals.applyOnTheLeft(sqrt_information_j_.template cast<T>());
    return true;
  }

 private:
  const Rigid3d& i_from_j_;
  const EigenMatrix6d sqrt_information_j_;
};

<<<<<<< HEAD
// 3-DoF error on the cam to world position.
struct PositionPriorErrorCostFunction {
 public:
  PositionPriorErrorCostFunction(
      const Eigen::Vector3d& world_from_cam_position_prior,
      const Eigen::Matrix3d& covariance)
      : world_from_cam_position_prior_(world_from_cam_position_prior),
        sqrt_information_prior_(SqrtInformation(covariance)) {}

  static ceres::CostFunction* Create(
      Eigen::Vector3d& world_from_cam_position_prior,
      const Eigen::Matrix3d& covariance) {
    return (new ceres::
                AutoDiffCostFunction<PositionPriorErrorCostFunction, 3, 4, 3>(
                    new PositionPriorErrorCostFunction(
                        world_from_cam_position_prior, covariance)));
  }

  template <typename T>
  bool operator()(const T* const cam_from_world_q,
                  const T* const cam_from_world_t,
                  T* residuals_ptr) const {
    Eigen::Map<Eigen::Matrix<T, 3, 1>> residuals(residuals_ptr);
    residuals = (EigenQuaternionMap<T>(cam_from_world_q).inverse() *
                 -EigenVector3Map<T>(cam_from_world_t)) -
                world_from_cam_position_prior_.cast<T>();

    residuals.applyOnTheLeft(sqrt_information_prior_.cast<T>());

=======
// Cost function for aligning one 3D point with a reference 3D point with
// covariance. Convention is similar to colmap::Sim3d
// residual = scale_b_from_a * R_b_from_a * point_in_a + t_b_from_a -
// ref_point_in_b
struct Point3dAlignmentCostFunction {
 public:
  Point3dAlignmentCostFunction(const Eigen::Vector3d& ref_point,
                               const Eigen::Matrix3d& covariance_point)
      : ref_point_(ref_point),
        sqrt_information_point_(SqrtInformation(covariance_point)) {}

  static ceres::CostFunction* Create(const Eigen::Vector3d& ref_point,
                                     const Eigen::Matrix3d& covariance_point) {
    return (
        new ceres::
            AutoDiffCostFunction<Point3dAlignmentCostFunction, 3, 3, 4, 3, 1>(
                new Point3dAlignmentCostFunction(ref_point, covariance_point)));
  }

  template <typename T>
  bool operator()(const T* const point,
                  const T* const transform_q,
                  const T* const transform_t,
                  const T* const scale,
                  T* residuals_ptr) const {
    const Eigen::Quaternion<T> T_q = EigenQuaternionMap<T>(transform_q);
    const Eigen::Matrix<T, 3, 1> transform_point =
        T_q * EigenVector3Map<T>(point) * scale[0] +
        EigenVector3Map<T>(transform_t);
    Eigen::Map<Eigen::Matrix<T, 3, 1>> residuals(residuals_ptr);
    residuals = transform_point - ref_point_.cast<T>();
    residuals.applyOnTheLeft(sqrt_information_point_.template cast<T>());
>>>>>>> 6ab074c9
    return true;
  }

 private:
<<<<<<< HEAD
  const Eigen::Vector3d world_from_cam_position_prior_;
  const Eigen::Matrix3d sqrt_information_prior_;
=======
  const Eigen::Vector3d ref_point_;
  const Eigen::Matrix3d sqrt_information_point_;
>>>>>>> 6ab074c9
};

// A cost function that wraps another one and whiten its residuals with an
// isotropic covariance, i.e. assuming that the variance is identical in and
// independent between each dimension of the residual.
template <class CostFunction>
class IsotropicNoiseCostFunctionWrapper {
  class LinearCostFunction : public ceres::CostFunction {
   public:
    explicit LinearCostFunction(const double s) : s_(s) {
      set_num_residuals(1);
      mutable_parameter_block_sizes()->push_back(1);
    }

    bool Evaluate(double const* const* parameters,
                  double* residuals,
                  double** jacobians) const final {
      *residuals = **parameters * s_;
      if (jacobians && *jacobians) {
        **jacobians = s_;
      }
      return true;
    }

   private:
    const double s_;
  };

 public:
  template <typename... Args>
  static ceres::CostFunction* Create(const double stddev, Args&&... args) {
    THROW_CHECK_GT(stddev, 0.0);
    ceres::CostFunction* cost_function =
        CostFunction::Create(std::forward<Args>(args)...);
    const double scale = 1.0 / stddev;
    std::vector<ceres::CostFunction*> conditioners(
#if CERES_VERSION_MAJOR < 2
        cost_function->num_residuals());
    // Ceres <2.0 does not allow reusing the same conditioner multiple times.
    for (size_t i = 0; i < conditioners.size(); ++i) {
      conditioners[i] = new LinearCostFunction(scale);
    }
#else
        cost_function->num_residuals(), new LinearCostFunction(scale));
#endif
    return new ceres::ConditionedCostFunction(
        cost_function, conditioners, ceres::TAKE_OWNERSHIP);
  }
};

template <template <typename> class CostFunction, typename... Args>
ceres::CostFunction* CameraCostFunction(const CameraModelId camera_model_id,
                                        Args&&... args) {
  switch (camera_model_id) {
#define CAMERA_MODEL_CASE(CameraModel)                                     \
  case CameraModel::model_id:                                              \
    return CostFunction<CameraModel>::Create(std::forward<Args>(args)...); \
    break;

    CAMERA_MODEL_SWITCH_CASES

#undef CAMERA_MODEL_CASE
  }
}

}  // namespace colmap<|MERGE_RESOLUTION|>--- conflicted
+++ resolved
@@ -453,37 +453,6 @@
   const EigenMatrix6d sqrt_information_j_;
 };
 
-<<<<<<< HEAD
-// 3-DoF error on the cam to world position.
-struct PositionPriorErrorCostFunction {
- public:
-  PositionPriorErrorCostFunction(
-      const Eigen::Vector3d& world_from_cam_position_prior,
-      const Eigen::Matrix3d& covariance)
-      : world_from_cam_position_prior_(world_from_cam_position_prior),
-        sqrt_information_prior_(SqrtInformation(covariance)) {}
-
-  static ceres::CostFunction* Create(
-      Eigen::Vector3d& world_from_cam_position_prior,
-      const Eigen::Matrix3d& covariance) {
-    return (new ceres::
-                AutoDiffCostFunction<PositionPriorErrorCostFunction, 3, 4, 3>(
-                    new PositionPriorErrorCostFunction(
-                        world_from_cam_position_prior, covariance)));
-  }
-
-  template <typename T>
-  bool operator()(const T* const cam_from_world_q,
-                  const T* const cam_from_world_t,
-                  T* residuals_ptr) const {
-    Eigen::Map<Eigen::Matrix<T, 3, 1>> residuals(residuals_ptr);
-    residuals = (EigenQuaternionMap<T>(cam_from_world_q).inverse() *
-                 -EigenVector3Map<T>(cam_from_world_t)) -
-                world_from_cam_position_prior_.cast<T>();
-
-    residuals.applyOnTheLeft(sqrt_information_prior_.cast<T>());
-
-=======
 // Cost function for aligning one 3D point with a reference 3D point with
 // covariance. Convention is similar to colmap::Sim3d
 // residual = scale_b_from_a * R_b_from_a * point_in_a + t_b_from_a -
@@ -516,18 +485,49 @@
     Eigen::Map<Eigen::Matrix<T, 3, 1>> residuals(residuals_ptr);
     residuals = transform_point - ref_point_.cast<T>();
     residuals.applyOnTheLeft(sqrt_information_point_.template cast<T>());
->>>>>>> 6ab074c9
-    return true;
-  }
-
- private:
-<<<<<<< HEAD
+    return true;
+  }
+
+ private:
+  const Eigen::Vector3d ref_point_;
+  const Eigen::Matrix3d sqrt_information_point_;
+};
+
+// 3-DoF error on the cam to world position.
+struct PositionPriorErrorCostFunction {
+ public:
+  PositionPriorErrorCostFunction(
+      const Eigen::Vector3d& world_from_cam_position_prior,
+      const Eigen::Matrix3d& covariance)
+      : world_from_cam_position_prior_(world_from_cam_position_prior),
+        sqrt_information_prior_(SqrtInformation(covariance)) {}
+
+  static ceres::CostFunction* Create(
+      Eigen::Vector3d& world_from_cam_position_prior,
+      const Eigen::Matrix3d& covariance) {
+    return (new ceres::
+                AutoDiffCostFunction<PositionPriorErrorCostFunction, 3, 4, 3>(
+                    new PositionPriorErrorCostFunction(
+                        world_from_cam_position_prior, covariance)));
+  }
+
+  template <typename T>
+  bool operator()(const T* const cam_from_world_q,
+                  const T* const cam_from_world_t,
+                  T* residuals_ptr) const {
+    Eigen::Map<Eigen::Matrix<T, 3, 1>> residuals(residuals_ptr);
+    residuals = (EigenQuaternionMap<T>(cam_from_world_q).inverse() *
+                 -EigenVector3Map<T>(cam_from_world_t)) -
+                world_from_cam_position_prior_.cast<T>();
+
+    residuals.applyOnTheLeft(sqrt_information_prior_.cast<T>());
+
+    return true;
+  }
+
+ private:
   const Eigen::Vector3d world_from_cam_position_prior_;
   const Eigen::Matrix3d sqrt_information_prior_;
-=======
-  const Eigen::Vector3d ref_point_;
-  const Eigen::Matrix3d sqrt_information_point_;
->>>>>>> 6ab074c9
 };
 
 // A cost function that wraps another one and whiten its residuals with an
