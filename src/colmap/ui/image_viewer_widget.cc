// Copyright (c), ETH Zurich and UNC Chapel Hill.
// All rights reserved.
//
// Redistribution and use in source and binary forms, with or without
// modification, are permitted provided that the following conditions are met:
//
//     * Redistributions of source code must retain the above copyright
//       notice, this list of conditions and the following disclaimer.
//
//     * Redistributions in binary form must reproduce the above copyright
//       notice, this list of conditions and the following disclaimer in the
//       documentation and/or other materials provided with the distribution.
//
//     * Neither the name of ETH Zurich and UNC Chapel Hill nor the names of
//       its contributors may be used to endorse or promote products derived
//       from this software without specific prior written permission.
//
// THIS SOFTWARE IS PROVIDED BY THE COPYRIGHT HOLDERS AND CONTRIBUTORS "AS IS"
// AND ANY EXPRESS OR IMPLIED WARRANTIES, INCLUDING, BUT NOT LIMITED TO, THE
// IMPLIED WARRANTIES OF MERCHANTABILITY AND FITNESS FOR A PARTICULAR PURPOSE
// ARE DISCLAIMED. IN NO EVENT SHALL THE COPYRIGHT HOLDERS OR CONTRIBUTORS BE
// LIABLE FOR ANY DIRECT, INDIRECT, INCIDENTAL, SPECIAL, EXEMPLARY, OR
// CONSEQUENTIAL DAMAGES (INCLUDING, BUT NOT LIMITED TO, PROCUREMENT OF
// SUBSTITUTE GOODS OR SERVICES; LOSS OF USE, DATA, OR PROFITS; OR BUSINESS
// INTERRUPTION) HOWEVER CAUSED AND ON ANY THEORY OF LIABILITY, WHETHER IN
// CONTRACT, STRICT LIABILITY, OR TORT (INCLUDING NEGLIGENCE OR OTHERWISE)
// ARISING IN ANY WAY OUT OF THE USE OF THIS SOFTWARE, EVEN IF ADVISED OF THE
// POSSIBILITY OF SUCH DAMAGE.

#include "colmap/ui/image_viewer_widget.h"

#include "colmap/ui/model_viewer_widget.h"
#include "colmap/util/file.h"

namespace colmap {

const double ImageViewerWidget::kZoomFactor = 1.20;

ImageViewerGraphicsScene::ImageViewerGraphicsScene() {
  setSceneRect(0, 0, 0, 0);
  image_pixmap_item_ = addPixmap(QPixmap::fromImage(QImage()));
  image_pixmap_item_->setZValue(-1);
}

QGraphicsPixmapItem* ImageViewerGraphicsScene::ImagePixmapItem() const {
  return image_pixmap_item_;
}

ImageViewerWidget::ImageViewerWidget(QWidget* parent) : QWidget(parent) {
  setWindowFlags(Qt::Window | Qt::WindowTitleHint |
                 Qt::WindowMinimizeButtonHint | Qt::WindowMaximizeButtonHint |
                 Qt::WindowCloseButtonHint);

  resize(parent->width() - 20, parent->height() - 20);

  QFont font;
  font.setPointSize(10);
  setFont(font);

  grid_layout_ = new QGridLayout(this);
  grid_layout_->setContentsMargins(5, 5, 5, 5);

  graphics_view_ = new QGraphicsView();
  graphics_view_->setSizePolicy(QSizePolicy::Expanding, QSizePolicy::Expanding);

  graphics_view_->setScene(&graphics_scene_);
  graphics_view_->setAlignment(Qt::AlignLeft | Qt::AlignTop);

  grid_layout_->addWidget(graphics_view_, 1, 0);

  button_layout_ = new QHBoxLayout();

  QPushButton* zoom_in_button = new QPushButton("+", this);
  zoom_in_button->setFont(font);
  zoom_in_button->setFixedWidth(50);
  button_layout_->addWidget(zoom_in_button);
  connect(
      zoom_in_button, &QPushButton::released, this, &ImageViewerWidget::ZoomIn);

  QPushButton* zoom_out_button = new QPushButton("-", this);
  zoom_out_button->setFont(font);
  zoom_out_button->setFixedWidth(50);
  button_layout_->addWidget(zoom_out_button);
  connect(zoom_out_button,
          &QPushButton::released,
          this,
          &ImageViewerWidget::ZoomOut);

  QPushButton* save_button = new QPushButton("Save image", this);
  save_button->setFont(font);
  button_layout_->addWidget(save_button);
  connect(save_button, &QPushButton::released, this, &ImageViewerWidget::Save);

  grid_layout_->addLayout(button_layout_, 2, 0, Qt::AlignRight);
}

void ImageViewerWidget::resizeEvent(QResizeEvent* event) {
  QWidget::resizeEvent(event);

  graphics_view_->fitInView(graphics_scene_.sceneRect(), Qt::KeepAspectRatio);
}

void ImageViewerWidget::closeEvent(QCloseEvent* event) {
  graphics_scene_.ImagePixmapItem()->setPixmap(QPixmap());
}

void ImageViewerWidget::ShowBitmap(const Bitmap& bitmap) {
  ShowPixmap(QPixmap::fromImage(BitmapToQImageRGB(bitmap)));
}

void ImageViewerWidget::ShowPixmap(const QPixmap& pixmap) {
  graphics_scene_.ImagePixmapItem()->setPixmap(pixmap);
  graphics_scene_.setSceneRect(pixmap.rect());

  show();
  graphics_view_->fitInView(graphics_scene_.sceneRect(), Qt::KeepAspectRatio);

  raise();
}

void ImageViewerWidget::ReadAndShow(const std::string& path) {
  Bitmap bitmap;
  if (!bitmap.Read(path, true)) {
    LOG(ERROR) << "Cannot read image at path " << path;
  }

  ShowBitmap(bitmap);
}

void ImageViewerWidget::ZoomIn() {
  graphics_view_->scale(kZoomFactor, kZoomFactor);
}

void ImageViewerWidget::ZoomOut() {
  graphics_view_->scale(1.0 / kZoomFactor, 1.0 / kZoomFactor);
}

void ImageViewerWidget::Save() {
  QString filter("PNG (*.png)");
  const QString save_path =
      QFileDialog::getSaveFileName(this,
                                   tr("Select destination..."),
                                   "",
                                   "PNG (*.png);;JPEG (*.jpg);;BMP (*.bmp)",
                                   &filter)
          .toUtf8()
          .constData();

  // Selection canceled?
  if (save_path == "") {
    return;
  }

  graphics_scene_.ImagePixmapItem()->pixmap().save(save_path);
}

FeatureImageViewerWidget::FeatureImageViewerWidget(
    QWidget* parent, const std::string& switch_text)
    : ImageViewerWidget(parent),
      switch_state_(true),
      switch_text_(switch_text) {
  switch_button_ = new QPushButton(tr(("Hide " + switch_text_).c_str()), this);
  switch_button_->setFont(font());
  button_layout_->addWidget(switch_button_);
  connect(switch_button_,
          &QPushButton::released,
          this,
          &FeatureImageViewerWidget::ShowOrHide);
}

void FeatureImageViewerWidget::ReadAndShowWithKeypoints(
    const std::string& path,
    const FeatureKeypoints& keypoints,
    const std::vector<char>& tri_mask) {
  Bitmap bitmap;
  if (!bitmap.Read(path, true)) {
    LOG(ERROR) << "Cannot read image at path " << path;
  }

  image1_ = QPixmap::fromImage(BitmapToQImageRGB(bitmap));
  image2_ = image1_;

  const size_t num_tri_keypoints = std::count_if(
      tri_mask.begin(), tri_mask.end(), [](const bool tri) { return tri; });

  FeatureKeypoints keypoints_tri(num_tri_keypoints);
  FeatureKeypoints keypoints_not_tri(keypoints.size() - num_tri_keypoints);
  size_t i_tri = 0;
  size_t i_not_tri = 0;
  for (size_t i = 0; i < tri_mask.size(); ++i) {
    if (tri_mask[i]) {
      keypoints_tri[i_tri] = keypoints[i];
      i_tri += 1;
    } else {
      keypoints_not_tri[i_not_tri] = keypoints[i];
      i_not_tri += 1;
    }
  }

  DrawKeypoints(&image2_, keypoints_tri, Qt::magenta);
  DrawKeypoints(&image2_, keypoints_not_tri, Qt::red);

  if (switch_state_) {
    ShowPixmap(image2_);
  } else {
    ShowPixmap(image1_);
  }
}

void FeatureImageViewerWidget::ReadAndShowWithMatches(
    const std::string& path1,
    const std::string& path2,
    const FeatureKeypoints& keypoints1,
    const FeatureKeypoints& keypoints2,
    const FeatureMatches& matches) {
  Bitmap bitmap1;
  Bitmap bitmap2;
  if (!bitmap1.Read(path1, true) || !bitmap2.Read(path2, true)) {
    LOG(ERROR) << "Cannot read images at paths " << path1 << " and " << path2;
    return;
  }

  const auto image1 = QPixmap::fromImage(BitmapToQImageRGB(bitmap1));
  const auto image2 = QPixmap::fromImage(BitmapToQImageRGB(bitmap2));

  image1_ = ShowImagesSideBySide(image1, image2);
  image2_ = DrawMatches(image1, image2, keypoints1, keypoints2, matches);

  if (switch_state_) {
    ShowPixmap(image2_);
  } else {
    ShowPixmap(image1_);
  }
}

void FeatureImageViewerWidget::ShowOrHide() {
  if (switch_state_) {
    switch_button_->setText(std::string("Show " + switch_text_).c_str());
    ShowPixmap(image1_);
    switch_state_ = false;
  } else {
    switch_button_->setText(std::string("Hide " + switch_text_).c_str());
    ShowPixmap(image2_);
    switch_state_ = true;
  }
}

DatabaseImageViewerWidget::DatabaseImageViewerWidget(
    QWidget* parent,
    ModelViewerWidget* model_viewer_widget,
    OptionManager* options)
    : FeatureImageViewerWidget(parent, "keypoints"),
      model_viewer_widget_(model_viewer_widget),
      options_(options) {
  setWindowTitle("Image information");

  table_widget_ = new QTableWidget(this);
  table_widget_->setColumnCount(2);
  table_widget_->setRowCount(8);

  QFont font;
  font.setPointSize(10);
  table_widget_->setFont(font);

  table_widget_->setSizePolicy(QSizePolicy::Minimum, QSizePolicy::Minimum);

  table_widget_->setEditTriggers(QAbstractItemView::NoEditTriggers);
  table_widget_->setSelectionMode(QAbstractItemView::SingleSelection);
  table_widget_->setShowGrid(true);

  table_widget_->horizontalHeader()->setStretchLastSection(true);
  table_widget_->horizontalHeader()->setVisible(false);
  table_widget_->verticalHeader()->setVisible(false);
  table_widget_->verticalHeader()->setDefaultSectionSize(18);

  int table_row = 0;

  table_widget_->setItem(table_row, 0, new QTableWidgetItem("image_id"));
  image_id_item_ = new QTableWidgetItem();
  table_widget_->setItem(table_row, 1, image_id_item_);
  table_row += 1;

  table_widget_->setItem(table_row, 0, new QTableWidgetItem("frame_id"));
  frame_id_item_ = new QTableWidgetItem();
  table_widget_->setItem(table_row, 1, frame_id_item_);
  table_row += 1;

  table_widget_->setItem(table_row, 0, new QTableWidgetItem("rig_id"));
  rig_id_item_ = new QTableWidgetItem();
  table_widget_->setItem(table_row, 1, rig_id_item_);
  table_row += 1;

  table_widget_->setItem(table_row, 0, new QTableWidgetItem("camera"));
  camera_item_ = new QTableWidgetItem();
  table_widget_->setItem(table_row, 1, camera_item_);
  table_row += 1;

  table_widget_->setItem(table_row, 0, new QTableWidgetItem("cam_from_world"));
  cam_from_world_item_ = new QTableWidgetItem();
  table_widget_->setItem(table_row, 1, cam_from_world_item_);
  table_row += 1;

  table_widget_->setItem(table_row, 0, new QTableWidgetItem("num_points2D"));
  num_points2D_item_ = new QTableWidgetItem();
  num_points2D_item_->setForeground(Qt::red);
  table_widget_->setItem(table_row, 1, num_points2D_item_);
  table_row += 1;

  table_widget_->setItem(table_row, 0, new QTableWidgetItem("num_points3D"));
  num_points3D_item_ = new QTableWidgetItem();
  num_points3D_item_->setForeground(Qt::magenta);
  table_widget_->setItem(table_row, 1, num_points3D_item_);
  table_row += 1;

  table_widget_->setItem(table_row, 0, new QTableWidgetItem("name"));
  name_item_ = new QTableWidgetItem();
  table_widget_->setItem(table_row, 1, name_item_);
  // NOLINTNEXTLINE(clang-analyzer-deadcode.DeadStores)
  table_row += 1;

  grid_layout_->addWidget(table_widget_, 0, 0);

  delete_button_ = new QPushButton(tr("Delete"), this);
  delete_button_->setFont(font);
  button_layout_->addWidget(delete_button_);
  connect(delete_button_,
          &QPushButton::released,
          this,
          &DatabaseImageViewerWidget::DeleteImage);
}

void DatabaseImageViewerWidget::ShowImageWithId(const image_t image_id) {
  if (model_viewer_widget_->images.count(image_id) == 0) {
    return;
  }

  image_id_ = image_id;

  const Image& image = model_viewer_widget_->images.at(image_id);

  image_id_item_->setText(QString::number(image_id));
  frame_id_item_->setText(QString::number(image.FrameId()));
  rig_id_item_->setText(QString::number(image.FramePtr()->RigId()));

  std::ostringstream camera_str;
  camera_str << *image.CameraPtr();
  camera_item_->setText(camera_str.str().c_str());

  if (image.HasPose()) {
<<<<<<< HEAD
    rotation_item_->setText(
        QString::number(image.CamFromWorld().rotation.w()) + ", " +
        QString::number(image.CamFromWorld().rotation.x()) + ", " +
        QString::number(image.CamFromWorld().rotation.y()) + ", " +
        QString::number(image.CamFromWorld().rotation.z()));
    translation_item_->setText(
        QString::number(image.CamFromWorld().translation.x(), 'f', 10) + ", " +
        QString::number(image.CamFromWorld().translation.y(), 'f', 10) + ", " +
        QString::number(image.CamFromWorld().translation.z(), 'f', 10));
    dimensions_item_->setText(QString::number(camera.width) + "x" +
                              QString::number(camera.height));
=======
    std::ostringstream cam_from_world_str;
    cam_from_world_str << image.CamFromWorld();
    cam_from_world_item_->setText(cam_from_world_str.str().c_str());
>>>>>>> 726fc918
  } else {
    cam_from_world_item_->setText("undefined");
  }

  num_points2D_item_->setText(QString::number(image.NumPoints2D()));

  std::vector<char> tri_mask(image.NumPoints2D());
  for (size_t i = 0; i < image.NumPoints2D(); ++i) {
    tri_mask[i] = image.Point2D(i).HasPoint3D();
  }

  num_points3D_item_->setText(QString::number(image.NumPoints3D()));
  name_item_->setText(QString::fromStdString(image.Name()));

  ResizeTable();

  FeatureKeypoints keypoints(image.NumPoints2D());
  for (point2D_t i = 0; i < image.NumPoints2D(); ++i) {
    keypoints[i].x = static_cast<float>(image.Point2D(i).xy(0));
    keypoints[i].y = static_cast<float>(image.Point2D(i).xy(1));
  }

  const std::string path = JoinPaths(*options_->image_path, image.Name());
  ReadAndShowWithKeypoints(path, keypoints, tri_mask);
}

void DatabaseImageViewerWidget::ResizeTable() {
  // Set fixed table dimensions.
  table_widget_->resizeColumnsToContents();
  int height = table_widget_->horizontalHeader()->height() +
               2 * table_widget_->frameWidth();
  for (int i = 0; i < table_widget_->rowCount(); i++) {
    height += table_widget_->rowHeight(i);
  }
  table_widget_->setFixedHeight(height);
}

void DatabaseImageViewerWidget::DeleteImage() {
  QMessageBox::StandardButton reply = QMessageBox::question(
      this,
      "",
      tr("Do you really want to delete this image? This will delete other "
         "images in the same frame as well."),
      QMessageBox::Yes | QMessageBox::No);
  if (reply == QMessageBox::Yes) {
    if (model_viewer_widget_->reconstruction->ExistsImage(image_id_)) {
      const Image& image =
          model_viewer_widget_->reconstruction->Image(image_id_);
      model_viewer_widget_->reconstruction->DeRegisterFrame(image.FrameId());
    }
    model_viewer_widget_->ReloadReconstruction();
  }
  hide();
}

}  // namespace colmap<|MERGE_RESOLUTION|>--- conflicted
+++ resolved
@@ -347,23 +347,9 @@
   camera_item_->setText(camera_str.str().c_str());
 
   if (image.HasPose()) {
-<<<<<<< HEAD
-    rotation_item_->setText(
-        QString::number(image.CamFromWorld().rotation.w()) + ", " +
-        QString::number(image.CamFromWorld().rotation.x()) + ", " +
-        QString::number(image.CamFromWorld().rotation.y()) + ", " +
-        QString::number(image.CamFromWorld().rotation.z()));
-    translation_item_->setText(
-        QString::number(image.CamFromWorld().translation.x(), 'f', 10) + ", " +
-        QString::number(image.CamFromWorld().translation.y(), 'f', 10) + ", " +
-        QString::number(image.CamFromWorld().translation.z(), 'f', 10));
-    dimensions_item_->setText(QString::number(camera.width) + "x" +
-                              QString::number(camera.height));
-=======
     std::ostringstream cam_from_world_str;
     cam_from_world_str << image.CamFromWorld();
     cam_from_world_item_->setText(cam_from_world_str.str().c_str());
->>>>>>> 726fc918
   } else {
     cam_from_world_item_->setText("undefined");
   }
