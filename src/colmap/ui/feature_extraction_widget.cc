// Copyright (c), ETH Zurich and UNC Chapel Hill.
// All rights reserved.
//
// Redistribution and use in source and binary forms, with or without
// modification, are permitted provided that the following conditions are met:
//
//     * Redistributions of source code must retain the above copyright
//       notice, this list of conditions and the following disclaimer.
//
//     * Redistributions in binary form must reproduce the above copyright
//       notice, this list of conditions and the following disclaimer in the
//       documentation and/or other materials provided with the distribution.
//
//     * Neither the name of ETH Zurich and UNC Chapel Hill nor the names of
//       its contributors may be used to endorse or promote products derived
//       from this software without specific prior written permission.
//
// THIS SOFTWARE IS PROVIDED BY THE COPYRIGHT HOLDERS AND CONTRIBUTORS "AS IS"
// AND ANY EXPRESS OR IMPLIED WARRANTIES, INCLUDING, BUT NOT LIMITED TO, THE
// IMPLIED WARRANTIES OF MERCHANTABILITY AND FITNESS FOR A PARTICULAR PURPOSE
// ARE DISCLAIMED. IN NO EVENT SHALL THE COPYRIGHT HOLDERS OR CONTRIBUTORS BE
// LIABLE FOR ANY DIRECT, INDIRECT, INCIDENTAL, SPECIAL, EXEMPLARY, OR
// CONSEQUENTIAL DAMAGES (INCLUDING, BUT NOT LIMITED TO, PROCUREMENT OF
// SUBSTITUTE GOODS OR SERVICES; LOSS OF USE, DATA, OR PROFITS; OR BUSINESS
// INTERRUPTION) HOWEVER CAUSED AND ON ANY THEORY OF LIABILITY, WHETHER IN
// CONTRACT, STRICT LIABILITY, OR TORT (INCLUDING NEGLIGENCE OR OTHERWISE)
// ARISING IN ANY WAY OUT OF THE USE OF THIS SOFTWARE, EVEN IF ADVISED OF THE
// POSSIBILITY OF SUCH DAMAGE.

#include "colmap/ui/feature_extraction_widget.h"

#include "colmap/controllers/feature_extraction.h"
#include "colmap/feature/sift.h"
#include "colmap/sensor/models.h"
#include "colmap/ui/options_widget.h"
#include "colmap/ui/qt_utils.h"
#include "colmap/ui/thread_control_widget.h"
#include "colmap/util/file.h"

namespace colmap {

class ExtractionWidget : public OptionsWidget {
 public:
  ExtractionWidget(QWidget* parent, OptionManager* options);

  virtual void Run() = 0;

 protected:
  OptionManager* options_;
  ThreadControlWidget* thread_control_widget_;
};

class SIFTExtractionWidget : public ExtractionWidget {
 public:
  SIFTExtractionWidget(QWidget* parent, OptionManager* options);

  void Run() override;
};

class ImportFeaturesWidget : public ExtractionWidget {
 public:
  ImportFeaturesWidget(QWidget* parent, OptionManager* options);

  void Run() override;

 private:
  std::string import_path_;
};

ExtractionWidget::ExtractionWidget(QWidget* parent, OptionManager* options)
    : OptionsWidget(parent),
      options_(options),
      thread_control_widget_(new ThreadControlWidget(this)) {}

SIFTExtractionWidget::SIFTExtractionWidget(QWidget* parent,
                                           OptionManager* options)
    : ExtractionWidget(parent, options) {
  AddOptionDirPath(&options->image_reader->mask_path, "mask_path");
  AddOptionFilePath(&options->image_reader->camera_mask_path,
                    "camera_mask_path");

  AddOptionInt(&options->feature_extraction->num_threads, "num_threads", -1);
  AddOptionBool(&options->feature_extraction->use_gpu, "use_gpu");
  AddOptionText(&options->feature_extraction->gpu_index, "gpu_index");

  AddOptionInt(&options->feature_extraction->sift->max_image_size,
               "sift.max_image_size");
  AddOptionInt(&options->feature_extraction->sift->max_num_features,
               "sift.max_num_features");
  AddOptionInt(&options->feature_extraction->sift->first_octave,
               "sift.first_octave",
               -5);
  AddOptionInt(&options->feature_extraction->sift->num_octaves,
               "sift.num_octaves");
  AddOptionInt(&options->feature_extraction->sift->octave_resolution,
               "sift.octave_resolution");
  AddOptionDouble(&options->feature_extraction->sift->peak_threshold,
                  "sift.peak_threshold",
                  0.0,
                  1e7,
                  0.00001,
                  5);
  AddOptionDouble(&options->feature_extraction->sift->edge_threshold,
                  "sift.edge_threshold");
  AddOptionBool(&options->feature_extraction->sift->estimate_affine_shape,
                "sift.estimate_affine_shape");
  AddOptionInt(&options->feature_extraction->sift->max_num_orientations,
               "sift.max_num_orientations");
  AddOptionBool(&options->feature_extraction->sift->upright, "sift.upright");
  AddOptionBool(&options->feature_extraction->sift->domain_size_pooling,
                "sift.domain_size_pooling");
  AddOptionDouble(&options->feature_extraction->sift->dsp_min_scale,
                  "sift.dsp_min_scale",
                  0.0,
                  1e7,
                  0.00001,
                  5);
  AddOptionDouble(&options->feature_extraction->sift->dsp_max_scale,
                  "sift.dsp_max_scale",
                  0.0,
                  1e7,
                  0.00001,
                  5);
  AddOptionInt(&options->feature_extraction->sift->dsp_num_scales,
               "sift.dsp_num_scales",
               1);
}

void SIFTExtractionWidget::Run() {
  WriteOptions();

  options_->feature_extraction->type = FeatureExtractorType::SIFT;

  ImageReaderOptions reader_options = *options_->image_reader;
  reader_options.image_path = *options_->image_path;

  auto extractor = CreateFeatureExtractorController(
<<<<<<< HEAD
      reader_options, *options_->feature_extraction);
=======
      *options_->database_path, reader_options, *options_->sift_extraction);
>>>>>>> 43ff7c4a
  thread_control_widget_->StartThread(
      "Extracting...", true, std::move(extractor));
}

ImportFeaturesWidget::ImportFeaturesWidget(QWidget* parent,
                                           OptionManager* options)
    : ExtractionWidget(parent, options) {
  AddOptionDirPath(&import_path_, "import_path");
}

void ImportFeaturesWidget::Run() {
  WriteOptions();

  if (!ExistsDir(import_path_)) {
    QMessageBox::critical(this, "", tr("Path is not a directory"));
    return;
  }

  ImageReaderOptions reader_options = *options_->image_reader;
  reader_options.image_path = *options_->image_path;

  auto importer = CreateFeatureImporterController(
      *options_->database_path, reader_options, import_path_);
  thread_control_widget_->StartThread(
      "Importing...", true, std::move(importer));
}

FeatureExtractionWidget::FeatureExtractionWidget(QWidget* parent,
                                                 OptionManager* options)
    : parent_(parent), options_(options) {
  setWindowFlags(Qt::Dialog);
  setWindowModality(Qt::ApplicationModal);
  setWindowTitle("Feature extraction");

  QGridLayout* grid = new QGridLayout(this);

  grid->addWidget(CreateCameraModelBox(), 0, 0);

  tab_widget_ = new QTabWidget(this);

  QScrollArea* sift_widget = new QScrollArea(this);
  sift_widget->setAlignment(Qt::AlignHCenter);
  sift_widget->setWidget(new SIFTExtractionWidget(this, options));
  tab_widget_->addTab(sift_widget, tr("SIFT"));

  QScrollArea* import_widget = new QScrollArea(this);
  import_widget->setAlignment(Qt::AlignHCenter);
  import_widget->setWidget(new ImportFeaturesWidget(this, options));
  tab_widget_->addTab(import_widget, tr("Import (SIFT)"));

  grid->addWidget(tab_widget_);

  QPushButton* extract_button = new QPushButton(tr("Extract"), this);
  connect(extract_button,
          &QPushButton::released,
          this,
          &FeatureExtractionWidget::Extract);
  grid->addWidget(extract_button, grid->rowCount(), 0);
}

QGroupBox* FeatureExtractionWidget::CreateCameraModelBox() {
  camera_model_ids_.clear();

  camera_model_cb_ = new QComboBox(this);

#define CAMERA_MODEL_CASE(CameraModel)                                     \
  camera_model_cb_->addItem(                                               \
      QString::fromStdString(CameraModelIdToName(CameraModel::model_id))); \
  camera_model_ids_.push_back(static_cast<int>(CameraModel::model_id));

  CAMERA_MODEL_CASES

#undef CAMERA_MODEL_CASE

  camera_params_exif_rb_ = new QRadioButton(tr("Parameters from EXIF"), this);
  camera_params_exif_rb_->setChecked(true);

  camera_params_custom_rb_ = new QRadioButton(tr("Custom parameters"), this);

  camera_params_info_ = new QLabel(tr(""), this);
  QPalette pal = QPalette(camera_params_info_->palette());
  pal.setColor(QPalette::WindowText, QColor(130, 130, 130));
  camera_params_info_->setPalette(pal);

  camera_params_text_ = new QLineEdit(this);
  camera_params_text_->setEnabled(false);

  single_camera_cb_ = new QCheckBox("Shared for all images", this);
  single_camera_cb_->setChecked(false);

  single_camera_per_folder_cb_ = new QCheckBox("Shared per sub-folder", this);
  single_camera_per_folder_cb_->setChecked(false);

  QGroupBox* box = new QGroupBox(tr("Camera model"), this);

  QVBoxLayout* vbox = new QVBoxLayout(box);
  vbox->addWidget(camera_model_cb_);
  vbox->addWidget(camera_params_info_);
  vbox->addWidget(single_camera_cb_);
  vbox->addWidget(single_camera_per_folder_cb_);
  vbox->addWidget(camera_params_exif_rb_);
  vbox->addWidget(camera_params_custom_rb_);
  vbox->addWidget(camera_params_text_);
  vbox->addStretch(1);

  box->setLayout(vbox);

  SelectCameraModel(camera_model_cb_->currentIndex());

  connect(camera_model_cb_,
          (void(QComboBox::*)(int)) & QComboBox::currentIndexChanged,
          this,
          &FeatureExtractionWidget::SelectCameraModel);
  connect(camera_params_exif_rb_,
          &QRadioButton::clicked,
          camera_params_text_,
          &QLineEdit::setDisabled);
  connect(camera_params_custom_rb_,
          &QRadioButton::clicked,
          camera_params_text_,
          &QLineEdit::setEnabled);

  return box;
}

void FeatureExtractionWidget::showEvent(QShowEvent* event) {
  parent_->setDisabled(true);
  ReadOptions();
}

void FeatureExtractionWidget::hideEvent(QHideEvent* event) {
  parent_->setEnabled(true);
  WriteOptions();
}

void FeatureExtractionWidget::ReadOptions() {
  const CameraModelId model_id =
      CameraModelNameToId(options_->image_reader->camera_model);
  for (size_t i = 0; i < camera_model_ids_.size(); ++i) {
    if (camera_model_ids_[i] == static_cast<int>(model_id)) {
      SelectCameraModel(i);
      camera_model_cb_->setCurrentIndex(i);
      break;
    }
  }
  single_camera_cb_->setChecked(options_->image_reader->single_camera);
  single_camera_per_folder_cb_->setChecked(
      options_->image_reader->single_camera_per_folder);
  camera_params_text_->setText(
      QString::fromStdString(options_->image_reader->camera_params));
}

void FeatureExtractionWidget::WriteOptions() {
  options_->image_reader->camera_model =
      CameraModelIdToName(static_cast<CameraModelId>(
          camera_model_ids_[camera_model_cb_->currentIndex()]));
  options_->image_reader->single_camera = single_camera_cb_->isChecked();
  options_->image_reader->single_camera_per_folder =
      single_camera_per_folder_cb_->isChecked();
  options_->image_reader->camera_params =
      camera_params_text_->text().toUtf8().constData();
}

void FeatureExtractionWidget::SelectCameraModel(const int idx) {
  const CameraModelId model_id =
      static_cast<CameraModelId>(camera_model_ids_[idx]);
  camera_params_info_->setText(QString::fromStdString(
      StringPrintf("<small>Parameters: %s</small>",
                   CameraModelParamsInfo(model_id).c_str())));
}

void FeatureExtractionWidget::Extract() {
  // If the custom parameter radiobuttion is not checked, but the
  // parameters textbox contains parameters.
  const auto old_camera_params_text = camera_params_text_->text();
  if (!camera_params_custom_rb_->isChecked()) {
    camera_params_text_->setText("");
  }

  WriteOptions();

  if (!ExistsCameraModelWithName(options_->image_reader->camera_model)) {
    QMessageBox::critical(this, "", tr("Camera model does not exist"));
    return;
  }

  const std::vector<double> camera_params =
      CSVToVector<double>(options_->image_reader->camera_params);
  const auto camera_code =
      CameraModelNameToId(options_->image_reader->camera_model);

  if (camera_params_custom_rb_->isChecked() &&
      !CameraModelVerifyParams(camera_code, camera_params)) {
    QMessageBox::critical(this, "", tr("Invalid camera parameters"));
    return;
  }

  QWidget* widget =
      static_cast<QScrollArea*>(tab_widget_->currentWidget())->widget();
  static_cast<ExtractionWidget*>(widget)->Run();

  camera_params_text_->setText(old_camera_params_text);
}

}  // namespace colmap<|MERGE_RESOLUTION|>--- conflicted
+++ resolved
@@ -135,11 +135,7 @@
   reader_options.image_path = *options_->image_path;
 
   auto extractor = CreateFeatureExtractorController(
-<<<<<<< HEAD
-      reader_options, *options_->feature_extraction);
-=======
-      *options_->database_path, reader_options, *options_->sift_extraction);
->>>>>>> 43ff7c4a
+      *options_->database_path, reader_options, *options_->feature_extraction);
   thread_control_widget_->StartThread(
       "Extracting...", true, std::move(extractor));
 }
@@ -250,7 +246,7 @@
   SelectCameraModel(camera_model_cb_->currentIndex());
 
   connect(camera_model_cb_,
-          (void(QComboBox::*)(int)) & QComboBox::currentIndexChanged,
+          (void (QComboBox::*)(int))&QComboBox::currentIndexChanged,
           this,
           &FeatureExtractionWidget::SelectCameraModel);
   connect(camera_params_exif_rb_,
