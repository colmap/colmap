// Copyright (c), ETH Zurich and UNC Chapel Hill.
// All rights reserved.
//
// Redistribution and use in source and binary forms, with or without
// modification, are permitted provided that the following conditions are met:
//
//     * Redistributions of source code must retain the above copyright
//       notice, this list of conditions and the following disclaimer.
//
//     * Redistributions in binary form must reproduce the above copyright
//       notice, this list of conditions and the following disclaimer in the
//       documentation and/or other materials provided with the distribution.
//
//     * Neither the name of ETH Zurich and UNC Chapel Hill nor the names of
//       its contributors may be used to endorse or promote products derived
//       from this software without specific prior written permission.
//
// THIS SOFTWARE IS PROVIDED BY THE COPYRIGHT HOLDERS AND CONTRIBUTORS "AS IS"
// AND ANY EXPRESS OR IMPLIED WARRANTIES, INCLUDING, BUT NOT LIMITED TO, THE
// IMPLIED WARRANTIES OF MERCHANTABILITY AND FITNESS FOR A PARTICULAR PURPOSE
// ARE DISCLAIMED. IN NO EVENT SHALL THE COPYRIGHT HOLDERS OR CONTRIBUTORS BE
// LIABLE FOR ANY DIRECT, INDIRECT, INCIDENTAL, SPECIAL, EXEMPLARY, OR
// CONSEQUENTIAL DAMAGES (INCLUDING, BUT NOT LIMITED TO, PROCUREMENT OF
// SUBSTITUTE GOODS OR SERVICES; LOSS OF USE, DATA, OR PROFITS; OR BUSINESS
// INTERRUPTION) HOWEVER CAUSED AND ON ANY THEORY OF LIABILITY, WHETHER IN
// CONTRACT, STRICT LIABILITY, OR TORT (INCLUDING NEGLIGENCE OR OTHERWISE)
// ARISING IN ANY WAY OUT OF THE USE OF THIS SOFTWARE, EVEN IF ADVISED OF THE
// POSSIBILITY OF SUCH DAMAGE.

#include "colmap/feature/pairing.h"

#include "colmap/retrieval/visual_index.h"
#include "colmap/scene/synthetic.h"
#include "colmap/util/testing.h"

#include <fstream>

#include <gmock/gmock.h>
#include <gtest/gtest.h>

namespace colmap {
namespace {

void CreateSyntheticDatabase(int num_images, Database& database) {
  Reconstruction unused_reconstruction;
  SyntheticDatasetOptions synthetic_dataset_options;
  synthetic_dataset_options.num_rigs = num_images;
  synthetic_dataset_options.num_cameras_per_rig = 1;
  synthetic_dataset_options.num_frames_per_rig = 1;
  SynthesizeDataset(
      synthetic_dataset_options, &unused_reconstruction, &database);
}

TEST(ExhaustivePairGenerator, Nominal) {
  constexpr int kNumImages = 34;
  auto database = std::make_shared<Database>(Database::kInMemoryDatabasePath);
  CreateSyntheticDatabase(kNumImages, *database);
  const std::vector<Image> images = database->ReadAllImages();
  CHECK_EQ(images.size(), kNumImages);

  ExhaustivePairingOptions options;
  options.block_size = 10;
  ExhaustivePairGenerator generator(options, database);
  const int num_expected_blocks =
      std::ceil(static_cast<double>(kNumImages) / options.block_size) *
      std::ceil(static_cast<double>(kNumImages) / options.block_size);
  std::set<std::pair<image_t, image_t>> pairs;
  for (int i = 0; i < num_expected_blocks; ++i) {
    for (const auto& pair : generator.Next()) {
      pairs.insert(pair);
    }
  }
  EXPECT_EQ(pairs.size(), kNumImages * (kNumImages - 1) / 2);
  EXPECT_TRUE(generator.Next().empty());
  EXPECT_TRUE(generator.HasFinished());
}

std::unique_ptr<retrieval::VisualIndex> CreateSyntheticVisualIndex() {
  auto visual_index = retrieval::VisualIndex::Create();
  retrieval::VisualIndex::BuildOptions build_options;
  build_options.num_visual_words = 5;
  // NOLINTNEXTLINE(clang-analyzer-optin.cplusplus.VirtualCall)
  visual_index->Build(build_options,
                      retrieval::VisualIndex::Descriptors::Random(50, 128));
  return visual_index;
}

TEST(VocabTreePairGenerator, Nominal) {
  constexpr int kNumImages = 5;
  auto database = std::make_shared<Database>(Database::kInMemoryDatabasePath);
  CreateSyntheticDatabase(kNumImages, *database);
  const std::vector<Image> images = database->ReadAllImages();
  CHECK_EQ(images.size(), kNumImages);

  VocabTreePairingOptions options;
  options.vocab_tree_path = CreateTestDir() + "/vocab_tree.txt";

  // NOLINTNEXTLINE(clang-analyzer-optin.cplusplus.VirtualCall)
  CreateSyntheticVisualIndex()->Write(options.vocab_tree_path);

  {
    options.num_images = 3;
    VocabTreePairGenerator generator(options, database);
    for (int i = 0; i < kNumImages; ++i) {
      const auto pairs = generator.Next();
      EXPECT_EQ(pairs.size(), options.num_images);
      EXPECT_EQ(
          (std::set<std::pair<image_t, image_t>>(pairs.begin(), pairs.end())
               .size()),
          pairs.size());
    }
    EXPECT_TRUE(generator.Next().empty());
    EXPECT_TRUE(generator.HasFinished());
  }

  {
    options.num_images = 100;
    VocabTreePairGenerator generator(options, database);
    for (int i = 0; i < kNumImages; ++i) {
      const auto pairs = generator.Next();
      EXPECT_EQ(pairs.size(), kNumImages);
    }
    EXPECT_TRUE(generator.Next().empty());
    EXPECT_TRUE(generator.HasFinished());
  }
}

TEST(SequentialPairGenerator, Linear) {
  constexpr int kNumImages = 5;
  auto database = std::make_shared<Database>(Database::kInMemoryDatabasePath);
  CreateSyntheticDatabase(kNumImages, *database);
  const std::vector<Image> images = database->ReadAllImages();
  CHECK_EQ(images.size(), kNumImages);

  SequentialPairingOptions options;
  options.overlap = 3;
  options.quadratic_overlap = false;
  SequentialPairGenerator generator(options, database);
  EXPECT_THAT(generator.Next(),
              testing::ElementsAre(
                  std::make_pair(images[0].ImageId(), images[1].ImageId()),
                  std::make_pair(images[0].ImageId(), images[2].ImageId()),
                  std::make_pair(images[0].ImageId(), images[3].ImageId())));
  EXPECT_THAT(generator.Next(),
              testing::ElementsAre(
                  std::make_pair(images[1].ImageId(), images[2].ImageId()),
                  std::make_pair(images[1].ImageId(), images[3].ImageId()),
                  std::make_pair(images[1].ImageId(), images[4].ImageId())));
  EXPECT_THAT(generator.Next(),
              testing::ElementsAre(
                  std::make_pair(images[2].ImageId(), images[3].ImageId()),
                  std::make_pair(images[2].ImageId(), images[4].ImageId())));
  EXPECT_THAT(generator.Next(),
              testing::ElementsAre(
                  std::make_pair(images[3].ImageId(), images[4].ImageId())));
  EXPECT_TRUE(generator.Next().empty());
  EXPECT_TRUE(generator.HasFinished());
}

TEST(SequentialPairGenerator, LinearRig) {
  auto database = std::make_shared<Database>(Database::kInMemoryDatabasePath);
  Reconstruction unused_reconstruction;
  SyntheticDatasetOptions synthetic_dataset_options;
  synthetic_dataset_options.num_rigs = 1;
  synthetic_dataset_options.num_cameras_per_rig = 2;
  synthetic_dataset_options.num_frames_per_rig = 3;
  SynthesizeDataset(
      synthetic_dataset_options, &unused_reconstruction, database.get());
  const std::vector<Image> images = database->ReadAllImages();
  CHECK_EQ(images.size(),
           synthetic_dataset_options.num_cameras_per_rig *
               synthetic_dataset_options.num_frames_per_rig);

  SequentialPairingOptions options;
  options.overlap = 1;
  options.quadratic_overlap = false;
  SequentialPairGenerator generator(options, database);
  EXPECT_THAT(generator.Next(),
              testing::ElementsAre(
                  std::make_pair(images[0].ImageId(), images[1].ImageId()),
                  std::make_pair(images[0].ImageId(), images[2].ImageId()),
                  std::make_pair(images[0].ImageId(), images[3].ImageId())));
  EXPECT_THAT(generator.Next(),
              testing::ElementsAre(
                  std::make_pair(images[2].ImageId(), images[3].ImageId()),
                  std::make_pair(images[2].ImageId(), images[4].ImageId()),
                  std::make_pair(images[2].ImageId(), images[5].ImageId())));
  EXPECT_THAT(generator.Next(),
              testing::ElementsAre(
                  std::make_pair(images[4].ImageId(), images[5].ImageId()),
                  std::make_pair(images[4].ImageId(), images[1].ImageId()),
                  std::make_pair(images[4].ImageId(), images[0].ImageId())));
  EXPECT_THAT(generator.Next(),
              testing::ElementsAre(
                  std::make_pair(images[1].ImageId(), images[0].ImageId()),
                  std::make_pair(images[1].ImageId(), images[3].ImageId()),
                  std::make_pair(images[1].ImageId(), images[2].ImageId())));
  EXPECT_THAT(generator.Next(),
              testing::ElementsAre(
                  std::make_pair(images[3].ImageId(), images[2].ImageId()),
                  std::make_pair(images[3].ImageId(), images[5].ImageId()),
                  std::make_pair(images[3].ImageId(), images[4].ImageId())));
  EXPECT_THAT(generator.Next(),
              testing::ElementsAre(
                  std::make_pair(images[5].ImageId(), images[4].ImageId())));
  EXPECT_TRUE(generator.Next().empty());
  EXPECT_TRUE(generator.HasFinished());
}

TEST(SequentialPairGenerator, Quadratic) {
  constexpr int kNumImages = 5;
  auto database = std::make_shared<Database>(Database::kInMemoryDatabasePath);
  CreateSyntheticDatabase(kNumImages, *database);
  const std::vector<Image> images = database->ReadAllImages();
  CHECK_EQ(images.size(), kNumImages);

  SequentialPairingOptions options;
  options.overlap = 3;
  options.quadratic_overlap = true;
  SequentialPairGenerator generator(options, database);
  EXPECT_THAT(generator.Next(),
              testing::ElementsAre(
                  std::make_pair(images[0].ImageId(), images[1].ImageId()),
                  std::make_pair(images[0].ImageId(), images[2].ImageId()),
                  std::make_pair(images[0].ImageId(), images[4].ImageId())));
  EXPECT_THAT(generator.Next(),
              testing::ElementsAre(
                  std::make_pair(images[1].ImageId(), images[2].ImageId()),
                  std::make_pair(images[1].ImageId(), images[3].ImageId())));
  EXPECT_THAT(generator.Next(),
              testing::ElementsAre(
                  std::make_pair(images[2].ImageId(), images[3].ImageId()),
                  std::make_pair(images[2].ImageId(), images[4].ImageId())));
  EXPECT_THAT(generator.Next(),
              testing::ElementsAre(
                  std::make_pair(images[3].ImageId(), images[4].ImageId())));
  EXPECT_TRUE(generator.Next().empty());
  EXPECT_TRUE(generator.HasFinished());
}

TEST(SpatialPairGenerator, Nominal) {
  constexpr int kNumImages = 3;
  auto database = std::make_shared<Database>(Database::kInMemoryDatabasePath);
  CreateSyntheticDatabase(kNumImages, *database);
  const std::vector<Image> images = database->ReadAllImages();
  CHECK_EQ(images.size(), kNumImages);
  database->WritePosePrior(images[0].ImageId(),
                           PosePrior(Eigen::Vector3d(1, 2, 3)));
  database->WritePosePrior(images[1].ImageId(),
                           PosePrior(Eigen::Vector3d(2, 3, 4)));
  database->WritePosePrior(images[2].ImageId(),
                           PosePrior(Eigen::Vector3d(2, 4, 12)));

  SpatialPairingOptions options;
  options.max_num_neighbors = 1;
  options.max_distance = 1000;
  options.ignore_z = false;

  {
    SpatialPairGenerator generator(options, database);

    EXPECT_THAT(generator.Next(),
                testing::ElementsAre(
                    std::make_pair(images[0].ImageId(), images[1].ImageId())));
    EXPECT_THAT(generator.Next(),
                testing::ElementsAre(
                    std::make_pair(images[1].ImageId(), images[0].ImageId())));
    EXPECT_THAT(generator.Next(),
                testing::ElementsAre(
                    std::make_pair(images[2].ImageId(), images[1].ImageId())));
    EXPECT_TRUE(generator.Next().empty());
    EXPECT_TRUE(generator.HasFinished());
  }

  {
    options.ignore_z = true;
    SpatialPairGenerator generator(options, database);
    EXPECT_THAT(generator.Next(),
                testing::ElementsAre(
                    std::make_pair(images[0].ImageId(), images[1].ImageId())));
    EXPECT_THAT(generator.Next(),
                testing::ElementsAre(
                    std::make_pair(images[1].ImageId(), images[2].ImageId())));
    EXPECT_THAT(generator.Next(),
                testing::ElementsAre(
                    std::make_pair(images[2].ImageId(), images[1].ImageId())));
    EXPECT_TRUE(generator.Next().empty());
    EXPECT_TRUE(generator.HasFinished());
  }

  {
    options.ignore_z = false;
    options.max_distance = 5;
    SpatialPairGenerator generator(options, database);
    EXPECT_THAT(generator.Next(),
                testing::ElementsAre(
                    std::make_pair(images[0].ImageId(), images[1].ImageId())));
    EXPECT_THAT(generator.Next(),
                testing::ElementsAre(
                    std::make_pair(images[1].ImageId(), images[0].ImageId())));
    EXPECT_TRUE(generator.Next().empty());
    EXPECT_TRUE(generator.Next().empty());
    EXPECT_TRUE(generator.HasFinished());
  }

  {
    options.max_num_neighbors = 2;
    options.max_distance = 1000;
    SpatialPairGenerator generator(options, database);
    EXPECT_THAT(generator.Next(),
                testing::ElementsAre(
                    std::make_pair(images[0].ImageId(), images[1].ImageId()),
                    std::make_pair(images[0].ImageId(), images[2].ImageId())));
    EXPECT_THAT(generator.Next(),
                testing::ElementsAre(
                    std::make_pair(images[1].ImageId(), images[0].ImageId()),
                    std::make_pair(images[1].ImageId(), images[2].ImageId())));
    EXPECT_THAT(generator.Next(),
                testing::ElementsAre(
                    std::make_pair(images[2].ImageId(), images[1].ImageId()),
                    std::make_pair(images[2].ImageId(), images[0].ImageId())));
    EXPECT_TRUE(generator.Next().empty());
    EXPECT_TRUE(generator.HasFinished());
  }
}

TEST(SpatialPairGenerator, LargeCoordinates) {
  constexpr int kNumImages = 3;
  auto database = std::make_shared<Database>(Database::kInMemoryDatabasePath);
  CreateSyntheticDatabase(kNumImages, *database);
  const std::vector<Image> images = database->ReadAllImages();
  CHECK_EQ(images.size(), kNumImages);
  database->WritePosePrior(
      images[0].ImageId(),
      PosePrior(Eigen::Vector3d(1, 2, 3) + Eigen::Vector3d::Constant(1e16)));
  database->WritePosePrior(
      images[1].ImageId(),
      PosePrior(Eigen::Vector3d(2, 3, 4) + Eigen::Vector3d::Constant(1e16)));
  database->WritePosePrior(
      images[2].ImageId(),
      PosePrior(Eigen::Vector3d(2, 4, 12) + Eigen::Vector3d::Constant(1e16)));

  SpatialPairingOptions options;
  options.max_num_neighbors = 1;
  options.max_distance = 1000;
  options.ignore_z = false;

  SpatialPairGenerator generator(options, database);

  EXPECT_THAT(generator.Next(),
              testing::ElementsAre(
                  std::make_pair(images[0].ImageId(), images[1].ImageId())));
  EXPECT_THAT(generator.Next(),
              testing::ElementsAre(
                  std::make_pair(images[1].ImageId(), images[0].ImageId())));
  EXPECT_THAT(generator.Next(),
              testing::ElementsAre(
                  std::make_pair(images[2].ImageId(), images[1].ImageId())));
  EXPECT_TRUE(generator.Next().empty());
  EXPECT_TRUE(generator.HasFinished());
}

TEST(SpatialPairGenerator, MinNumNeighborsControlsMatchingDistance) {
  constexpr int kNumImages = 4;
  auto db = std::make_shared<Database>(Database::kInMemoryDatabasePath);
  CreateSyntheticDatabase(kNumImages, *db);
  const auto images = db->ReadAllImages();

  db->WritePosePrior(images[0].ImageId(), PosePrior(Eigen::Vector3d(1, 1, 2)));
  db->WritePosePrior(images[1].ImageId(), PosePrior(Eigen::Vector3d(1, 2, 3)));
  db->WritePosePrior(images[2].ImageId(), PosePrior(Eigen::Vector3d(2, 3, 4)));
  db->WritePosePrior(images[3].ImageId(), PosePrior(Eigen::Vector3d(2, 4, 12)));

  SpatialPairingOptions options;
  options.ignore_z = false;
  options.max_num_neighbors = kNumImages;
  options.max_distance = 0.0;

  {
    options.min_num_neighbors = 0;
    EXPECT_FALSE(options.Check());
  }
  {
    options.min_num_neighbors = 1;
    SpatialPairGenerator generator(options, db);
    EXPECT_THAT(generator.Next(),
                testing::ElementsAre(
                    std::make_pair(images[0].ImageId(), images[1].ImageId())));
    EXPECT_THAT(generator.Next(),
                testing::ElementsAre(
                    std::make_pair(images[1].ImageId(), images[0].ImageId())));
    EXPECT_THAT(generator.Next(),
                testing::ElementsAre(
                    std::make_pair(images[2].ImageId(), images[1].ImageId())));
    EXPECT_THAT(generator.Next(),
                testing::ElementsAre(
                    std::make_pair(images[3].ImageId(), images[2].ImageId())));
    EXPECT_TRUE(generator.Next().empty());
  }
  {
    options.min_num_neighbors = 2;
    SpatialPairGenerator generator(options, db);
    EXPECT_THAT(generator.Next(),
                testing::ElementsAre(
                    std::make_pair(images[0].ImageId(), images[1].ImageId()),
                    std::make_pair(images[0].ImageId(), images[2].ImageId())));
    EXPECT_THAT(generator.Next(),
                testing::ElementsAre(
                    std::make_pair(images[1].ImageId(), images[0].ImageId()),
                    std::make_pair(images[1].ImageId(), images[2].ImageId())));
    EXPECT_THAT(generator.Next(),
                testing::ElementsAre(
                    std::make_pair(images[2].ImageId(), images[1].ImageId()),
                    std::make_pair(images[2].ImageId(), images[0].ImageId())));
    EXPECT_THAT(generator.Next(),
                testing::ElementsAre(
                    std::make_pair(images[3].ImageId(), images[2].ImageId()),
                    std::make_pair(images[3].ImageId(), images[1].ImageId())));
    EXPECT_TRUE(generator.Next().empty());
  }
  {
    options.min_num_neighbors = 3;
    SpatialPairGenerator generator(options, db);
    EXPECT_THAT(generator.Next(),
                testing::ElementsAre(
                    std::make_pair(images[0].ImageId(), images[1].ImageId()),
                    std::make_pair(images[0].ImageId(), images[2].ImageId()),
                    std::make_pair(images[0].ImageId(), images[3].ImageId())));
    EXPECT_THAT(generator.Next(),
                testing::ElementsAre(
                    std::make_pair(images[1].ImageId(), images[0].ImageId()),
                    std::make_pair(images[1].ImageId(), images[2].ImageId()),
                    std::make_pair(images[1].ImageId(), images[3].ImageId())));
    EXPECT_THAT(generator.Next(),
                testing::ElementsAre(
                    std::make_pair(images[2].ImageId(), images[1].ImageId()),
                    std::make_pair(images[2].ImageId(), images[0].ImageId()),
                    std::make_pair(images[2].ImageId(), images[3].ImageId())));
    EXPECT_THAT(generator.Next(),
                testing::ElementsAre(
                    std::make_pair(images[3].ImageId(), images[2].ImageId()),
                    std::make_pair(images[3].ImageId(), images[1].ImageId()),
                    std::make_pair(images[3].ImageId(), images[0].ImageId())));
    EXPECT_TRUE(generator.Next().empty());
  }
}

TEST(SpatialPairGenerator, ReadPositionPriorData) {
  {
    constexpr int kNumImages = 3;
    auto database = std::make_shared<Database>(Database::kInMemoryDatabasePath);
    CreateSyntheticDatabase(kNumImages, *database);
    const std::vector<Image> images = database->ReadAllImages();
    CHECK_EQ(images.size(), kNumImages);
    database->WritePosePrior(images[0].ImageId(),
                             PosePrior(Eigen::Vector3d(1, 2, 3)));
    database->WritePosePrior(images[1].ImageId(),
                             PosePrior(Eigen::Vector3d(2, 3, 4)));
    database->WritePosePrior(images[2].ImageId(),
                             PosePrior(Eigen::Vector3d(2, 4, 12)));

    SpatialPairingOptions options;
    options.max_num_neighbors = 1;
    options.max_distance = 1000;
    options.ignore_z = false;

    auto cache = std::make_shared<FeatureMatcherCache>(
        options.CacheSize(), THROW_CHECK_NOTNULL(database));
    SpatialPairGenerator generator(options, cache);

    Eigen::RowMajorMatrixXf position_matrix =
        generator.ReadPositionPriorData(*cache);
    EXPECT_EQ(position_matrix.rows(), 3);
  }

  {
    constexpr int kNumImages = 4;
    auto database = std::make_shared<Database>(Database::kInMemoryDatabasePath);
    CreateSyntheticDatabase(kNumImages, *database);
    const std::vector<Image> images = database->ReadAllImages();
    CHECK_EQ(images.size(), kNumImages);
    database->WritePosePrior(images[0].ImageId(),
                             PosePrior(Eigen::Vector3d(1, 2, 3)));
    database->WritePosePrior(images[1].ImageId(),
                             PosePrior(Eigen::Vector3d(2, 3, 4)));
    database->WritePosePrior(images[2].ImageId(),
                             PosePrior(Eigen::Vector3d(2, 4, 12)));

    SpatialPairingOptions options;
    options.max_num_neighbors = 1;
    options.max_distance = 1000;
    options.ignore_z = false;

    auto cache = std::make_shared<FeatureMatcherCache>(
        options.CacheSize(), THROW_CHECK_NOTNULL(database));
    SpatialPairGenerator generator(options, cache);

    Eigen::RowMajorMatrixXf position_matrix =
        generator.ReadPositionPriorData(*cache);
    EXPECT_EQ(position_matrix.rows(), 3);
  }

  {
    constexpr int kNumImages = 3;
    auto database = std::make_shared<Database>(Database::kInMemoryDatabasePath);
    CreateSyntheticDatabase(kNumImages, *database);
    const std::vector<Image> images = database->ReadAllImages();
    CHECK_EQ(images.size(), kNumImages);
    database->WritePosePrior(images[0].ImageId(),
                             PosePrior(Eigen::Vector3d(0, 0, 2)));
    database->WritePosePrior(images[1].ImageId(),
                             PosePrior(Eigen::Vector3d(2, 3, 4)));
    database->WritePosePrior(images[2].ImageId(),
                             PosePrior(Eigen::Vector3d(2, 4, 12)));

    SpatialPairingOptions options;
    options.max_num_neighbors = 1;
    options.max_distance = 1000;
    options.ignore_z = false;

    auto cache = std::make_shared<FeatureMatcherCache>(
        options.CacheSize(), THROW_CHECK_NOTNULL(database));
    SpatialPairGenerator generator(options, cache);

    Eigen::RowMajorMatrixXf position_matrix =
        generator.ReadPositionPriorData(*cache);
    EXPECT_EQ(position_matrix.rows(), 3);
  }

  {
    constexpr int kNumImages = 3;
    auto database = std::make_shared<Database>(Database::kInMemoryDatabasePath);
    CreateSyntheticDatabase(kNumImages, *database);
    const std::vector<Image> images = database->ReadAllImages();
    CHECK_EQ(images.size(), kNumImages);
    database->WritePosePrior(images[0].ImageId(),
                             PosePrior(Eigen::Vector3d(0, 0, 2)));
    database->WritePosePrior(images[1].ImageId(),
                             PosePrior(Eigen::Vector3d(2, 3, 4)));
    database->WritePosePrior(images[2].ImageId(),
                             PosePrior(Eigen::Vector3d(2, 4, 12)));

    SpatialPairingOptions options;
    options.max_num_neighbors = 1;
    options.max_distance = 1000;
    options.ignore_z = true;

    auto cache = std::make_shared<FeatureMatcherCache>(
        options.CacheSize(), THROW_CHECK_NOTNULL(database));
    SpatialPairGenerator generator(options, cache);

    Eigen::RowMajorMatrixXf position_matrix =
        generator.ReadPositionPriorData(*cache);
    EXPECT_EQ(position_matrix.rows(), 2);
  }

  {
    constexpr int kNumImages = 3;
    auto database = std::make_shared<Database>(Database::kInMemoryDatabasePath);
    CreateSyntheticDatabase(kNumImages, *database);
    const std::vector<Image> images = database->ReadAllImages();
    CHECK_EQ(images.size(), kNumImages);
    database->WritePosePrior(images[0].ImageId(),
                             PosePrior(Eigen::Vector3d(0, 0, 0)));
    database->WritePosePrior(images[1].ImageId(),
                             PosePrior(Eigen::Vector3d(2, 3, 4)));
    database->WritePosePrior(images[2].ImageId(),
                             PosePrior(Eigen::Vector3d(2, 4, 12)));

    SpatialPairingOptions options;
    options.max_num_neighbors = 1;
    options.max_distance = 1000;
    options.ignore_z = false;

    auto cache = std::make_shared<FeatureMatcherCache>(
        options.CacheSize(), THROW_CHECK_NOTNULL(database));
    SpatialPairGenerator generator(options, cache);

    Eigen::RowMajorMatrixXf position_matrix =
        generator.ReadPositionPriorData(*cache);
    EXPECT_EQ(position_matrix.rows(), 2);
  }

  {
    constexpr int kNumImages = 3;
    auto database = std::make_shared<Database>(Database::kInMemoryDatabasePath);
    CreateSyntheticDatabase(kNumImages, *database);
    const std::vector<Image> images = database->ReadAllImages();
    CHECK_EQ(images.size(), kNumImages);
    database->WritePosePrior(images[0].ImageId(),
                             PosePrior(Eigen::Vector3d(0, 0, 0)));
    database->WritePosePrior(images[1].ImageId(),
                             PosePrior(Eigen::Vector3d(2, 3, 4)));
    database->WritePosePrior(images[2].ImageId(),
                             PosePrior(Eigen::Vector3d(2, 4, 12)));

    SpatialPairingOptions options;
    options.max_num_neighbors = 1;
    options.max_distance = 1000;
    options.ignore_z = true;

    auto cache = std::make_shared<FeatureMatcherCache>(
        options.CacheSize(), THROW_CHECK_NOTNULL(database));
    SpatialPairGenerator generator(options, cache);

    Eigen::RowMajorMatrixXf position_matrix =
        generator.ReadPositionPriorData(*cache);
    EXPECT_EQ(position_matrix.rows(), 2);
  }
}

TEST(TransitivePairGenerator, Nominal) {
  constexpr int kNumImages = 5;
  auto database = std::make_shared<Database>(Database::kInMemoryDatabasePath);
  CreateSyntheticDatabase(kNumImages, *database);
  const std::vector<Image> images = database->ReadAllImages();
  CHECK_EQ(images.size(), kNumImages);

  TwoViewGeometry two_view_geometry;
  two_view_geometry.inlier_matches.resize(10);

  database->ClearTwoViewGeometries();
  database->WriteTwoViewGeometry(
      images[0].ImageId(), images[1].ImageId(), two_view_geometry);
  database->WriteTwoViewGeometry(
      images[0].ImageId(), images[2].ImageId(), two_view_geometry);
  database->WriteTwoViewGeometry(
      images[1].ImageId(), images[3].ImageId(), two_view_geometry);

  TransitivePairingOptions options;
  TransitivePairGenerator generator(options, database);
  const auto pairs1 = generator.Next();
  EXPECT_THAT(pairs1,
              testing::UnorderedElementsAre(
                  std::make_pair(images[1].ImageId(), images[2].ImageId()),
                  std::make_pair(images[0].ImageId(), images[3].ImageId())));
  for (const auto& pair : pairs1) {
    database->WriteTwoViewGeometry(pair.first, pair.second, two_view_geometry);
  }
  EXPECT_THAT(generator.Next(),
              testing::ElementsAre(
                  std::make_pair(images[2].ImageId(), images[3].ImageId())));
  EXPECT_TRUE(generator.Next().empty());
  EXPECT_TRUE(generator.HasFinished());
}

TEST(ImportedPairGenerator, Nominal) {
  constexpr int kNumImages = 10;
  auto database = std::make_shared<Database>(Database::kInMemoryDatabasePath);
  CreateSyntheticDatabase(kNumImages, *database);
  const std::vector<Image> images = database->ReadAllImages();
  CHECK_EQ(images.size(), kNumImages);

  ImportedPairingOptions options;
  options.match_list_path = CreateTestDir() + "/pairs.txt";

  {
    std::ofstream match_list_file(options.match_list_path);
    match_list_file.close();

    ImportedPairGenerator generator(options, database);
    EXPECT_TRUE(generator.Next().empty());
    EXPECT_TRUE(generator.HasFinished());
  }

  {
    std::ofstream match_list_file(options.match_list_path);
    match_list_file << images[2].Name() << " " << images[4].Name() << '\n';
    match_list_file << images[1].Name() << " " << images[3].Name() << '\n';
    match_list_file << images[2].Name() << " " << images[9].Name() << '\n';
    match_list_file.close();

    ImportedPairGenerator generator(options, database);
    EXPECT_THAT(generator.Next(),
                testing::ElementsAre(
                    std::make_pair(images[2].ImageId(), images[4].ImageId()),
                    std::make_pair(images[1].ImageId(), images[3].ImageId()),
                    std::make_pair(images[2].ImageId(), images[9].ImageId())));
    EXPECT_TRUE(generator.Next().empty());
    EXPECT_TRUE(generator.HasFinished());
  }
}

TEST(ExistingMatchedPairGenerator, Nominal) {
  constexpr int kNumImages = 5;
  auto database = std::make_shared<Database>(Database::kInMemoryDatabasePath);
  CreateSyntheticDatabase(kNumImages, *database);
  const std::vector<Image> images = database->ReadAllImages();
  CHECK_EQ(images.size(), kNumImages);

  database->ClearMatches();
  database->WriteMatches(
      images[0].ImageId(), images[1].ImageId(), FeatureMatches(1));
  database->WriteMatches(
      images[0].ImageId(), images[2].ImageId(), FeatureMatches(2));
  database->WriteMatches(
      images[1].ImageId(), images[3].ImageId(), FeatureMatches(3));
  database->WriteMatches(
      images[2].ImageId(), images[3].ImageId(), FeatureMatches(0));

  ExistingMatchedPairingOptions options;
<<<<<<< HEAD
=======
  options.batch_size = 2;
>>>>>>> 452ca1f2
  ExistingMatchedPairGenerator generator(options, database);
  EXPECT_THAT(generator.Next(),
              testing::UnorderedElementsAre(
                  std::make_pair(images[0].ImageId(), images[1].ImageId()),
<<<<<<< HEAD
                  std::make_pair(images[0].ImageId(), images[2].ImageId()),
=======
                  std::make_pair(images[0].ImageId(), images[2].ImageId())));
  EXPECT_THAT(generator.Next(),
              testing::UnorderedElementsAre(
>>>>>>> 452ca1f2
                  std::make_pair(images[1].ImageId(), images[3].ImageId())));
  EXPECT_TRUE(generator.Next().empty());
  EXPECT_TRUE(generator.HasFinished());
}

}  // namespace
}  // namespace colmap<|MERGE_RESOLUTION|>--- conflicted
+++ resolved
@@ -699,21 +699,14 @@
       images[2].ImageId(), images[3].ImageId(), FeatureMatches(0));
 
   ExistingMatchedPairingOptions options;
-<<<<<<< HEAD
-=======
   options.batch_size = 2;
->>>>>>> 452ca1f2
   ExistingMatchedPairGenerator generator(options, database);
   EXPECT_THAT(generator.Next(),
               testing::UnorderedElementsAre(
                   std::make_pair(images[0].ImageId(), images[1].ImageId()),
-<<<<<<< HEAD
-                  std::make_pair(images[0].ImageId(), images[2].ImageId()),
-=======
                   std::make_pair(images[0].ImageId(), images[2].ImageId())));
   EXPECT_THAT(generator.Next(),
               testing::UnorderedElementsAre(
->>>>>>> 452ca1f2
                   std::make_pair(images[1].ImageId(), images[3].ImageId())));
   EXPECT_TRUE(generator.Next().empty());
   EXPECT_TRUE(generator.HasFinished());
