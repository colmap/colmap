--- conflicted
+++ resolved
@@ -1015,13 +1015,8 @@
       return;
     }
 
-<<<<<<< HEAD
     if (options_.sift->cpu_brute_force_matcher) {
-      const Eigen::RowMajorMatrixXi dot_products =
-=======
-    if (options_.cpu_brute_force_matcher) {
       const Eigen::RowMajorMatrixXf dot_products =
->>>>>>> 3919d31f
           ComputeSiftDistanceMatrix(DistanceType::DOT_PRODUCT,
                                     nullptr,
                                     nullptr,
@@ -1041,16 +1036,11 @@
     Eigen::RowMajorMatrixXi indices_2to1;
     Eigen::RowMajorMatrixXf l2_dists_2to1;
     index2_->Search(
-<<<<<<< HEAD
-        /*num_neighbors=*/2, *image1.descriptors, indices_1to2, l2_dists_1to2);
-    if (options_.sift->cross_check) {
-=======
         /*num_neighbors=*/2,
         image1.descriptors->cast<float>(),
         indices_1to2,
         l2_dists_1to2);
-    if (options_.cross_check) {
->>>>>>> 3919d31f
+    if (options_.sift->cross_check) {
       index1_->Search(/*num_neighbors=*/2,
                       image2.descriptors->cast<float>(),
                       indices_2to1,
@@ -1289,7 +1279,7 @@
 
     const int num_matches = sift_match_gpu_.GetSiftMatch(
         options_.max_num_matches,
-        reinterpret_cast<uint32_t(*)[2]>(matches->data()),
+        reinterpret_cast<uint32_t (*)[2]>(matches->data()),
         static_cast<float>(options_.sift->max_distance),
         static_cast<float>(options_.sift->max_ratio),
         options_.sift->cross_check);
@@ -1390,7 +1380,7 @@
 
     const int num_matches = sift_match_gpu_.GetGuidedSiftMatch(
         options_.max_num_matches,
-        reinterpret_cast<uint32_t(*)[2]>(
+        reinterpret_cast<uint32_t (*)[2]>(
             two_view_geometry->inlier_matches.data()),
         H_ptr,
         F_ptr,
