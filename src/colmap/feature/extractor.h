// Copyright (c), ETH Zurich and UNC Chapel Hill.
// All rights reserved.
//
// Redistribution and use in source and binary forms, with or without
// modification, are permitted provided that the following conditions are met:
//
//     * Redistributions of source code must retain the above copyright
//       notice, this list of conditions and the following disclaimer.
//
//     * Redistributions in binary form must reproduce the above copyright
//       notice, this list of conditions and the following disclaimer in the
//       documentation and/or other materials provided with the distribution.
//
//     * Neither the name of ETH Zurich and UNC Chapel Hill nor the names of
//       its contributors may be used to endorse or promote products derived
//       from this software without specific prior written permission.
//
// THIS SOFTWARE IS PROVIDED BY THE COPYRIGHT HOLDERS AND CONTRIBUTORS "AS IS"
// AND ANY EXPRESS OR IMPLIED WARRANTIES, INCLUDING, BUT NOT LIMITED TO, THE
// IMPLIED WARRANTIES OF MERCHANTABILITY AND FITNESS FOR A PARTICULAR PURPOSE
// ARE DISCLAIMED. IN NO EVENT SHALL THE COPYRIGHT HOLDERS OR CONTRIBUTORS BE
// LIABLE FOR ANY DIRECT, INDIRECT, INCIDENTAL, SPECIAL, EXEMPLARY, OR
// CONSEQUENTIAL DAMAGES (INCLUDING, BUT NOT LIMITED TO, PROCUREMENT OF
// SUBSTITUTE GOODS OR SERVICES; LOSS OF USE, DATA, OR PROFITS; OR BUSINESS
// INTERRUPTION) HOWEVER CAUSED AND ON ANY THEORY OF LIABILITY, WHETHER IN
// CONTRACT, STRICT LIABILITY, OR TORT (INCLUDING NEGLIGENCE OR OTHERWISE)
// ARISING IN ANY WAY OUT OF THE USE OF THIS SOFTWARE, EVEN IF ADVISED OF THE
// POSSIBILITY OF SUCH DAMAGE.

#pragma once

#include "colmap/feature/types.h"
#include "colmap/sensor/bitmap.h"
#include "colmap/util/enum_utils.h"

#include <memory>

namespace colmap {

MAKE_ENUM_CLASS_OVERLOAD_STREAM(FeatureExtractorType, 0, SIFT, XFeat);

struct SiftExtractionOptions;
struct XFeatExtractionOptions;

struct FeatureExtractionOptions {
  explicit FeatureExtractionOptions(
      FeatureExtractorType type = FeatureExtractorType::SIFT);

  FeatureExtractorType type = FeatureExtractorType::SIFT;

  // Maximum image size, otherwise image will be down-scaled.
  int max_image_size = 3200;

  // Number of threads for feature extraction.
  int num_threads = -1;

  // Whether to use the GPU for feature extraction.
  bool use_gpu = true;

  // Index of the GPU used for feature extraction. For multi-GPU extraction,
  // you should separate multiple GPU indices by comma, e.g., "0,1,2,3".
  std::string gpu_index = "-1";

  std::shared_ptr<SiftExtractionOptions> sift;
<<<<<<< HEAD
  std::shared_ptr<XFeatExtractionOptions> xfeat;
=======

  // Whether the selected extractor requires RGB (or grayscale) images.
  bool RequiresRGB() const;
>>>>>>> dc49f9ac

  bool Check() const;
};

class FeatureExtractor {
 public:
  virtual ~FeatureExtractor() = default;

  static std::unique_ptr<FeatureExtractor> Create(
      const FeatureExtractionOptions& options);

  virtual bool Extract(const Bitmap& bitmap,
                       FeatureKeypoints* keypoints,
                       FeatureDescriptors* descriptors) = 0;
};

}  // namespace colmap<|MERGE_RESOLUTION|>--- conflicted
+++ resolved
@@ -62,13 +62,10 @@
   std::string gpu_index = "-1";
 
   std::shared_ptr<SiftExtractionOptions> sift;
-<<<<<<< HEAD
   std::shared_ptr<XFeatExtractionOptions> xfeat;
-=======
 
   // Whether the selected extractor requires RGB (or grayscale) images.
   bool RequiresRGB() const;
->>>>>>> dc49f9ac
 
   bool Check() const;
 };
