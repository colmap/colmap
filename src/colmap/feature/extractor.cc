--- conflicted
+++ resolved
@@ -45,12 +45,9 @@
 }  // namespace
 
 FeatureExtractionOptions::FeatureExtractionOptions(FeatureExtractorType type)
-<<<<<<< HEAD
     : type(type),
       sift(std::make_shared<SiftExtractionOptions>()),
       xfeat(std::make_shared<XFeatExtractionOptions>()) {}
-=======
-    : type(type), sift(std::make_shared<SiftExtractionOptions>()) {}
 
 bool FeatureExtractionOptions::RequiresRGB() const {
   switch (type) {
@@ -61,7 +58,6 @@
   }
   return false;
 }
->>>>>>> dc49f9ac
 
 bool FeatureExtractionOptions::Check() const {
   CHECK_OPTION_GT(max_image_size, 0);
