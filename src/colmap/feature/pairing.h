--- conflicted
+++ resolved
@@ -46,11 +46,8 @@
 
   bool Check() const;
 
-<<<<<<< HEAD
-=======
   // Each block matches two sets of images with size block_size. To hold all
   // images in the block, the cache thus needs to hold 2 * block_size.
->>>>>>> 4178a22c
   inline size_t CacheSize() const { return 2 * block_size; }
 };
 
