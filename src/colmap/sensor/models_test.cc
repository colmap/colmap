--- conflicted
+++ resolved
@@ -66,14 +66,10 @@
                          const double u0,
                          const double v0,
                          const double w0) {
-<<<<<<< HEAD
-  double u, v, x, y;
-=======
   double u = 0;
   double v = 0;
   double x = 0;
   double y = 0;
->>>>>>> 04379338
   CameraModel::ImgFromCam(params.data(), u0, v0, w0, &x, &y);
   const std::optional<Eigen::Vector2d> xy = CameraModelImgFromCam(
       CameraModel::model_id, params, Eigen::Vector3d(u0, v0, w0));
@@ -89,14 +85,10 @@
 void TestCamFromImgToImg(const std::vector<double>& params,
                          const double x0,
                          const double y0) {
-<<<<<<< HEAD
-  double u, v, x, y;
-=======
   double u = 0;
   double v = 0;
   double x = 0;
   double y = 0;
->>>>>>> 04379338
   CameraModel::CamFromImg(params.data(), x0, y0, &u, &v);
   const std::optional<Eigen::Vector2d> uv = CameraModelCamFromImg(
       CameraModel::model_id, params, Eigen::Vector2d(x0, y0));
