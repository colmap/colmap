--- conflicted
+++ resolved
@@ -29,11 +29,8 @@
 
 #include "colmap/sfm/incremental_mapper.h"
 
-<<<<<<< HEAD
 #include "colmap/estimators/generalized_relative_pose.h"
-=======
 #include "colmap/estimators/generalized_pose.h"
->>>>>>> 5b173f99
 #include "colmap/estimators/pose.h"
 #include "colmap/estimators/triangulation.h"
 #include "colmap/estimators/two_view_geometry.h"
@@ -49,27 +46,6 @@
 #include <optional>
 
 namespace colmap {
-<<<<<<< HEAD
-namespace {
-
-void SortAndAppendNextImages(
-    std::vector<std::pair<image_t, float>>* image_ranks,
-    std::vector<image_t>* sorted_images_ids) {
-  std::sort(image_ranks->begin(),
-            image_ranks->end(),
-            [](const std::pair<image_t, float>& image1,
-               const std::pair<image_t, float>& image2) {
-              return image1.second > image2.second;
-            });
-
-  for (const auto& [image_id, _] : *image_ranks) {
-    sorted_images_ids->push_back(image_id);
-  }
-}
-
-}  // namespace
-=======
->>>>>>> 5b173f99
 
 bool IncrementalMapper::Options::Check() const {
   CHECK_OPTION_GT(init_min_num_inliers, 0);
@@ -158,88 +134,9 @@
       cam2_from_cam1);
 }
 
-<<<<<<< HEAD
-std::vector<image_t> IncrementalMapper::FindNextImages(
-    const Options& options, bool structureLessFallback) {
-  THROW_CHECK_NOTNULL(reconstruction_);
-  THROW_CHECK(options.Check());
-
-  std::function<float(image_t)> rank_image_func;
-  if (structureLessFallback) {
-    rank_image_func = [this](image_t image_id) {
-      return static_cast<float>(
-          obs_manager_->NumVisibleCorrespondences(image_id));
-    };
-  } else {
-    switch (options.image_selection_method) {
-      case Options::ImageSelectionMethod::MAX_VISIBLE_POINTS_NUM:
-        rank_image_func = [this](image_t image_id) {
-          return static_cast<float>(obs_manager_->NumVisiblePoints3D(image_id));
-        };
-        break;
-      case Options::ImageSelectionMethod::MAX_VISIBLE_POINTS_RATIO:
-        rank_image_func = [this](image_t image_id) {
-          return static_cast<float>(
-                     obs_manager_->NumVisiblePoints3D(image_id)) /
-                 static_cast<float>(obs_manager_->NumObservations(image_id));
-        };
-        break;
-      case Options::ImageSelectionMethod::MIN_UNCERTAINTY:
-        rank_image_func = [this](image_t image_id) {
-          return static_cast<float>(
-              obs_manager_->Point3DVisibilityScore(image_id));
-        };
-        break;
-    }
-  }
-
-  const int num_unreg_images =
-      reconstruction_->NumImages() - reconstruction_->NumRegImages();
-  std::vector<std::pair<image_t, float>> image_ranks;
-  image_ranks.reserve(num_unreg_images);
-  std::vector<std::pair<image_t, float>> other_image_ranks;
-  other_image_ranks.reserve(num_unreg_images);
-
-  // Append images that have not failed to register before.
-  for (const auto& [image_id, image] : reconstruction_->Images()) {
-    // Skip images that are already registered.
-    if (image.IsRegistered()) {
-      continue;
-    }
-
-    // Only consider images with a sufficient number of visible points.
-    if (obs_manager_->NumVisiblePoints3D(image_id) <
-        static_cast<size_t>(options.abs_pose_min_num_inliers)) {
-      continue;
-    }
-
-    // Only try registration for a certain maximum number of times.
-    const size_t num_reg_trials = num_reg_trials_[image_id];
-    if (num_reg_trials >= static_cast<size_t>(options.max_reg_trials)) {
-      continue;
-    }
-
-    // If image has been filtered or failed to register, place it in the
-    // second bucket and prefer images that have not been tried before.
-    const float rank = rank_image_func(image_id);
-    if (num_reg_trials == 0 && filtered_images_.count(image_id) == 0) {
-      image_ranks.emplace_back(image_id, rank);
-    } else {
-      other_image_ranks.emplace_back(image_id, rank);
-    }
-  }
-
-  std::vector<image_t> ranked_images_ids;
-  ranked_images_ids.reserve(image_ranks.size() + other_image_ranks.size());
-  SortAndAppendNextImages(&image_ranks, &ranked_images_ids);
-  SortAndAppendNextImages(&other_image_ranks, &ranked_images_ids);
-
-  return ranked_images_ids;
-=======
 std::vector<image_t> IncrementalMapper::FindNextImages(const Options& options) {
   return IncrementalMapperImpl::FindNextImages(
       options, *obs_manager_, filtered_frames_, reg_stats_.num_reg_trials);
->>>>>>> 5b173f99
 }
 
 void IncrementalMapper::RegisterInitialImagePair(
@@ -275,49 +172,11 @@
   // Update Reconstruction
   //////////////////////////////////////////////////////////////////////////////
 
-<<<<<<< HEAD
-  obs_manager_->RegisterImage(image_id1);
-  obs_manager_->RegisterImage(image_id2);
-  RegisterImageEvent(image_id1);
-  RegisterImageEvent(image_id2);
-
-  const FeatureMatches& corrs =
-      database_cache_->CorrespondenceGraph()->FindCorrespondencesBetweenImages(
-          image_id1, image_id2);
-
-  const double min_tri_angle_rad = DegToRad(options.init_min_tri_angle);
-
-  // Add 3D point tracks.
-  Track track;
-  track.Reserve(2);
-  track.AddElement(TrackElement());
-  track.AddElement(TrackElement());
-  track.Element(0).image_id = image_id1;
-  track.Element(1).image_id = image_id2;
-  for (const auto& corr : corrs) {
-    const Eigen::Vector2d point2D1 =
-        camera1.CamFromImg(image1.Point2D(corr.point2D_idx1).xy);
-    const Eigen::Vector2d point2D2 =
-        camera2.CamFromImg(image2.Point2D(corr.point2D_idx2).xy);
-    const Eigen::Vector3d& xyz =
-        TriangulatePoint(cam_from_world1, cam_from_world2, point2D1, point2D2);
-    const double tri_angle =
-        CalculateTriangulationAngle(proj_center1, proj_center2, xyz);
-    if (tri_angle >= min_tri_angle_rad &&
-        HasPointPositiveDepth(cam_from_world1, xyz) &&
-        HasPointPositiveDepth(cam_from_world2, xyz)) {
-      track.Element(0).point2D_idx = corr.point2D_idx1;
-      track.Element(1).point2D_idx = corr.point2D_idx2;
-      obs_manager_->AddPoint3D(xyz, track);
-    }
-  }
-=======
   reconstruction_->RegisterFrame(image1.FrameId());
   reconstruction_->RegisterFrame(image2.FrameId());
 
   RegisterFrameEvent(image1.FrameId());
   RegisterFrameEvent(image2.FrameId());
->>>>>>> 5b173f99
 }
 
 bool IncrementalMapper::RegisterNextImage(const Options& options,
@@ -544,10 +403,6 @@
   // Continue tracks
   //////////////////////////////////////////////////////////////////////////////
 
-<<<<<<< HEAD
-  obs_manager_->RegisterImage(image_id);
-  RegisterImageEvent(image_id);
-=======
   VLOG(2) << "Continuing tracks for " << num_inliers
           << " inlier 2D-3D correspondences";
 
@@ -555,7 +410,6 @@
 
   reconstruction_->RegisterFrame(image.FrameId());
   RegisterFrameEvent(image.FrameId());
->>>>>>> 5b173f99
 
   for (size_t i = 0; i < inlier_mask.size(); ++i) {
     if (inlier_mask[i]) {
@@ -572,7 +426,185 @@
   return true;
 }
 
-<<<<<<< HEAD
+bool IncrementalMapper::RegisterNextGeneralFrame(const Options& options,
+                                                 Frame& frame) {
+  // Only call this method for frames with more than
+  THROW_CHECK_GT(frame.RigPtr()->NumSensors(), 1);
+
+  struct Corr {
+    point2D_t point2D_idx;
+    image_t image_id;
+    point3D_t point3D_id;
+  };
+
+  std::vector<Corr> tri_corrs;
+  std::vector<Eigen::Vector2d> tri_points2D;
+  std::vector<Eigen::Vector3d> tri_points3D;
+  std::vector<size_t> tri_camera_idxs;
+
+  std::vector<Rigid3d> cams_from_rig;
+  cams_from_rig.reserve(frame.RigPtr()->NumSensors());
+  std::vector<Camera> cameras;
+  cameras.reserve(frame.RigPtr()->NumSensors());
+
+  const std::shared_ptr<const CorrespondenceGraph> correspondence_graph =
+      database_cache_->CorrespondenceGraph();
+
+  for (const data_t& data_id : frame.ImageIds()) {
+    const image_t image_id = data_id.id;
+    const Image& image = reconstruction_->Image(image_id);
+    const Camera& camera = *image.CameraPtr();
+
+    const size_t camera_idx = cameras.size();
+    if (frame.RigPtr()->IsRefSensor(camera.SensorId())) {
+      cams_from_rig.push_back(Rigid3d());
+    } else {
+      cams_from_rig.push_back(frame.RigPtr()->SensorFromRig(camera.SensorId()));
+    }
+    cameras.push_back(camera);
+
+    reg_stats_.num_reg_trials[image_id] += 1;
+
+    std::unordered_set<point3D_t> corr_point3D_ids;
+    for (point2D_t point2D_idx = 0; point2D_idx < image.NumPoints2D();
+         ++point2D_idx) {
+      const Point2D& point2D = image.Point2D(point2D_idx);
+
+      corr_point3D_ids.clear();
+      const auto corr_range =
+          correspondence_graph->FindCorrespondences(image_id, point2D_idx);
+      for (const auto* corr = corr_range.beg; corr < corr_range.end; ++corr) {
+        const Image& corr_image = reconstruction_->Image(corr->image_id);
+        if (!corr_image.HasPose()) {
+          continue;
+        }
+
+        const Point2D& corr_point2D = corr_image.Point2D(corr->point2D_idx);
+        if (!corr_point2D.HasPoint3D()) {
+          continue;
+        }
+
+        // Avoid duplicate correspondences.
+        if (corr_point3D_ids.count(corr_point2D.point3D_id) > 0) {
+          continue;
+        }
+
+        const Camera& corr_camera = *corr_image.CameraPtr();
+
+        // Avoid correspondences to images with bogus camera parameters.
+        if (corr_camera.HasBogusParams(options.min_focal_length_ratio,
+                                       options.max_focal_length_ratio,
+                                       options.max_extra_param)) {
+          continue;
+        }
+
+        const Point3D& point3D =
+            reconstruction_->Point3D(corr_point2D.point3D_id);
+
+        tri_corrs.push_back(
+            Corr{point2D_idx, image_id, corr_point2D.point3D_id});
+        corr_point3D_ids.insert(corr_point2D.point3D_id);
+        tri_points2D.push_back(point2D.xy);
+        tri_points3D.push_back(point3D.xyz);
+        tri_camera_idxs.push_back(camera_idx);
+      }
+    }
+  }
+
+  // The size of `next_image.num_tri_obs` and `tri_corrs_point2D_idxs.size()`
+  // can only differ, when there are images with bogus camera parameters, and
+  // hence we skip some of the 2D-3D correspondences.
+  if (tri_points2D.size() <
+      static_cast<size_t>(options.abs_pose_min_num_inliers)) {
+    VLOG(2) << "Insufficient number of 2D-3D correspondences for registration ("
+            << tri_points2D.size() << " < " << options.abs_pose_min_num_inliers
+            << ")";
+    return false;
+  }
+
+  //////////////////////////////////////////////////////////////////////////////
+  // 2D-3D estimation
+  //////////////////////////////////////////////////////////////////////////////
+
+  // Only refine focal length, if no focal length was specified
+  // (manually or through EXIF) and if it was not already estimated previously
+  // from another image (when multiple images share the same camera parameters).
+
+  RANSACOptions abs_pose_options;
+  abs_pose_options.max_error = options.abs_pose_max_error;
+  abs_pose_options.min_inlier_ratio = options.abs_pose_min_inlier_ratio;
+  abs_pose_options.random_seed = options.random_seed;
+
+  AbsolutePoseRefinementOptions abs_pose_refinement_options;
+  abs_pose_refinement_options.refine_focal_length = false;
+  abs_pose_refinement_options.refine_extra_params = false;
+
+  size_t num_inliers;
+  std::vector<char> inlier_mask;
+  Rigid3d rig_from_world;
+  if (!EstimateGeneralizedAbsolutePose(abs_pose_options,
+                                       tri_points2D,
+                                       tri_points3D,
+                                       tri_camera_idxs,
+                                       cams_from_rig,
+                                       cameras,
+                                       &rig_from_world,
+                                       &num_inliers,
+                                       &inlier_mask)) {
+    VLOG(2) << "Absolute pose estimation failed";
+    return false;
+  }
+
+  if (num_inliers < static_cast<size_t>(options.abs_pose_min_num_inliers)) {
+    VLOG(2) << "Absolute pose estimation failed due to insufficient inliers ("
+            << num_inliers << " < " << options.abs_pose_min_num_inliers << ")";
+    return false;
+  }
+
+  //////////////////////////////////////////////////////////////////////////////
+  // Pose refinement
+  //////////////////////////////////////////////////////////////////////////////
+
+  if (!RefineGeneralizedAbsolutePose(abs_pose_refinement_options,
+                                     inlier_mask,
+                                     tri_points2D,
+                                     tri_points3D,
+                                     tri_camera_idxs,
+                                     cams_from_rig,
+                                     &rig_from_world,
+                                     &cameras)) {
+    VLOG(2) << "Absolute pose refinement failed";
+    return false;
+  }
+
+  //////////////////////////////////////////////////////////////////////////////
+  // Continue tracks
+  //////////////////////////////////////////////////////////////////////////////
+
+  VLOG(2) << "Continuing tracks for " << num_inliers
+          << " inlier 2D-3D correspondences";
+
+  frame.SetRigFromWorld(rig_from_world);
+
+  reconstruction_->RegisterFrame(frame.FrameId());
+  RegisterFrameEvent(frame.FrameId());
+
+  for (size_t i = 0; i < inlier_mask.size(); ++i) {
+    if (inlier_mask[i]) {
+      const Corr& corr = tri_corrs[i];
+      const Image& image = reconstruction_->Image(corr.image_id);
+      const Point2D& point2D = image.Point2D(corr.point2D_idx);
+      if (!point2D.HasPoint3D()) {
+        const TrackElement track_el(corr.image_id, corr.point2D_idx);
+        obs_manager_->AddObservation(corr.point3D_id, track_el);
+        triangulator_->AddModifiedPoint3D(corr.point3D_id);
+      }
+    }
+  }
+
+  return true;
+}
+
 bool IncrementalMapper::RegisterNextImageStructureLessFallback(
     const Options& options, const image_t image_id) {
   THROW_CHECK_NOTNULL(reconstruction_);
@@ -584,9 +616,6 @@
   Image& image = reconstruction_->Image(image_id);
   Camera& camera = *image.CameraPtr();
 
-  THROW_CHECK(!image.IsRegistered())
-      << "Image cannot be registered multiple times";
-
   //////////////////////////////////////////////////////////////////////////////
   // Search for structure-less correspondences
   //////////////////////////////////////////////////////////////////////////////
@@ -596,33 +625,10 @@
       static_cast<size_t>(options.abs_pose_min_num_inliers)) {
     return false;
   }
-=======
-bool IncrementalMapper::RegisterNextGeneralFrame(const Options& options,
-                                                 Frame& frame) {
-  // Only call this method for frames with more than
-  THROW_CHECK_GT(frame.RigPtr()->NumSensors(), 1);
-
-  struct Corr {
-    point2D_t point2D_idx;
-    image_t image_id;
-    point3D_t point3D_id;
-  };
-
-  std::vector<Corr> tri_corrs;
-  std::vector<Eigen::Vector2d> tri_points2D;
-  std::vector<Eigen::Vector3d> tri_points3D;
-  std::vector<size_t> tri_camera_idxs;
-
-  std::vector<Rigid3d> cams_from_rig;
-  cams_from_rig.reserve(frame.RigPtr()->NumSensors());
-  std::vector<Camera> cameras;
-  cameras.reserve(frame.RigPtr()->NumSensors());
->>>>>>> 5b173f99
 
   const std::shared_ptr<const CorrespondenceGraph> correspondence_graph =
       database_cache_->CorrespondenceGraph();
 
-<<<<<<< HEAD
   std::vector<point2D_t> point2D_idxs;
   std::vector<CorrespondenceGraph::Correspondence> corrs;
   std::vector<GRNPObservation> points_world;
@@ -635,14 +641,17 @@
 
     GRNPObservation observation;
     observation.cam_from_rig = Rigid3d();
-    observation.ray_in_cam =
-        camera.CamFromImg(point2D.xy).homogeneous().normalized();
+    if (const auto cam_point = camera.CamFromImg(point2D.xy); cam_point.has_value()) {
+      observation.ray_in_cam = cam_point->homogeneous().normalized();
+    } else {
+      observation.ray_in_cam.setZero();
+    }
 
     const auto corr_range =
         correspondence_graph->FindCorrespondences(image_id, point2D_idx);
     for (const auto* corr = corr_range.beg; corr < corr_range.end; ++corr) {
       const Image& corr_image = reconstruction_->Image(corr->image_id);
-      if (!corr_image.IsRegistered()) {
+      if (!corr_image.HasPose()) {
         continue;
       }
 
@@ -680,82 +689,10 @@
   if (points_cam.size() <
           static_cast<size_t>(options.abs_pose_min_num_inliers) ||
       corr_image_ids.size() < 2) {
-=======
-  for (const data_t& data_id : frame.ImageIds()) {
-    const image_t image_id = data_id.id;
-    const Image& image = reconstruction_->Image(image_id);
-    const Camera& camera = *image.CameraPtr();
-
-    const size_t camera_idx = cameras.size();
-    if (frame.RigPtr()->IsRefSensor(camera.SensorId())) {
-      cams_from_rig.push_back(Rigid3d());
-    } else {
-      cams_from_rig.push_back(frame.RigPtr()->SensorFromRig(camera.SensorId()));
-    }
-    cameras.push_back(camera);
-
-    reg_stats_.num_reg_trials[image_id] += 1;
-
-    std::unordered_set<point3D_t> corr_point3D_ids;
-    for (point2D_t point2D_idx = 0; point2D_idx < image.NumPoints2D();
-         ++point2D_idx) {
-      const Point2D& point2D = image.Point2D(point2D_idx);
-
-      corr_point3D_ids.clear();
-      const auto corr_range =
-          correspondence_graph->FindCorrespondences(image_id, point2D_idx);
-      for (const auto* corr = corr_range.beg; corr < corr_range.end; ++corr) {
-        const Image& corr_image = reconstruction_->Image(corr->image_id);
-        if (!corr_image.HasPose()) {
-          continue;
-        }
-
-        const Point2D& corr_point2D = corr_image.Point2D(corr->point2D_idx);
-        if (!corr_point2D.HasPoint3D()) {
-          continue;
-        }
-
-        // Avoid duplicate correspondences.
-        if (corr_point3D_ids.count(corr_point2D.point3D_id) > 0) {
-          continue;
-        }
-
-        const Camera& corr_camera = *corr_image.CameraPtr();
-
-        // Avoid correspondences to images with bogus camera parameters.
-        if (corr_camera.HasBogusParams(options.min_focal_length_ratio,
-                                       options.max_focal_length_ratio,
-                                       options.max_extra_param)) {
-          continue;
-        }
-
-        const Point3D& point3D =
-            reconstruction_->Point3D(corr_point2D.point3D_id);
-
-        tri_corrs.push_back(
-            Corr{point2D_idx, image_id, corr_point2D.point3D_id});
-        corr_point3D_ids.insert(corr_point2D.point3D_id);
-        tri_points2D.push_back(point2D.xy);
-        tri_points3D.push_back(point3D.xyz);
-        tri_camera_idxs.push_back(camera_idx);
-      }
-    }
-  }
-
-  // The size of `next_image.num_tri_obs` and `tri_corrs_point2D_idxs.size()`
-  // can only differ, when there are images with bogus camera parameters, and
-  // hence we skip some of the 2D-3D correspondences.
-  if (tri_points2D.size() <
-      static_cast<size_t>(options.abs_pose_min_num_inliers)) {
-    VLOG(2) << "Insufficient number of 2D-3D correspondences for registration ("
-            << tri_points2D.size() << " < " << options.abs_pose_min_num_inliers
-            << ")";
->>>>>>> 5b173f99
     return false;
   }
 
   //////////////////////////////////////////////////////////////////////////////
-<<<<<<< HEAD
   // Structure-less resectioning
   //////////////////////////////////////////////////////////////////////////////
 
@@ -806,51 +743,14 @@
                                          &camera,
                                          &num_inliers,
                                          &inlier_mask)) {
-=======
-  // 2D-3D estimation
-  //////////////////////////////////////////////////////////////////////////////
-
-  // Only refine focal length, if no focal length was specified
-  // (manually or through EXIF) and if it was not already estimated previously
-  // from another image (when multiple images share the same camera parameters).
-
-  RANSACOptions abs_pose_options;
-  abs_pose_options.max_error = options.abs_pose_max_error;
-  abs_pose_options.min_inlier_ratio = options.abs_pose_min_inlier_ratio;
-  abs_pose_options.random_seed = options.random_seed;
-
-  AbsolutePoseRefinementOptions abs_pose_refinement_options;
-  abs_pose_refinement_options.refine_focal_length = false;
-  abs_pose_refinement_options.refine_extra_params = false;
-
-  size_t num_inliers;
-  std::vector<char> inlier_mask;
-  Rigid3d rig_from_world;
-  if (!EstimateGeneralizedAbsolutePose(abs_pose_options,
-                                       tri_points2D,
-                                       tri_points3D,
-                                       tri_camera_idxs,
-                                       cams_from_rig,
-                                       cameras,
-                                       &rig_from_world,
-                                       &num_inliers,
-                                       &inlier_mask)) {
-    VLOG(2) << "Absolute pose estimation failed";
->>>>>>> 5b173f99
     return false;
   }
 
   if (num_inliers < static_cast<size_t>(options.abs_pose_min_num_inliers)) {
-<<<<<<< HEAD
-=======
-    VLOG(2) << "Absolute pose estimation failed due to insufficient inliers ("
-            << num_inliers << " < " << options.abs_pose_min_num_inliers << ")";
->>>>>>> 5b173f99
     return false;
   }
 
   //////////////////////////////////////////////////////////////////////////////
-<<<<<<< HEAD
   // Continue tracks
   //////////////////////////////////////////////////////////////////////////////
 
@@ -949,46 +849,6 @@
                                      abs_pose_refinement_config);
   if (!abs_pose_refinement.Solve(reconstruction_.get())) {
     return false;
-=======
-  // Pose refinement
-  //////////////////////////////////////////////////////////////////////////////
-
-  if (!RefineGeneralizedAbsolutePose(abs_pose_refinement_options,
-                                     inlier_mask,
-                                     tri_points2D,
-                                     tri_points3D,
-                                     tri_camera_idxs,
-                                     cams_from_rig,
-                                     &rig_from_world,
-                                     &cameras)) {
-    VLOG(2) << "Absolute pose refinement failed";
-    return false;
-  }
-
-  //////////////////////////////////////////////////////////////////////////////
-  // Continue tracks
-  //////////////////////////////////////////////////////////////////////////////
-
-  VLOG(2) << "Continuing tracks for " << num_inliers
-          << " inlier 2D-3D correspondences";
-
-  frame.SetRigFromWorld(rig_from_world);
-
-  reconstruction_->RegisterFrame(frame.FrameId());
-  RegisterFrameEvent(frame.FrameId());
-
-  for (size_t i = 0; i < inlier_mask.size(); ++i) {
-    if (inlier_mask[i]) {
-      const Corr& corr = tri_corrs[i];
-      const Image& image = reconstruction_->Image(corr.image_id);
-      const Point2D& point2D = image.Point2D(corr.point2D_idx);
-      if (!point2D.HasPoint3D()) {
-        const TrackElement track_el(corr.image_id, corr.point2D_idx);
-        obs_manager_->AddObservation(corr.point3D_id, track_el);
-        triangulator_->AddModifiedPoint3D(corr.point3D_id);
-      }
-    }
->>>>>>> 5b173f99
   }
 
   return true;
