--- conflicted
+++ resolved
@@ -114,24 +114,9 @@
                                              TwoViewGeometry& two_view_geometry,
                                              image_t& image_id1,
                                              image_t& image_id2) {
-<<<<<<< HEAD
-  return IncrementalMapperImpl::FindInitialImagePair<DatabaseCache, class Reconstruction, class ObservationManager>(options,
-                                                     database_cache_,
-                                                     reconstruction_,
-                                                     obs_manager_,
-                                                     reg_stats_.init_num_reg_trials,
-                                                     reg_stats_.num_registrations,
-                                                     reg_stats_.init_image_pairs,
-                                                     two_view_geometry,
-                                                     image_id1,
-                                                     image_id2);
-}
-
-std::vector<image_t> IncrementalMapper::FindNextImages(const Options& options) {
-  return IncrementalMapperImpl::FindNextImages<class Reconstruction, class ObservationManager>(
-      options, reconstruction_, obs_manager_, reg_stats_.num_reg_trials, filtered_images_);
-=======
-  return IncrementalMapperImpl::FindInitialImagePair(
+  return IncrementalMapperImpl::FindInitialImagePair<DatabaseCache,
+                                                     class Reconstruction,
+                                                     class ObservationManager>(
       options,
       database_cache_,
       reconstruction_,
@@ -145,12 +130,13 @@
 }
 
 std::vector<image_t> IncrementalMapper::FindNextImages(const Options& options) {
-  return IncrementalMapperImpl::FindNextImages(options,
-                                               reconstruction_,
-                                               obs_manager_,
-                                               reg_stats_.num_reg_trials,
-                                               filtered_images_);
->>>>>>> 6a53ae6b
+  return IncrementalMapperImpl::FindNextImages<class Reconstruction,
+                                               class ObservationManager>(
+      options,
+      reconstruction_,
+      obs_manager_,
+      reg_stats_.num_reg_trials,
+      filtered_images_);
 }
 
 void IncrementalMapper::RegisterInitialImagePair(
