// Copyright (c), ETH Zurich and UNC Chapel Hill.
// All rights reserved.
//
// Redistribution and use in source and binary forms, with or without
// modification, are permitted provided that the following conditions are met:
//
//     * Redistributions of source code must retain the above copyright
//       notice, this list of conditions and the following disclaimer.
//
//     * Redistributions in binary form must reproduce the above copyright
//       notice, this list of conditions and the following disclaimer in the
//       documentation and/or other materials provided with the distribution.
//
//     * Neither the name of ETH Zurich and UNC Chapel Hill nor the names of
//       its contributors may be used to endorse or promote products derived
//       from this software without specific prior written permission.
//
// THIS SOFTWARE IS PROVIDED BY THE COPYRIGHT HOLDERS AND CONTRIBUTORS "AS IS"
// AND ANY EXPRESS OR IMPLIED WARRANTIES, INCLUDING, BUT NOT LIMITED TO, THE
// IMPLIED WARRANTIES OF MERCHANTABILITY AND FITNESS FOR A PARTICULAR PURPOSE
// ARE DISCLAIMED. IN NO EVENT SHALL THE COPYRIGHT HOLDERS OR CONTRIBUTORS BE
// LIABLE FOR ANY DIRECT, INDIRECT, INCIDENTAL, SPECIAL, EXEMPLARY, OR
// CONSEQUENTIAL DAMAGES (INCLUDING, BUT NOT LIMITED TO, PROCUREMENT OF
// SUBSTITUTE GOODS OR SERVICES; LOSS OF USE, DATA, OR PROFITS; OR BUSINESS
// INTERRUPTION) HOWEVER CAUSED AND ON ANY THEORY OF LIABILITY, WHETHER IN
// CONTRACT, STRICT LIABILITY, OR TORT (INCLUDING NEGLIGENCE OR OTHERWISE)
// ARISING IN ANY WAY OUT OF THE USE OF THIS SOFTWARE, EVEN IF ADVISED OF THE
// POSSIBILITY OF SUCH DAMAGE.

#include "colmap/sfm/incremental_mapper.h"

#include "colmap/estimators/generalized_pose.h"
#include "colmap/estimators/pose.h"
#include "colmap/estimators/two_view_geometry.h"
#include "colmap/geometry/triangulation.h"
#include "colmap/scene/projection.h"
#include "colmap/sensor/bitmap.h"
#include "colmap/sfm/incremental_mapper_impl.h"
#include "colmap/util/misc.h"

#include <array>
#include <fstream>

namespace colmap {

bool IncrementalMapper::Options::Check() const {
  CHECK_OPTION_GT(init_min_num_inliers, 0);
  CHECK_OPTION_GT(init_max_error, 0.0);
  CHECK_OPTION_GE(init_max_forward_motion, 0.0);
  CHECK_OPTION_LE(init_max_forward_motion, 1.0);
  CHECK_OPTION_GE(init_min_tri_angle, 0.0);
  CHECK_OPTION_GE(init_max_reg_trials, 1);
  CHECK_OPTION_GT(abs_pose_max_error, 0.0);
  CHECK_OPTION_GT(abs_pose_min_num_inliers, 0);
  CHECK_OPTION_GE(abs_pose_min_inlier_ratio, 0.0);
  CHECK_OPTION_LE(abs_pose_min_inlier_ratio, 1.0);
  CHECK_OPTION_GE(local_ba_num_images, 2);
  CHECK_OPTION_GE(local_ba_min_tri_angle, 0.0);
  CHECK_OPTION_GE(min_focal_length_ratio, 0.0);
  CHECK_OPTION_GE(max_focal_length_ratio, min_focal_length_ratio);
  CHECK_OPTION_GE(max_extra_param, 0.0);
  CHECK_OPTION_GE(filter_max_reproj_error, 0.0);
  CHECK_OPTION_GE(filter_min_tri_angle, 0.0);
  CHECK_OPTION_GE(max_reg_trials, 1);
  CHECK_OPTION_GE(num_threads, -1);
  CHECK_OPTION_GE(random_seed, -1);
  return true;
}

IncrementalMapper::IncrementalMapper(
    std::shared_ptr<const DatabaseCache> database_cache)
    : database_cache_(std::move(database_cache)),
      reconstruction_(nullptr),
      obs_manager_(nullptr),
      triangulator_(nullptr) {}

void IncrementalMapper::BeginReconstruction(
    const std::shared_ptr<class Reconstruction>& reconstruction) {
  THROW_CHECK(reconstruction_ == nullptr);
  reconstruction_ = reconstruction;
  reconstruction_->Load(*database_cache_);
  obs_manager_ = std::make_shared<class ObservationManager>(
      *reconstruction_, database_cache_->CorrespondenceGraph());
  triangulator_ = std::make_shared<IncrementalTriangulator>(
      database_cache_->CorrespondenceGraph(), *reconstruction_, obs_manager_);

  reg_stats_.num_shared_reg_images = 0;
  reg_stats_.num_reg_images_per_camera.clear();
  for (const frame_t frame_id : reconstruction_->RegFrameIds()) {
    RegisterFrameEvent(frame_id);
  }

  existing_frame_ids_ =
      std::unordered_set<image_t>(reconstruction->RegFrameIds().begin(),
                                  reconstruction->RegFrameIds().end());

  filtered_frames_.clear();
  reg_stats_.num_reg_trials.clear();
}

void IncrementalMapper::EndReconstruction(const bool discard) {
  THROW_CHECK_NOTNULL(reconstruction_);

  if (discard) {
    for (const frame_t frame_id : reconstruction_->RegFrameIds()) {
      DeRegisterFrameEvent(frame_id);
    }
  }

  triangulator_.reset();
  obs_manager_.reset();
  reconstruction_->TearDown();
  reconstruction_ = nullptr;
}

bool IncrementalMapper::FindInitialImagePair(const Options& options,
                                             image_t& image_id1,
                                             image_t& image_id2,
                                             Rigid3d& cam2_from_cam1) {
  return IncrementalMapperImpl::FindInitialImagePair(
      options,
      *database_cache_,
      *reconstruction_,
      reg_stats_.init_num_reg_trials,
      reg_stats_.num_registrations,
      reg_stats_.init_image_pairs,
      image_id1,
      image_id2,
      cam2_from_cam1);
}

std::vector<image_t> IncrementalMapper::FindNextImages(const Options& options) {
  return IncrementalMapperImpl::FindNextImages(
      options, *obs_manager_, filtered_frames_, reg_stats_.num_reg_trials);
}

void IncrementalMapper::RegisterInitialImagePair(
    const Options& options,
    const image_t image_id1,
    const image_t image_id2,
    const Rigid3d& cam2_from_cam1) {
  THROW_CHECK_NOTNULL(reconstruction_);
  THROW_CHECK_NOTNULL(obs_manager_);
  THROW_CHECK_EQ(reconstruction_->NumRegFrames(), 0);

  THROW_CHECK(options.Check());

  reg_stats_.init_num_reg_trials[image_id1] += 1;
  reg_stats_.init_num_reg_trials[image_id2] += 1;
  reg_stats_.num_reg_trials[image_id1] += 1;
  reg_stats_.num_reg_trials[image_id2] += 1;

  const image_pair_t pair_id =
      Database::ImagePairToPairId(image_id1, image_id2);
  reg_stats_.init_image_pairs.insert(pair_id);

  Image& image1 = reconstruction_->Image(image_id1);
  Image& image2 = reconstruction_->Image(image_id2);

  //////////////////////////////////////////////////////////////////////////////
  // Apply two-view geometry
  //////////////////////////////////////////////////////////////////////////////

  image1.FramePtr()->SetCamFromWorld(image1.CameraId(), Rigid3d());
  image2.FramePtr()->SetCamFromWorld(image2.CameraId(), cam2_from_cam1);

  //////////////////////////////////////////////////////////////////////////////
  // Update Reconstruction
  //////////////////////////////////////////////////////////////////////////////

  reconstruction_->RegisterFrame(image1.FrameId());
  reconstruction_->RegisterFrame(image2.FrameId());

  RegisterFrameEvent(image1.FrameId());
  RegisterFrameEvent(image2.FrameId());
}

bool IncrementalMapper::RegisterNextImage(const Options& options,
                                          const image_t image_id) {
  THROW_CHECK_NOTNULL(reconstruction_);
  THROW_CHECK_NOTNULL(obs_manager_);
  THROW_CHECK_GT(reconstruction_->NumRegFrames(), 0);
  THROW_CHECK(options.Check());

  Image& image = reconstruction_->Image(image_id);
  Camera& camera = *image.CameraPtr();

  for (const auto& [_, sensor_from_rig] :
       image.FramePtr()->RigPtr()->Sensors()) {
    THROW_CHECK(sensor_from_rig.has_value())
        << "Registration only implemented for frames with known "
           "sensor_from_rig poses";
  }

  // Use central camera pose estimation for trivial frames and when we don't
  // have a good estimate of the camera's focal length, because we don't have a
  // focal length estimator for non-central/generalized cameras.
  if (image.FramePtr()->RigPtr()->NumSensors() > 1) {
    bool all_cameras_have_good_focal_length = true;
    for (const data_t& data_id : image.FramePtr()->ImageIds()) {
      const Image& frame_image = reconstruction_->Image(data_id.id);
      if ((!frame_image.CameraPtr()->has_prior_focal_length &&
           reg_stats_.num_reg_images_per_camera[frame_image.CameraId()] == 0) ||
          frame_image.CameraPtr()->HasBogusParams(
              options.min_focal_length_ratio,
              options.max_focal_length_ratio,
              options.max_extra_param)) {
        all_cameras_have_good_focal_length = false;
        break;
      }
    }
    if (all_cameras_have_good_focal_length) {
      VLOG(2) << "Registering image using generalized pose estimation";
      return RegisterNextGeneralFrame(options, *image.FramePtr());
    }
  }

  reg_stats_.num_reg_trials[image_id] += 1;

  // Check if enough 2D-3D correspondences.
  if (obs_manager_->NumVisiblePoints3D(image_id) <
      static_cast<size_t>(options.abs_pose_min_num_inliers)) {
    VLOG(2) << "Image observes insufficient number of points for registration ("
            << obs_manager_->NumVisiblePoints3D(image_id) << " < "
            << options.abs_pose_min_num_inliers << ")";
    return false;
  }

  //////////////////////////////////////////////////////////////////////////////
  // Search for 2D-3D correspondences
  //////////////////////////////////////////////////////////////////////////////

  std::vector<std::pair<point2D_t, point3D_t>> tri_corrs;
  std::vector<Eigen::Vector2d> tri_points2D;
  std::vector<Eigen::Vector3d> tri_points3D;

  const std::shared_ptr<const CorrespondenceGraph> correspondence_graph =
      database_cache_->CorrespondenceGraph();

  std::unordered_set<point3D_t> corr_point3D_ids;
  for (point2D_t point2D_idx = 0; point2D_idx < image.NumPoints2D();
       ++point2D_idx) {
    const Point2D& point2D = image.Point2D(point2D_idx);

    corr_point3D_ids.clear();
    const auto corr_range =
        correspondence_graph->FindCorrespondences(image_id, point2D_idx);
    for (const auto* corr = corr_range.beg; corr < corr_range.end; ++corr) {
      const Image& corr_image = reconstruction_->Image(corr->image_id);
      if (!corr_image.HasPose()) {
        continue;
      }

      const Point2D& corr_point2D = corr_image.Point2D(corr->point2D_idx);
      if (!corr_point2D.HasPoint3D()) {
        continue;
      }

      // Avoid duplicate correspondences.
      if (corr_point3D_ids.count(corr_point2D.point3D_id) > 0) {
        continue;
      }

      const Camera& corr_camera = *corr_image.CameraPtr();

      // Avoid correspondences to images with bogus camera parameters.
      if (corr_camera.HasBogusParams(options.min_focal_length_ratio,
                                     options.max_focal_length_ratio,
                                     options.max_extra_param)) {
        continue;
      }

      const Point3D& point3D =
          reconstruction_->Point3D(corr_point2D.point3D_id);

      tri_corrs.emplace_back(point2D_idx, corr_point2D.point3D_id);
      corr_point3D_ids.insert(corr_point2D.point3D_id);
      tri_points2D.push_back(point2D.xy);
      tri_points3D.push_back(point3D.xyz);
    }
  }

  // The size of `next_image.num_tri_obs` and `tri_corrs_point2D_idxs.size()`
  // can only differ, when there are images with bogus camera parameters, and
  // hence we skip some of the 2D-3D correspondences.
  if (tri_points2D.size() <
      static_cast<size_t>(options.abs_pose_min_num_inliers)) {
    VLOG(2) << "Insufficient number of 2D-3D correspondences for registration ("
            << tri_points2D.size() << " < " << options.abs_pose_min_num_inliers
            << ")";
    return false;
  }

  //////////////////////////////////////////////////////////////////////////////
  // 2D-3D estimation
  //////////////////////////////////////////////////////////////////////////////

  // Only refine / estimate focal length, if no focal length was specified
  // (manually or through EXIF) and if it was not already estimated previously
  // from another image (when multiple images share the same camera parameters).

  AbsolutePoseEstimationOptions abs_pose_options;
  abs_pose_options.ransac_options.max_error = options.abs_pose_max_error;
  abs_pose_options.ransac_options.min_inlier_ratio =
      options.abs_pose_min_inlier_ratio;
  abs_pose_options.ransac_options.random_seed = options.random_seed;

  AbsolutePoseRefinementOptions abs_pose_refinement_options;
  if (reg_stats_.num_reg_images_per_camera[image.CameraId()] > 0) {
    // Camera already refined from another image with the same camera.
    if (camera.HasBogusParams(options.min_focal_length_ratio,
                              options.max_focal_length_ratio,
                              options.max_extra_param)) {
      abs_pose_options.estimate_focal_length = !camera.has_prior_focal_length;
      abs_pose_refinement_options.refine_focal_length = true;
      abs_pose_refinement_options.refine_extra_params = true;
    } else {
      abs_pose_options.estimate_focal_length = false;
      abs_pose_refinement_options.refine_focal_length = false;
      abs_pose_refinement_options.refine_extra_params = false;
    }
  } else {
    // Camera not refined before. Note that the camera parameters might have
    // been changed before but the image was filtered, so we explicitly reset
    // the camera parameters and try to re-estimate them.
    camera.params = database_cache_->Camera(image.CameraId()).params;
    abs_pose_options.estimate_focal_length = !camera.has_prior_focal_length;
    abs_pose_refinement_options.refine_focal_length = true;
    abs_pose_refinement_options.refine_extra_params = true;
  }

  if (!options.abs_pose_refine_focal_length) {
    abs_pose_options.estimate_focal_length = false;
    abs_pose_refinement_options.refine_focal_length = false;
  }

  if (!options.abs_pose_refine_extra_params) {
    abs_pose_refinement_options.refine_extra_params = false;
  }

  // If any of the cameras in the same rig has bogus cameras, reset them to the
  // original values from the database, so we have a chance of recovering from
  // previous failed estimations. Notice that this function will be called for
  // non-trivial frames, when there is no good estimate for the focal length or
  // one of the rig's cameras has bogus parameters.
  for (const data_t& data_id : image.FramePtr()->ImageIds()) {
    Image& frame_image = reconstruction_->Image(data_id.id);
    if (frame_image.CameraPtr()->HasBogusParams(options.min_focal_length_ratio,
                                                options.max_focal_length_ratio,
                                                options.max_extra_param)) {
      VLOG(2) << "Resetting camera " << frame_image.CameraId()
              << "'s bogus parameters";
      frame_image.CameraPtr()->params =
          database_cache_->Camera(frame_image.CameraId()).params;
    }
  }

  size_t num_inliers;
  std::vector<char> inlier_mask;
  Rigid3d cam_from_world;
  if (!EstimateAbsolutePose(abs_pose_options,
                            tri_points2D,
                            tri_points3D,
                            &cam_from_world,
                            &camera,
                            &num_inliers,
                            &inlier_mask)) {
    VLOG(2) << "Absolute pose estimation failed";
    return false;
  }

  if (num_inliers < static_cast<size_t>(options.abs_pose_min_num_inliers)) {
    VLOG(2) << "Absolute pose estimation failed due to insufficient inliers ("
            << num_inliers << " < " << options.abs_pose_min_num_inliers << ")";
    return false;
  }

  //////////////////////////////////////////////////////////////////////////////
  // Pose refinement
  //////////////////////////////////////////////////////////////////////////////

  if (!RefineAbsolutePose(abs_pose_refinement_options,
                          inlier_mask,
                          tri_points2D,
                          tri_points3D,
                          &cam_from_world,
                          &camera)) {
    VLOG(2) << "Absolute pose refinement failed";
    return false;
  }

  //////////////////////////////////////////////////////////////////////////////
  // Continue tracks
  //////////////////////////////////////////////////////////////////////////////

  VLOG(2) << "Continuing tracks for " << num_inliers
          << " inlier 2D-3D correspondences";

  image.FramePtr()->SetCamFromWorld(image.CameraId(), cam_from_world);

  reconstruction_->RegisterFrame(image.FrameId());
  RegisterFrameEvent(image.FrameId());

  for (size_t i = 0; i < inlier_mask.size(); ++i) {
    if (inlier_mask[i]) {
      const auto [point2D_idx, point3D_id] = tri_corrs[i];
      const Point2D& point2D = image.Point2D(point2D_idx);
      if (!point2D.HasPoint3D()) {
        const TrackElement track_el(image_id, point2D_idx);
        obs_manager_->AddObservation(point3D_id, track_el);
        triangulator_->AddModifiedPoint3D(point3D_id);
      }
    }
  }

  return true;
}

bool IncrementalMapper::RegisterNextGeneralFrame(const Options& options,
                                                 Frame& frame) {
  // Only call this method for frames with more than
  THROW_CHECK_GT(frame.RigPtr()->NumSensors(), 1);

  struct Corr {
    point2D_t point2D_idx;
    image_t image_id;
    point3D_t point3D_id;
  };

  std::vector<Corr> tri_corrs;
  std::vector<Eigen::Vector2d> tri_points2D;
  std::vector<Eigen::Vector3d> tri_points3D;
  std::vector<size_t> tri_camera_idxs;

  std::vector<Rigid3d> cams_from_rig;
  cams_from_rig.reserve(frame.RigPtr()->NumSensors());
  std::vector<Camera> cameras;
  cameras.reserve(frame.RigPtr()->NumSensors());

  const std::shared_ptr<const CorrespondenceGraph> correspondence_graph =
      database_cache_->CorrespondenceGraph();

  for (const data_t& data_id : frame.ImageIds()) {
    const image_t image_id = data_id.id;
    const Image& image = reconstruction_->Image(image_id);
    const Camera& camera = *image.CameraPtr();

    const size_t camera_idx = cameras.size();
    if (frame.RigPtr()->IsRefSensor(camera.SensorId())) {
      cams_from_rig.push_back(Rigid3d());
    } else {
      cams_from_rig.push_back(frame.RigPtr()->SensorFromRig(camera.SensorId()));
    }
    cameras.push_back(camera);

    reg_stats_.num_reg_trials[image_id] += 1;

    std::unordered_set<point3D_t> corr_point3D_ids;
    for (point2D_t point2D_idx = 0; point2D_idx < image.NumPoints2D();
         ++point2D_idx) {
      const Point2D& point2D = image.Point2D(point2D_idx);

      corr_point3D_ids.clear();
      const auto corr_range =
          correspondence_graph->FindCorrespondences(image_id, point2D_idx);
      for (const auto* corr = corr_range.beg; corr < corr_range.end; ++corr) {
        const Image& corr_image = reconstruction_->Image(corr->image_id);
        if (!corr_image.HasPose()) {
          continue;
        }

        const Point2D& corr_point2D = corr_image.Point2D(corr->point2D_idx);
        if (!corr_point2D.HasPoint3D()) {
          continue;
        }

        // Avoid duplicate correspondences.
        if (corr_point3D_ids.count(corr_point2D.point3D_id) > 0) {
          continue;
        }

        const Camera& corr_camera = *corr_image.CameraPtr();

        // Avoid correspondences to images with bogus camera parameters.
        if (corr_camera.HasBogusParams(options.min_focal_length_ratio,
                                       options.max_focal_length_ratio,
                                       options.max_extra_param)) {
          continue;
        }

        const Point3D& point3D =
            reconstruction_->Point3D(corr_point2D.point3D_id);

        tri_corrs.push_back(
            Corr{point2D_idx, image_id, corr_point2D.point3D_id});
        corr_point3D_ids.insert(corr_point2D.point3D_id);
        tri_points2D.push_back(point2D.xy);
        tri_points3D.push_back(point3D.xyz);
        tri_camera_idxs.push_back(camera_idx);
      }
    }
  }

  // The size of `next_image.num_tri_obs` and `tri_corrs_point2D_idxs.size()`
  // can only differ, when there are images with bogus camera parameters, and
  // hence we skip some of the 2D-3D correspondences.
  if (tri_points2D.size() <
      static_cast<size_t>(options.abs_pose_min_num_inliers)) {
    VLOG(2) << "Insufficient number of 2D-3D correspondences for registration ("
            << tri_points2D.size() << " < " << options.abs_pose_min_num_inliers
            << ")";
    return false;
  }

  //////////////////////////////////////////////////////////////////////////////
  // 2D-3D estimation
  //////////////////////////////////////////////////////////////////////////////

  // Only refine focal length, if no focal length was specified
  // (manually or through EXIF) and if it was not already estimated previously
  // from another image (when multiple images share the same camera parameters).

  RANSACOptions abs_pose_options;
  abs_pose_options.max_error = options.abs_pose_max_error;
  abs_pose_options.min_inlier_ratio = options.abs_pose_min_inlier_ratio;
  abs_pose_options.random_seed = options.random_seed;

  AbsolutePoseRefinementOptions abs_pose_refinement_options;
  abs_pose_refinement_options.refine_focal_length = false;
  abs_pose_refinement_options.refine_extra_params = false;

  size_t num_inliers;
  std::vector<char> inlier_mask;
  Rigid3d rig_from_world;
  if (!EstimateGeneralizedAbsolutePose(abs_pose_options,
                                       tri_points2D,
                                       tri_points3D,
                                       tri_camera_idxs,
                                       cams_from_rig,
                                       cameras,
                                       &rig_from_world,
                                       &num_inliers,
                                       &inlier_mask)) {
    VLOG(2) << "Absolute pose estimation failed";
    return false;
  }

  if (num_inliers < static_cast<size_t>(options.abs_pose_min_num_inliers)) {
    VLOG(2) << "Absolute pose estimation failed due to insufficient inliers ("
            << num_inliers << " < " << options.abs_pose_min_num_inliers << ")";
    return false;
  }

  //////////////////////////////////////////////////////////////////////////////
  // Pose refinement
  //////////////////////////////////////////////////////////////////////////////

  if (!RefineGeneralizedAbsolutePose(abs_pose_refinement_options,
                                     inlier_mask,
                                     tri_points2D,
                                     tri_points3D,
                                     tri_camera_idxs,
                                     cams_from_rig,
                                     &rig_from_world,
                                     &cameras)) {
    VLOG(2) << "Absolute pose refinement failed";
    return false;
  }

  //////////////////////////////////////////////////////////////////////////////
  // Continue tracks
  //////////////////////////////////////////////////////////////////////////////

  VLOG(2) << "Continuing tracks for " << num_inliers
          << " inlier 2D-3D correspondences";

  frame.SetRigFromWorld(rig_from_world);

  reconstruction_->RegisterFrame(frame.FrameId());
  RegisterFrameEvent(frame.FrameId());

  for (size_t i = 0; i < inlier_mask.size(); ++i) {
    if (inlier_mask[i]) {
      const Corr& corr = tri_corrs[i];
      const Image& image = reconstruction_->Image(corr.image_id);
      const Point2D& point2D = image.Point2D(corr.point2D_idx);
      if (!point2D.HasPoint3D()) {
        const TrackElement track_el(corr.image_id, corr.point2D_idx);
        obs_manager_->AddObservation(corr.point3D_id, track_el);
        triangulator_->AddModifiedPoint3D(corr.point3D_id);
      }
    }
  }

  return true;
}

size_t IncrementalMapper::TriangulateImage(
    const IncrementalTriangulator::Options& tri_options,
    const image_t image_id) {
  THROW_CHECK_NOTNULL(reconstruction_);
  VLOG(1) << "=> Continued observations: "
          << reconstruction_->Image(image_id).NumPoints3D();
  const size_t num_tris =
      triangulator_->TriangulateImage(tri_options, image_id);
  VLOG(1) << "=> Added observations: " << num_tris;
  return num_tris;
}

size_t IncrementalMapper::Retriangulate(
    const IncrementalTriangulator::Options& tri_options) {
  THROW_CHECK_NOTNULL(reconstruction_);
  return triangulator_->Retriangulate(tri_options);
}

size_t IncrementalMapper::CompleteTracks(
    const IncrementalTriangulator::Options& tri_options) {
  THROW_CHECK_NOTNULL(reconstruction_);
  return triangulator_->CompleteAllTracks(tri_options);
}

size_t IncrementalMapper::MergeTracks(
    const IncrementalTriangulator::Options& tri_options) {
  THROW_CHECK_NOTNULL(reconstruction_);
  return triangulator_->MergeAllTracks(tri_options);
}

size_t IncrementalMapper::CompleteAndMergeTracks(
    const IncrementalTriangulator::Options& tri_options) {
  const size_t num_completed_observations = CompleteTracks(tri_options);
  VLOG(1) << "=> Completed observations: " << num_completed_observations;
  const size_t num_merged_observations = MergeTracks(tri_options);
  VLOG(1) << "=> Merged observations: " << num_merged_observations;
  return num_completed_observations + num_merged_observations;
}

IncrementalMapper::LocalBundleAdjustmentReport
IncrementalMapper::AdjustLocalBundle(
    const Options& options,
    const BundleAdjustmentOptions& ba_options,
    const IncrementalTriangulator::Options& tri_options,
    const image_t image_id,
    const std::unordered_set<point3D_t>& point3D_ids) {
  THROW_CHECK_NOTNULL(reconstruction_);
  THROW_CHECK_NOTNULL(obs_manager_);
  THROW_CHECK(options.Check());

  LocalBundleAdjustmentReport report;

  // Find images that have most 3D points with given image in common.
  const std::vector<image_t> local_bundle = FindLocalBundle(options, image_id);

  // Do the bundle adjustment only if there is any connected images.
  BundleAdjustmentConfig ba_config;
  std::unordered_set<image_t> image_ids;
  if (local_bundle.size() > 0) {
    ba_config.FixGauge(BundleAdjustmentGauge::THREE_POINTS);

    // Insert the images of all local frames.
    const Image& image = reconstruction_->Image(image_id);
    std::set<frame_t> frame_ids;
    frame_ids.insert(image.FrameId());
    for (const data_t& data_id : image.FramePtr()->ImageIds()) {
      ba_config.AddImage(data_id.id);
    }
    for (const image_t local_image_id : local_bundle) {
      const Image& local_image = reconstruction_->Image(local_image_id);
      frame_ids.insert(local_image.FrameId());
      for (const data_t& data_id : local_image.FramePtr()->ImageIds()) {
        ba_config.AddImage(data_id.id);
      }
    }

    // Fix the existing images, if option specified.
    if (options.fix_existing_frames) {
      for (const frame_t frame_id : frame_ids) {
        if (existing_frame_ids_.count(frame_id)) {
          ba_config.SetConstantRigFromWorldPose(frame_id);
        }
      }
    }

    // Fix rig poses, if not all frames within the local bundle.
    std::unordered_map<rig_t, size_t> num_frames_per_rig;
    num_frames_per_rig.reserve(frame_ids.size());
    for (const frame_t frame_id : frame_ids) {
      const Frame& frame = reconstruction_->Frame(frame_id);
      num_frames_per_rig[frame.RigId()] += 1;
    }
    for (const auto& [rig_id, num_frames] : num_frames_per_rig) {
      const size_t num_reg_frames_for_rig =
          reg_stats_.num_reg_frames_per_rig.at(rig_id);
      if (num_frames < num_reg_frames_for_rig) {
        const Rig& rig = reconstruction_->Rig(rig_id);
        for (const auto& [sensor_id, _] : rig.Sensors()) {
          ba_config.SetConstantSensorFromRigPose(sensor_id);
        }
      }
    }

    // Fix camera intrinsics, if not all images within local bundle.
    std::unordered_map<camera_t, size_t> num_images_per_camera;
    num_images_per_camera.reserve(ba_config.NumImages());
    for (const image_t image_id : ba_config.Images()) {
      const Image& image = reconstruction_->Image(image_id);
      num_frames_per_rig[image.FramePtr()->RigId()] += 1;
      num_images_per_camera[image.CameraId()] += 1;
    }
    for (const auto& [camera_id, num_images] : num_images_per_camera) {
      const size_t num_reg_images_for_camera =
          reg_stats_.num_reg_images_per_camera.at(camera_id);
      if (num_images < num_reg_images_for_camera) {
        ba_config.SetConstantCamIntrinsics(camera_id);
      }
    }

    // Make sure, we refine all new and short-track 3D points, no matter if
    // they are fully contained in the local image set or not. Do not include
    // long track 3D points as they are usually already very stable and adding
    // to them to bundle adjustment and track merging/completion would slow
    // down the local bundle adjustment significantly.
    std::unordered_set<point3D_t> variable_point3D_ids;
    for (const point3D_t point3D_id : point3D_ids) {
      const Point3D& point3D = reconstruction_->Point3D(point3D_id);
      constexpr size_t kMaxTrackLength = 15;
      if (!point3D.HasError() || point3D.track.Length() <= kMaxTrackLength) {
        ba_config.AddVariablePoint(point3D_id);
        variable_point3D_ids.insert(point3D_id);
      }
    }

    // Adjust the local bundle.
    image_ids = ba_config.Images();
    std::unique_ptr<BundleAdjuster> bundle_adjuster =
        CreateDefaultBundleAdjuster(
            ba_options, std::move(ba_config), *reconstruction_);
    const ceres::Solver::Summary summary = bundle_adjuster->Solve();

    report.num_adjusted_observations = summary.num_residuals / 2;

    // Merge refined tracks with other existing points.
    report.num_merged_observations =
        triangulator_->MergeTracks(tri_options, variable_point3D_ids);
    // Complete tracks that may have failed to triangulate before refinement
    // of camera pose and calibration in bundle-adjustment. This may avoid
    // that some points are filtered and it helps for subsequent image
    // registrations.
    report.num_completed_observations =
        triangulator_->CompleteTracks(tri_options, variable_point3D_ids);
    report.num_completed_observations +=
        triangulator_->CompleteImage(tri_options, image_id);
  }

  // Filter both the modified images and all changed 3D points to make sure
  // there are no outlier points in the model. This results in duplicate work as
  // many of the provided 3D points may also be contained in the adjusted
  // images, but the filtering is not a bottleneck at this point.
  report.num_filtered_observations = obs_manager_->FilterPoints3DInImages(
      options.filter_max_reproj_error, options.filter_min_tri_angle, image_ids);
  report.num_filtered_observations +=
      obs_manager_->FilterPoints3D(options.filter_max_reproj_error,
                                   options.filter_min_tri_angle,
                                   point3D_ids);

  return report;
}

bool IncrementalMapper::AdjustGlobalBundle(
    const Options& options, const BundleAdjustmentOptions& ba_options) {
  THROW_CHECK_NOTNULL(reconstruction_);
  THROW_CHECK_NOTNULL(obs_manager_);

  BundleAdjustmentOptions custom_ba_options = ba_options;
  // Use stricter convergence criteria for first registered images.
  const size_t kMinNumRegFramesForFastBA = 10;
  if (reconstruction_->NumRegFrames() < kMinNumRegFramesForFastBA) {
    custom_ba_options.solver_options.function_tolerance /= 10;
    custom_ba_options.solver_options.gradient_tolerance /= 10;
    custom_ba_options.solver_options.parameter_tolerance /= 10;
    custom_ba_options.solver_options.max_num_iterations *= 2;
    custom_ba_options.solver_options.max_linear_solver_iterations = 200;
  }

  // Avoid degeneracies in bundle adjustment.
  obs_manager_->FilterObservationsWithNegativeDepth();

  // Configure bundle adjustment.
  BundleAdjustmentConfig ba_config;
  for (const frame_t frame_id : reconstruction_->RegFrameIds()) {
    const Frame& frame = reconstruction_->Frame(frame_id);
    for (const data_t& data_id : frame.ImageIds()) {
      ba_config.AddImage(data_id.id);
    }
  }

  THROW_CHECK_GE(ba_config.NumImages(), 2) << "At least two images must be "
                                              "registered for global "
                                              "bundle-adjustment";

  // Fix the existing images, if option specified.
  if (options.fix_existing_frames) {
    for (const frame_t frame_id : reconstruction_->RegFrameIds()) {
      if (existing_frame_ids_.count(frame_id)) {
        ba_config.SetConstantRigFromWorldPose(frame_id);
      }
    }
  }

  // Only use prior pose if at least 3 images have been registered.
  const bool use_pose_prior =
      options.use_pose_prior && ba_config.NumImages() > 2;

  std::unique_ptr<BundleAdjuster> bundle_adjuster;
<<<<<<< HEAD
  if (!use_pose_prior) {
    ba_config.FixGauge(BundleAdjustmentGauge::THREE_POINTS);
=======
  if (!use_prior_position) {
    // Fixing the gauge with two cameras leads to a more stable optimization
    // with fewer steps as compared to fixing three points.
    // TODO(jsch): Investigate whether it is safe to not fix the gauge at all,
    // as initial experiments show that it is even faster.
    ba_config.FixGauge(BundleAdjustmentGauge::TWO_CAMS_FROM_WORLD);
>>>>>>> c0393e25
    bundle_adjuster = CreateDefaultBundleAdjuster(
        std::move(custom_ba_options), ba_config, *reconstruction_);
  } else {
    PosePriorBundleAdjustmentOptions prior_options;
    prior_options.use_robust_loss_on_prior_position =
        options.use_robust_loss_on_prior_position;
    prior_options.prior_position_loss_scale = options.prior_position_loss_scale;
    prior_options.alignment_ransac_options.random_seed = options.random_seed;
    bundle_adjuster =
        CreatePosePriorBundleAdjuster(std::move(custom_ba_options),
                                      prior_options,
                                      ba_config,
                                      database_cache_->PosePriors(),
                                      *reconstruction_);
  }

  return bundle_adjuster->Solve().termination_type != ceres::FAILURE;
}

void IncrementalMapper::IterativeLocalRefinement(
    const int max_num_refinements,
    const double max_refinement_change,
    const Options& options,
    const BundleAdjustmentOptions& ba_options,
    const IncrementalTriangulator::Options& tri_options,
    const image_t image_id) {
  BundleAdjustmentOptions custom_ba_options = ba_options;
  for (int i = 0; i < max_num_refinements; ++i) {
    const auto report = AdjustLocalBundle(options,
                                          custom_ba_options,
                                          tri_options,
                                          image_id,
                                          GetModifiedPoints3D());
    VLOG(1) << "=> Merged observations: " << report.num_merged_observations;
    VLOG(1) << "=> Completed observations: "
            << report.num_completed_observations;
    VLOG(1) << "=> Filtered observations: " << report.num_filtered_observations;
    const double changed =
        report.num_adjusted_observations == 0
            ? 0
            : (report.num_merged_observations +
               report.num_completed_observations +
               report.num_filtered_observations) /
                  static_cast<double>(report.num_adjusted_observations);
    VLOG(1) << StringPrintf("=> Changed observations: %.6f", changed);
    if (changed < max_refinement_change) {
      break;
    }
    // Only use robust cost function for first iteration.
    custom_ba_options.loss_function_type =
        BundleAdjustmentOptions::LossFunctionType::TRIVIAL;
  }
  ClearModifiedPoints3D();
}

void IncrementalMapper::IterativeGlobalRefinement(
    const int max_num_refinements,
    const double max_refinement_change,
    const Options& options,
    const BundleAdjustmentOptions& ba_options,
    const IncrementalTriangulator::Options& tri_options,
    const bool normalize_reconstruction) {
  CompleteAndMergeTracks(tri_options);
  VLOG(1) << "=> Retriangulated observations: " << Retriangulate(tri_options);
  for (int i = 0; i < max_num_refinements; ++i) {
    const size_t num_observations = reconstruction_->ComputeNumObservations();
    AdjustGlobalBundle(options, ba_options);
    if (normalize_reconstruction && !options.use_pose_prior) {
      // Normalize scene for numerical stability and
      // to avoid large scale changes in the viewer.
      reconstruction_->Normalize();
    }
    size_t num_changed_observations = CompleteAndMergeTracks(tri_options);
    num_changed_observations += FilterPoints(options);
    const double changed =
        num_observations == 0
            ? 0
            : static_cast<double>(num_changed_observations) / num_observations;
    VLOG(1) << StringPrintf("=> Changed observations: %.6f", changed);
    if (changed < max_refinement_change) {
      break;
    }
  }
  ClearModifiedPoints3D();
}

size_t IncrementalMapper::FilterFrames(const Options& options) {
  THROW_CHECK_NOTNULL(reconstruction_);
  THROW_CHECK_NOTNULL(obs_manager_);
  THROW_CHECK(options.Check());

  // Do not filter frames in the early stage of the reconstruction, since the
  // calibration is often still refining a lot. Hence, the camera parameters
  // are not stable in the beginning.
  const size_t kMinNumFrames = 20;
  if (reconstruction_->NumRegFrames() < kMinNumFrames) {
    return {};
  }

  const std::vector<frame_t> frame_ids =
      obs_manager_->FilterFrames(options.min_focal_length_ratio,
                                 options.max_focal_length_ratio,
                                 options.max_extra_param);

  for (const frame_t frame_id : frame_ids) {
    if (!options.fix_existing_frames ||
        existing_frame_ids_.count(frame_id) == 0) {
      DeRegisterFrameEvent(frame_id);
      filtered_frames_.insert(frame_id);
    }
  }

  const size_t num_filtered_frames = frame_ids.size();
  VLOG(1) << "=> Filtered frames: " << num_filtered_frames;
  return num_filtered_frames;
}

size_t IncrementalMapper::FilterPoints(const Options& options) {
  THROW_CHECK_NOTNULL(obs_manager_);
  THROW_CHECK(options.Check());
  const size_t num_filtered_observations = obs_manager_->FilterAllPoints3D(
      options.filter_max_reproj_error, options.filter_min_tri_angle);
  VLOG(1) << "=> Filtered observations: " << num_filtered_observations;
  return num_filtered_observations;
}

std::shared_ptr<class Reconstruction> IncrementalMapper::Reconstruction()
    const {
  return reconstruction_;
}

class ObservationManager& IncrementalMapper::ObservationManager() const {
  THROW_CHECK_NOTNULL(obs_manager_);
  return *obs_manager_;
}

IncrementalTriangulator& IncrementalMapper::Triangulator() const {
  THROW_CHECK_NOTNULL(triangulator_);
  return *triangulator_;
}

const std::unordered_set<frame_t>& IncrementalMapper::FilteredFrames() const {
  return filtered_frames_;
}

const std::unordered_set<image_t>& IncrementalMapper::ExistingFrameIds() const {
  return existing_frame_ids_;
}

void IncrementalMapper::ResetInitializationStats() {
  reg_stats_.init_image_pairs.clear();
  reg_stats_.init_num_reg_trials.clear();
}

const std::unordered_map<rig_t, size_t>& IncrementalMapper::NumRegFramesPerRig()
    const {
  return reg_stats_.num_reg_frames_per_rig;
}

const std::unordered_map<camera_t, size_t>&
IncrementalMapper::NumRegImagesPerCamera() const {
  return reg_stats_.num_reg_images_per_camera;
}

size_t IncrementalMapper::NumTotalRegImages() const {
  return reg_stats_.num_total_reg_images;
}

size_t IncrementalMapper::NumSharedRegImages() const {
  return reg_stats_.num_shared_reg_images;
}

const std::unordered_set<point3D_t>& IncrementalMapper::GetModifiedPoints3D() {
  return triangulator_->GetModifiedPoints3D();
}

void IncrementalMapper::ClearModifiedPoints3D() {
  triangulator_->ClearModifiedPoints3D();
}

std::vector<image_t> IncrementalMapper::FindLocalBundle(
    const Options& options, const image_t image_id) const {
  return IncrementalMapperImpl::FindLocalBundle(
      options, image_id, *reconstruction_);
}

void IncrementalMapper::RegisterFrameEvent(const frame_t frame_id) {
  const Frame& frame = reconstruction_->Frame(frame_id);

  size_t& num_reg_frames_for_rig =
      reg_stats_.num_reg_frames_per_rig[frame.RigId()];
  num_reg_frames_for_rig += 1;

  for (const data_t& data_id : frame.ImageIds()) {
    const Image& image = reconstruction_->Image(data_id.id);

    size_t& num_reg_images_for_camera =
        reg_stats_.num_reg_images_per_camera[image.CameraId()];
    num_reg_images_for_camera += 1;

    size_t& num_regs_for_image = reg_stats_.num_registrations[data_id.id];
    num_regs_for_image += 1;
    if (num_regs_for_image == 1) {
      reg_stats_.num_total_reg_images += 1;
    } else if (num_regs_for_image > 1) {
      reg_stats_.num_shared_reg_images += 1;
    }
  }
}

void IncrementalMapper::DeRegisterFrameEvent(const frame_t frame_id) {
  const Frame& frame = reconstruction_->Frame(frame_id);

  size_t& num_reg_frames_for_rig =
      reg_stats_.num_reg_frames_per_rig.at(frame.RigId());
  THROW_CHECK_GT(num_reg_frames_for_rig, 0);
  num_reg_frames_for_rig -= 1;

  for (const data_t& data_id : frame.ImageIds()) {
    const Image& image = reconstruction_->Image(data_id.id);

    size_t& num_reg_images_for_camera =
        reg_stats_.num_reg_images_per_camera.at(image.CameraId());
    THROW_CHECK_GT(num_reg_images_for_camera, 0);
    num_reg_images_for_camera -= 1;

    size_t& num_regs_for_image = reg_stats_.num_registrations[data_id.id];
    num_regs_for_image -= 1;
    if (num_regs_for_image == 0) {
      reg_stats_.num_total_reg_images -= 1;
    } else if (num_regs_for_image > 0) {
      reg_stats_.num_shared_reg_images -= 1;
    }
  }
}

bool IncrementalMapper::EstimateInitialTwoViewGeometry(
    const IncrementalMapper::Options& options,
    const image_t image_id1,
    const image_t image_id2,
    Rigid3d& cam2_from_cam1) {
  return IncrementalMapperImpl::EstimateInitialTwoViewGeometry(
      options, *database_cache_, image_id1, image_id2, cam2_from_cam1);
}

}  // namespace colmap<|MERGE_RESOLUTION|>--- conflicted
+++ resolved
@@ -811,17 +811,12 @@
       options.use_pose_prior && ba_config.NumImages() > 2;
 
   std::unique_ptr<BundleAdjuster> bundle_adjuster;
-<<<<<<< HEAD
   if (!use_pose_prior) {
-    ba_config.FixGauge(BundleAdjustmentGauge::THREE_POINTS);
-=======
-  if (!use_prior_position) {
     // Fixing the gauge with two cameras leads to a more stable optimization
     // with fewer steps as compared to fixing three points.
     // TODO(jsch): Investigate whether it is safe to not fix the gauge at all,
     // as initial experiments show that it is even faster.
     ba_config.FixGauge(BundleAdjustmentGauge::TWO_CAMS_FROM_WORLD);
->>>>>>> c0393e25
     bundle_adjuster = CreateDefaultBundleAdjuster(
         std::move(custom_ba_options), ba_config, *reconstruction_);
   } else {
