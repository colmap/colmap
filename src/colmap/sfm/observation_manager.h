--- conflicted
+++ resolved
@@ -116,14 +116,8 @@
                                     double max_focal_length_ratio,
                                     double max_extra_param);
 
-<<<<<<< HEAD
-  // Register / de-register an existing image, and all its references.
-  void RegisterImage(image_t image_id);
-  void DeRegisterImage(image_t image_id);
-=======
   // De-register an existing frame, and all its references.
   void DeRegisterFrame(frame_t frame_id);
->>>>>>> 5b173f99
 
   // Get the number of observations, i.e. the number of image points that
   // have at least one correspondence to another image.
