--- conflicted
+++ resolved
@@ -65,15 +65,9 @@
   template <typename DatabaseCacheClass, typename ReconstructionClass>
   static std::vector<image_t> FindSecondInitialImage(
       const IncrementalMapper::Options& options,
-<<<<<<< HEAD
-      const image_t image_id1,
-      const std::shared_ptr<const DatabaseCacheClass>& database_cache,
-      const std::shared_ptr<ReconstructionClass>& reconstruction,
-=======
       image_t image_id1,
       const std::shared_ptr<const DatabaseCache>& database_cache,
       const std::shared_ptr<class Reconstruction>& reconstruction,
->>>>>>> 7f1a563a
       const std::unordered_map<image_t, size_t>& num_registrations);
 
   // Implement IncrementalMapper::FindInitialImagePair
@@ -96,29 +90,17 @@
   template <typename ReconstructionClass, typename ObservationManagerClass>
   static std::vector<image_t> FindNextImages(
       const IncrementalMapper::Options& options,
-<<<<<<< HEAD
-      const std::shared_ptr<ReconstructionClass>& reconstruction,
-      const std::shared_ptr<ObservationManagerClass>& obs_manager,
-      const std::unordered_map<image_t, size_t>& m_num_reg_trials,
-      const std::unordered_set<image_t>& filtered_images);
-=======
       const std::shared_ptr<class Reconstruction>& reconstruction,
       const std::shared_ptr<class ObservationManager>& obs_manager,
       const std::unordered_set<image_t>& filtered_images,
       std::unordered_map<image_t, size_t>& m_num_reg_trials);
->>>>>>> 7f1a563a
 
   // Implement IncrementalMapper::FindLocalBundle
   template <typename ReconstructionClass>
   static std::vector<image_t> FindLocalBundle(
       const IncrementalMapper::Options& options,
-<<<<<<< HEAD
-      const image_t image_id,
-      const std::shared_ptr<ReconstructionClass>& reconstruction);
-=======
       image_t image_id,
       const std::shared_ptr<class Reconstruction>& reconstruction);
->>>>>>> 7f1a563a
 
   // Implement IncrementalMapper::EstimateInitialTwoViewGeometry
   template <typename DatabaseCacheClass>
