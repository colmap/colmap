// Copyright (c), ETH Zurich and UNC Chapel Hill.
// All rights reserved.
//
// Redistribution and use in source and binary forms, with or without
// modification, are permitted provided that the following conditions are met:
//
//     * Redistributions of source code must retain the above copyright
//       notice, this list of conditions and the following disclaimer.
//
//     * Redistributions in binary form must reproduce the above copyright
//       notice, this list of conditions and the following disclaimer in the
//       documentation and/or other materials provided with the distribution.
//
//     * Neither the name of ETH Zurich and UNC Chapel Hill nor the names of
//       its contributors may be used to endorse or promote products derived
//       from this software without specific prior written permission.
//
// THIS SOFTWARE IS PROVIDED BY THE COPYRIGHT HOLDERS AND CONTRIBUTORS "AS IS"
// AND ANY EXPRESS OR IMPLIED WARRANTIES, INCLUDING, BUT NOT LIMITED TO, THE
// IMPLIED WARRANTIES OF MERCHANTABILITY AND FITNESS FOR A PARTICULAR PURPOSE
// ARE DISCLAIMED. IN NO EVENT SHALL THE COPYRIGHT HOLDERS OR CONTRIBUTORS BE
// LIABLE FOR ANY DIRECT, INDIRECT, INCIDENTAL, SPECIAL, EXEMPLARY, OR
// CONSEQUENTIAL DAMAGES (INCLUDING, BUT NOT LIMITED TO, PROCUREMENT OF
// SUBSTITUTE GOODS OR SERVICES; LOSS OF USE, DATA, OR PROFITS; OR BUSINESS
// INTERRUPTION) HOWEVER CAUSED AND ON ANY THEORY OF LIABILITY, WHETHER IN
// CONTRACT, STRICT LIABILITY, OR TORT (INCLUDING NEGLIGENCE OR OTHERWISE)
// ARISING IN ANY WAY OUT OF THE USE OF THIS SOFTWARE, EVEN IF ADVISED OF THE
// POSSIBILITY OF SUCH DAMAGE.

#pragma once

#include "colmap/estimators/bundle_adjustment.h"
#include "colmap/scene/database.h"
#include "colmap/scene/database_cache.h"
#include "colmap/scene/reconstruction.h"
#include "colmap/sfm/incremental_triangulator.h"
#include "colmap/sfm/observation_manager.h"

namespace colmap {

// Class that provides all functionality for the incremental reconstruction
// procedure. Example usage:
//
//  IncrementalMapper mapper(&database_cache);
//  mapper.BeginReconstruction(&reconstruction);
//  TwoViewGeometry tvg;
//  THROW_CHECK(
//      mapper.FindInitialImagePair(options, tvg, image_id1, image_id2));
//  mapper.RegisterInitialImagePair(options, tvg, image_id1, image_id2);
//  while (...) {
//    const auto next_image_ids = mapper.FindNextImages(options);
//    for (const auto image_id : next_image_ids) {
//      THROW_CHECK(mapper.RegisterNextImage(options, image_id));
//      if (...) {
//        mapper.AdjustLocalBundle(...);
//      } else {
//        mapper.AdjustGlobalBundle(...);
//      }
//    }
//  }
//  mapper.EndReconstruction(false);
//
class IncrementalMapper {
 public:
  // NOLINTNEXTLINE(clang-analyzer-optin.performance.Padding)
  struct Options {
    // Minimum number of inliers for initial image pair.
    int init_min_num_inliers = 100;

    // Maximum error in pixels for two-view geometry estimation for initial
    // image pair.
    double init_max_error = 4.0;

    // Maximum forward motion for initial image pair.
    double init_max_forward_motion = 0.95;

    // Minimum triangulation angle for initial image pair.
    double init_min_tri_angle = 16.0;

    // Maximum number of trials to use an image for initialization.
    int init_max_reg_trials = 2;

    // Maximum reprojection error in absolute pose estimation.
    double abs_pose_max_error = 12.0;

    // Minimum number of inliers in absolute pose estimation.
    int abs_pose_min_num_inliers = 30;

    // Minimum inlier ratio in absolute pose estimation.
    double abs_pose_min_inlier_ratio = 0.25;

    // Whether to estimate the focal length in absolute pose estimation.
    bool abs_pose_refine_focal_length = true;

    // Whether to estimate the extra parameters in absolute pose estimation.
    bool abs_pose_refine_extra_params = true;

    // Number of images to optimize in local bundle adjustment.
    int ba_local_num_images = 6;

    // Minimum triangulation for images to be chosen in local bundle adjustment.
    double ba_local_min_tri_angle = 6;
<<<<<<< HEAD

    // Whether to prune redundant 3D points in global bundle adjustment.
    bool ba_global_prune_points = false;

    // The minimum coverage gain for any 3D point to be included in global
    // bundle adjustment. A larger value means more 3D points are pruned.
    double ba_global_prune_points_min_coverage_gain = 0.05;
=======
>>>>>>> 7a896e19

    // Thresholds for bogus camera parameters. Images with bogus camera
    // parameters are filtered and ignored in triangulation.
    double min_focal_length_ratio = 0.1;  // Opening angle of ~130deg
    double max_focal_length_ratio = 10;   // Opening angle of ~5deg
    double max_extra_param = 1;

    // Maximum reprojection error in pixels for observations.
    double filter_max_reproj_error = 4.0;

    // Minimum triangulation angle in degrees for stable 3D points.
    double filter_min_tri_angle = 1.5;

    // Maximum number of trials to register an image.
    int max_reg_trials = 3;

    // If reconstruction is provided as input, fix the existing image poses.
    bool fix_existing_frames = false;

    // List of rigs for which to fix the sensor_from_rig transformation,
    // independent of ba_refine_sensor_from_rig.
    std::unordered_set<rig_t> constant_rigs;

    // List of cameras for which to fix the camera parameters independent
    // of refine_focal_length, refine_principal_point, and refine_extra_params.
    std::unordered_set<camera_t> constant_cameras;

    // Whether to use prior camera positions
    bool use_prior_position = false;

    // Whether to use a robust loss on prior locations
    bool use_robust_loss_on_prior_position = false;

    // Threshold on the residual for the robust loss
    // (chi2 for 3DOF at 95% = 7.815)
    double prior_position_loss_scale = 7.815;

    // Number of threads.
    int num_threads = -1;

    // PRNG seed for all stochastic methods during reconstruction.
    int random_seed = -1;

    // Method to find and select next best image to register.
    enum class ImageSelectionMethod {
      MAX_VISIBLE_POINTS_NUM,
      MAX_VISIBLE_POINTS_RATIO,
      MIN_UNCERTAINTY,
    };
    ImageSelectionMethod image_selection_method =
        ImageSelectionMethod::MIN_UNCERTAINTY;

    bool Check() const;
  };

  struct LocalBundleAdjustmentReport {
    size_t num_merged_observations = 0;
    size_t num_completed_observations = 0;
    size_t num_filtered_observations = 0;
    size_t num_adjusted_observations = 0;
  };

  // Create incremental mapper. The database cache must live for the entire
  // life-time of the incremental mapper.
  explicit IncrementalMapper(
      std::shared_ptr<const DatabaseCache> database_cache);

  // Prepare the mapper for a new reconstruction, which might have existing
  // registered images (in which case `RegisterNextImage` must be called) or
  // which is empty (in which case `RegisterInitialImagePair` must be called).
  void BeginReconstruction(
      const std::shared_ptr<Reconstruction>& reconstruction);

  // Cleanup the mapper after the current reconstruction is done. If the
  // model is discarded, the number of total and shared registered images will
  // be updated accordingly.
  void EndReconstruction(bool discard);

  // Find initial image pair to seed the incremental reconstruction. The image
  // pairs should be passed to `RegisterInitialImagePair`. This function
  // automatically ignores image pairs that failed to register previously.
  bool FindInitialImagePair(const Options& options,
                            image_t& image_id1,
                            image_t& image_id2,
                            Rigid3d& cam2_from_cam1);

  // Find best next image to register in the incremental reconstruction. The
  // images should be passed to `RegisterNextImage`. This function automatically
  // ignores images that failed to registered for `max_reg_trials`.
  std::vector<image_t> FindNextImages(const Options& options);

  // Attempt to seed the reconstruction from an image pair.
  void RegisterInitialImagePair(const Options& options,
                                image_t image_id1,
                                image_t image_id2,
                                const Rigid3d& cam2_from_cam1);

  // Attempt to register image to the existing model. This requires that
  // a previous call to `RegisterInitialImagePair` was successful.
  bool RegisterNextImage(const Options& options, image_t image_id);

  // Triangulate observations of image.
  size_t TriangulateImage(const IncrementalTriangulator::Options& tri_options,
                          image_t image_id);

  // Retriangulate image pairs that should have common observations according to
  // the scene graph but don't due to drift, etc. To handle drift, the employed
  // reprojection error thresholds should be relatively large. If the thresholds
  // are too large, non-robust bundle adjustment will break down; if the
  // thresholds are too small, we cannot fix drift effectively.
  size_t Retriangulate(const IncrementalTriangulator::Options& tri_options);

  // Complete tracks by transitively following the scene graph correspondences.
  // This is especially effective after bundle adjustment, since many cameras
  // and point locations might have improved. Completion of tracks enables
  // better subsequent registration of new images.
  size_t CompleteTracks(const IncrementalTriangulator::Options& tri_options);

  // Merge tracks by using scene graph correspondences. Similar to
  // `CompleteTracks`, this is effective after bundle adjustment and improves
  // the redundancy in subsequent bundle adjustments.
  size_t MergeTracks(const IncrementalTriangulator::Options& tri_options);

  // Globally complete and merge tracks.
  size_t CompleteAndMergeTracks(
      const IncrementalTriangulator::Options& tri_options);

  // Adjust locally connected images and points of a reference image. In
  // addition, refine the provided 3D points. Only images connected to the
  // reference image are optimized. If the provided 3D points are not locally
  // connected to the reference image, their observing images are set as
  // constant in the adjustment.
  LocalBundleAdjustmentReport AdjustLocalBundle(
      const Options& options,
      const BundleAdjustmentOptions& ba_options,
      const IncrementalTriangulator::Options& tri_options,
      image_t image_id,
      const std::unordered_set<point3D_t>& point3D_ids);

  // Global bundle adjustment using Ceres Solver.
  bool AdjustGlobalBundle(const Options& options,
                          const BundleAdjustmentOptions& ba_options);

  // Perform multiple rounds of local bundle adjustment.
  void IterativeLocalRefinement(
      int max_num_refinements,
      double max_refinement_change,
      const Options& options,
      const BundleAdjustmentOptions& ba_options,
      const IncrementalTriangulator::Options& tri_options,
      image_t image_id);

  // Perform multiple rounds of global bundle adjustment.
  void IterativeGlobalRefinement(
      int max_num_refinements,
      double max_refinement_change,
      const Options& options,
      const BundleAdjustmentOptions& ba_options,
      const IncrementalTriangulator::Options& tri_options,
      bool normalize_reconstruction = true);

  // Filter frames and point observations.
  size_t FilterFrames(const Options& options);
  size_t FilterPoints(const Options& options);

  // Getter functions
  std::shared_ptr<class Reconstruction> Reconstruction() const;
  class ObservationManager& ObservationManager() const;
  IncrementalTriangulator& Triangulator() const;
  const std::unordered_set<frame_t>& FilteredFrames() const;
  const std::unordered_set<frame_t>& ExistingFrameIds() const;
  const std::unordered_map<rig_t, size_t>& NumRegFramesPerRig() const;
  const std::unordered_map<camera_t, size_t>& NumRegImagesPerCamera() const;

  // Reset registration statistics for initialization. This can be used when
  // relaxing the initialization thresholds, such that previously tried pairs
  // will be tried again.
  void ResetInitializationStats();

  // Number of images that are registered in at least on reconstruction.
  size_t NumTotalRegImages() const;

  // Number of shared images between current reconstruction and all other
  // previous reconstructions.
  size_t NumSharedRegImages() const;

  // Get changed 3D points, since the last call to `ClearModifiedPoints3D`.
  const std::unordered_set<point3D_t>& GetModifiedPoints3D();

  // Clear the collection of changed 3D points.
  void ClearModifiedPoints3D();

  // Estimate two view geometry and checks if it is suitable for initialization.
  bool EstimateInitialTwoViewGeometry(const Options& options,
                                      image_t image_id1,
                                      image_t image_id2,
                                      Rigid3d& cam2_from_cam1);

  // Find local bundle for given image in the reconstruction. The local bundle
  // is defined as the images that are most connected, i.e. maximum number of
  // shared 3D points, to the given image.
  std::vector<image_t> FindLocalBundle(const Options& options,
                                       image_t image_id) const;

 private:
  struct RegistrationStatistics {
    // Number of images that are registered in at least one reconstruction.
    size_t num_total_reg_images = 0;

    // Number of shared images between current reconstruction and all other
    // previous reconstructions.
    size_t num_shared_reg_images = 0;

    // Images and image pairs that have been used for initialization. Each image
    // and image pair is only tried once for initialization.
    std::unordered_map<image_t, size_t> init_num_reg_trials;
    std::unordered_set<image_pair_t> init_image_pairs;

    // The number of registered frames/images per rig/camera. This information
    // is used to avoid duplicate refinement of rig/camera parameters and
    // degradation of already refined rig/camera parameters in local bundle
    // adjustment when multiple frames share rigs or images share intrinsics.
    std::unordered_map<rig_t, size_t> num_reg_frames_per_rig;
    std::unordered_map<camera_t, size_t> num_reg_images_per_camera;

    // The number of reconstructions in which images are registered.
    std::unordered_map<image_t, size_t> num_registrations;

    // Number of trials to register image in current reconstruction. Used to set
    // an upper bound to the number of trials to register an image.
    std::unordered_map<image_t, size_t> num_reg_trials;
  };

  // Registers a frame using generalized absolute pose estimation.
  bool RegisterNextGeneralFrame(const Options& options, Frame& frame);

  // Register / De-register frame in current reconstruction and update
  // the (shared) registration statistics.
  void RegisterFrameEvent(frame_t frame_id);
  void DeRegisterFrameEvent(frame_t frame_id);

  // Class that holds all necessary data from database in memory.
  const std::shared_ptr<const DatabaseCache> database_cache_;

  // Class that holds data of the reconstruction.
  std::shared_ptr<class Reconstruction> reconstruction_;

  // Class that is responsible for keeping track of 3D point statistics.
  std::shared_ptr<class ObservationManager> obs_manager_;

  // Class that is responsible for incremental triangulation.
  std::shared_ptr<IncrementalTriangulator> triangulator_;

  // Statistics
  RegistrationStatistics reg_stats_;

  // Frames that have been filtered in current reconstruction.
  std::unordered_set<frame_t> filtered_frames_;

  // Frames that were registered before beginning the reconstruction.
  // This frame list will be non-empty, if the reconstruction is continued from
  // an existing reconstruction.
  std::unordered_set<frame_t> existing_frame_ids_;
};

}  // namespace colmap<|MERGE_RESOLUTION|>--- conflicted
+++ resolved
@@ -100,7 +100,6 @@
 
     // Minimum triangulation for images to be chosen in local bundle adjustment.
     double ba_local_min_tri_angle = 6;
-<<<<<<< HEAD
 
     // Whether to prune redundant 3D points in global bundle adjustment.
     bool ba_global_prune_points = false;
@@ -108,8 +107,6 @@
     // The minimum coverage gain for any 3D point to be included in global
     // bundle adjustment. A larger value means more 3D points are pruned.
     double ba_global_prune_points_min_coverage_gain = 0.05;
-=======
->>>>>>> 7a896e19
 
     // Thresholds for bogus camera parameters. Images with bogus camera
     // parameters are filtered and ignored in triangulation.
