// Copyright (c), ETH Zurich and UNC Chapel Hill.
// All rights reserved.
//
// Redistribution and use in source and binary forms, with or without
// modification, are permitted provided that the following conditions are met:
//
//     * Redistributions of source code must retain the above copyright
//       notice, this list of conditions and the following disclaimer.
//
//     * Redistributions in binary form must reproduce the above copyright
//       notice, this list of conditions and the following disclaimer in the
//       documentation and/or other materials provided with the distribution.
//
//     * Neither the name of ETH Zurich and UNC Chapel Hill nor the names of
//       its contributors may be used to endorse or promote products derived
//       from this software without specific prior written permission.
//
// THIS SOFTWARE IS PROVIDED BY THE COPYRIGHT HOLDERS AND CONTRIBUTORS "AS IS"
// AND ANY EXPRESS OR IMPLIED WARRANTIES, INCLUDING, BUT NOT LIMITED TO, THE
// IMPLIED WARRANTIES OF MERCHANTABILITY AND FITNESS FOR A PARTICULAR PURPOSE
// ARE DISCLAIMED. IN NO EVENT SHALL THE COPYRIGHT HOLDERS OR CONTRIBUTORS BE
// LIABLE FOR ANY DIRECT, INDIRECT, INCIDENTAL, SPECIAL, EXEMPLARY, OR
// CONSEQUENTIAL DAMAGES (INCLUDING, BUT NOT LIMITED TO, PROCUREMENT OF
// SUBSTITUTE GOODS OR SERVICES; LOSS OF USE, DATA, OR PROFITS; OR BUSINESS
// INTERRUPTION) HOWEVER CAUSED AND ON ANY THEORY OF LIABILITY, WHETHER IN
// CONTRACT, STRICT LIABILITY, OR TORT (INCLUDING NEGLIGENCE OR OTHERWISE)
// ARISING IN ANY WAY OUT OF THE USE OF THIS SOFTWARE, EVEN IF ADVISED OF THE
// POSSIBILITY OF SUCH DAMAGE.

#include "colmap/sfm/incremental_mapper_impl.h"

#include "colmap/estimators/generalized_pose.h"
#include "colmap/estimators/pose.h"
#include "colmap/estimators/two_view_geometry.h"
#include "colmap/geometry/triangulation.h"
#include "colmap/scene/projection.h"
#include "colmap/util/misc.h"

#include <array>
#include <fstream>

namespace colmap {
namespace {

void SortAndAppendNextImages(std::vector<std::pair<image_t, float>> image_ranks,
                             std::vector<image_t>* sorted_images_ids) {
  std::sort(image_ranks.begin(),
            image_ranks.end(),
            [](const std::pair<image_t, float>& image1,
               const std::pair<image_t, float>& image2) {
              return image1.second > image2.second;
            });

  sorted_images_ids->reserve(sorted_images_ids->size() + image_ranks.size());
  for (const auto& image : image_ranks) {
    sorted_images_ids->push_back(image.first);
  }
}

float RankNextImageMaxVisiblePointsNum(
    const image_t image_id, const class ObservationManager& obs_manager) {
  return static_cast<float>(obs_manager.NumVisiblePoints3D(image_id));
}

float RankNextImageMaxVisiblePointsRatio(
    const image_t image_id, const class ObservationManager& obs_manager) {
  return static_cast<float>(obs_manager.NumVisiblePoints3D(image_id)) /
         static_cast<float>(obs_manager.NumObservations(image_id));
}

float RankNextImageMinUncertainty(const image_t image_id,
                                  const class ObservationManager& obs_manager) {
  return static_cast<float>(obs_manager.Point3DVisibilityScore(image_id));
}

}  // namespace

std::vector<image_t> IncrementalMapperImpl::FindFirstInitialImage(
    const IncrementalMapper::Options& options,
    const CorrespondenceGraph& correspondence_graph,
    const Reconstruction& reconstruction,
    const std::unordered_map<image_t, size_t>& init_num_reg_trials,
    const std::unordered_map<image_t, size_t>& num_registrations) {
  // Struct to hold meta-data for ranking images.
  struct ImageInfo {
    image_t image_id;
    bool prior_focal_length;
    image_t num_correspondences;
  };

  const size_t init_max_reg_trials =
      static_cast<size_t>(options.init_max_reg_trials);

  // Collect information of all not yet registered images with
  // correspondences.
  std::vector<ImageInfo> image_infos;
  image_infos.reserve(reconstruction.NumImages());
  for (const auto& [image_id, image] : reconstruction.Images()) {
    // Only images with correspondences can be registered.
    if (correspondence_graph.NumCorrespondencesForImage(image_id) == 0) {
      continue;
    }

    // Only use images for initialization a maximum number of times.
    if (const auto init_num_reg_trials_it = init_num_reg_trials.find(image_id);
        init_num_reg_trials_it != init_num_reg_trials.end() &&
        init_num_reg_trials_it->second >= init_max_reg_trials) {
      continue;
    }

    // Only use images for initialization that are not registered in any
    // of the other reconstructions.
    if (const auto num_registrations_it = num_registrations.find(image_id);
        num_registrations_it != num_registrations.end() &&
        num_registrations_it->second > 0) {
      continue;
    }

    const Camera& camera = *image.CameraPtr();
    ImageInfo image_info;
    image_info.image_id = image_id;
    image_info.prior_focal_length = camera.has_prior_focal_length;
    image_info.num_correspondences =
        correspondence_graph.NumCorrespondencesForImage(image_id);
    image_infos.push_back(image_info);
  }

  // Sort images such that images with a prior focal length and more
  // correspondences are preferred, i.e. they appear in the front of the list.
  std::sort(
      image_infos.begin(),
      image_infos.end(),
      [](const ImageInfo& image_info1, const ImageInfo& image_info2) {
        if (image_info1.prior_focal_length && !image_info2.prior_focal_length) {
          return true;
        } else if (!image_info1.prior_focal_length &&
                   image_info2.prior_focal_length) {
          return false;
        } else {
          return image_info1.num_correspondences >
                 image_info2.num_correspondences;
        }
      });

  // Extract image identifiers in sorted order.
  std::vector<image_t> image_ids;
  image_ids.reserve(image_infos.size());
  for (const ImageInfo& image_info : image_infos) {
    image_ids.push_back(image_info.image_id);
  }

  return image_ids;
}

std::vector<image_t> IncrementalMapperImpl::FindSecondInitialImage(
    const IncrementalMapper::Options& options,
    image_t image_id1,
    const CorrespondenceGraph& correspondence_graph,
    const Reconstruction& reconstruction,
    const std::unordered_map<image_t, size_t>& num_registrations) {
  // Collect images that are connected to the first seed image and have
  // not been registered before in other reconstructions.
  const class Image& image1 = reconstruction.Image(image_id1);
  std::unordered_map<image_t, point2D_t> num_correspondences;
  for (point2D_t point2D_idx = 0; point2D_idx < image1.NumPoints2D();
       ++point2D_idx) {
    const auto corr_range =
        correspondence_graph.FindCorrespondences(image_id1, point2D_idx);
    for (const auto* corr = corr_range.beg; corr < corr_range.end; ++corr) {
      if (const auto num_registrations_it =
              num_registrations.find(corr->image_id);
          num_registrations_it == num_registrations.end() ||
          num_registrations_it->second == 0) {
        num_correspondences[corr->image_id] += 1;
      }
    }
  }

  // Struct to hold meta-data for ranking images.
  struct ImageInfo {
    image_t image_id;
    bool prior_focal_length;
    point2D_t num_correspondences;
  };

  const size_t init_min_num_inliers =
      static_cast<size_t>(options.init_min_num_inliers);

  // Compose image information in a compact form for sorting.
  std::vector<ImageInfo> image_infos;
  image_infos.reserve(num_correspondences.size());
  for (const auto& [image_id, num_corrs] : num_correspondences) {
    if (num_corrs >= init_min_num_inliers) {
      const Image& image = reconstruction.Image(image_id);
      const Camera& camera = *image.CameraPtr();
      ImageInfo image_info;
      image_info.image_id = image_id;
      image_info.prior_focal_length = camera.has_prior_focal_length;
      image_info.num_correspondences = num_corrs;
      image_infos.push_back(image_info);
    }
  }

  // Sort images such that images with a prior focal length and more
  // correspondences are preferred, i.e. they appear in the front of the list.
  std::sort(
      image_infos.begin(),
      image_infos.end(),
      [](const ImageInfo& image_info1, const ImageInfo& image_info2) {
        if (image_info1.prior_focal_length && !image_info2.prior_focal_length) {
          return true;
        } else if (!image_info1.prior_focal_length &&
                   image_info2.prior_focal_length) {
          return false;
        } else {
          return image_info1.num_correspondences >
                 image_info2.num_correspondences;
        }
      });

  // Extract image identifiers in sorted order.
  std::vector<image_t> image_ids;
  image_ids.reserve(image_infos.size());
  for (const ImageInfo& image_info : image_infos) {
    image_ids.push_back(image_info.image_id);
  }

  return image_ids;
}

bool IncrementalMapperImpl::FindInitialImagePair(
    const IncrementalMapper::Options& options,
    const DatabaseCache& database_cache,
    const Reconstruction& reconstruction,
    const std::unordered_map<image_t, size_t>& init_num_reg_trials,
    const std::unordered_map<image_t, size_t>& num_registrations,
    std::unordered_set<image_pair_t>& init_image_pairs,
    image_t& image_id1,
    image_t& image_id2,
    Rigid3d& cam2_from_cam1) {
  THROW_CHECK(options.Check());

  std::vector<image_t> image_ids1;
  if (image_id1 != kInvalidImageId && image_id2 == kInvalidImageId) {
    // Only image_id1 provided.
    if (!database_cache.ExistsImage(image_id1)) {
      return false;
    }
    image_ids1.push_back(image_id1);
  } else if (image_id1 == kInvalidImageId && image_id2 != kInvalidImageId) {
    // Only image_id2 provided.
    if (!database_cache.ExistsImage(image_id2)) {
      return false;
    }
    image_ids1.push_back(image_id2);
  } else {
    // No initial seed image provided.
    image_ids1 = IncrementalMapperImpl::FindFirstInitialImage(
        options,
        *database_cache.CorrespondenceGraph(),
        reconstruction,
        init_num_reg_trials,
        num_registrations);
  }

  // Try to find good initial pair.
  for (size_t i1 = 0; i1 < image_ids1.size(); ++i1) {
    image_id1 = image_ids1[i1];

    const std::vector<image_t> image_ids2 =
        IncrementalMapperImpl::FindSecondInitialImage(
            options,
            image_id1,
            *database_cache.CorrespondenceGraph(),
            reconstruction,
            num_registrations);

    for (size_t i2 = 0; i2 < image_ids2.size(); ++i2) {
      image_id2 = image_ids2[i2];

      const image_pair_t pair_id = ImagePairToPairId(image_id1, image_id2);

      // Try every pair only once.
      if (!init_image_pairs.emplace(pair_id).second) {
        continue;
      }

      if (IncrementalMapperImpl::EstimateInitialTwoViewGeometry(
              options, database_cache, image_id1, image_id2, cam2_from_cam1)) {
        return true;
      }
    }
  }

  // No suitable pair found in entire dataset.
  image_id1 = kInvalidImageId;
  image_id2 = kInvalidImageId;

  return false;
}

std::vector<image_t> IncrementalMapperImpl::FindNextImages(
    const IncrementalMapper::Options& options,
    const ObservationManager& obs_manager,
    const std::unordered_set<image_t>& filtered_images,
    std::unordered_map<image_t, size_t>& num_reg_trials) {
  THROW_CHECK(options.Check());
  const Reconstruction& reconstruction = obs_manager.Reconstruction();

  std::function<float(image_t, const class ObservationManager&)>
      rank_image_func;
  switch (options.image_selection_method) {
    case IncrementalMapper::Options::ImageSelectionMethod::
        MAX_VISIBLE_POINTS_NUM:
      rank_image_func = RankNextImageMaxVisiblePointsNum;
      break;
    case IncrementalMapper::Options::ImageSelectionMethod::
        MAX_VISIBLE_POINTS_RATIO:
      rank_image_func = RankNextImageMaxVisiblePointsRatio;
      break;
    case IncrementalMapper::Options::ImageSelectionMethod::MIN_UNCERTAINTY:
      rank_image_func = RankNextImageMinUncertainty;
      break;
  }

  std::vector<std::pair<image_t, float>> image_ranks;
  std::vector<std::pair<image_t, float>> other_image_ranks;

  // Append images that have not failed to register before.
  for (const auto& [image_id, image] : reconstruction.Images()) {
    // Skip images that are already registered.
    if (image.HasPose()) {
      continue;
    }

    // Only consider images with a sufficient number of visible points.
    if (obs_manager.NumVisiblePoints3D(image_id) <
        static_cast<size_t>(options.abs_pose_min_num_inliers)) {
      continue;
    }

    // Only try registration for a certain maximum number of times.
    const size_t image_num_reg_trials = num_reg_trials[image_id];
    if (image_num_reg_trials >= static_cast<size_t>(options.max_reg_trials)) {
      continue;
    }

    // If image has been filtered or failed to register, place it in the
    // second bucket and prefer images that have not been tried before.
    const float rank = rank_image_func(image_id, obs_manager);
    if (filtered_images.count(image_id) == 0 && image_num_reg_trials == 0) {
      image_ranks.emplace_back(image_id, rank);
    } else {
      other_image_ranks.emplace_back(image_id, rank);
    }
  }

  std::vector<image_t> ranked_images_ids;
  SortAndAppendNextImages(std::move(image_ranks), &ranked_images_ids);
  SortAndAppendNextImages(std::move(other_image_ranks), &ranked_images_ids);

  return ranked_images_ids;
}

std::vector<image_t> IncrementalMapperImpl::FindLocalBundle(
    const IncrementalMapper::Options& options,
    image_t image_id,
    const Reconstruction& reconstruction) {
  THROW_CHECK(options.Check());

  const Image& image = reconstruction.Image(image_id);
  THROW_CHECK(image.HasPose());

  // Extract all images that have at least one 3D point with the query image
  // in common, and simultaneously count the number of common 3D points.

  std::unordered_map<image_t, size_t> shared_observations;

  std::unordered_set<point3D_t> point3D_ids;
  point3D_ids.reserve(image.NumPoints3D());

  for (const Point2D& point2D : image.Points2D()) {
    if (point2D.HasPoint3D()) {
      point3D_ids.insert(point2D.point3D_id);
      const Point3D& point3D = reconstruction.Point3D(point2D.point3D_id);
      for (const TrackElement& track_el : point3D.track.Elements()) {
        if (track_el.image_id != image_id) {
          shared_observations[track_el.image_id] += 1;
        }
      }
    }
  }

  // Sort overlapping images according to number of shared observations.

  std::vector<std::pair<image_t, size_t>> overlapping_images(
      shared_observations.begin(), shared_observations.end());
  std::sort(overlapping_images.begin(),
            overlapping_images.end(),
            [](const std::pair<image_t, size_t>& image1,
               const std::pair<image_t, size_t>& image2) {
              return image1.second > image2.second;
            });

  // The local bundle is composed of the given image and its most connected
  // neighbor images, hence the subtraction of 1.

  const size_t num_images =
      static_cast<size_t>(options.local_ba_num_images - 1);
  const size_t num_eff_images = std::min(num_images, overlapping_images.size());

  // Extract most connected images and ensure sufficient triangulation angle.

  std::vector<image_t> local_bundle_image_ids;
  local_bundle_image_ids.reserve(num_eff_images);

  // If the number of overlapping images equals the number of desired images in
  // the local bundle, then simply copy over the image identifiers.
  if (overlapping_images.size() == num_eff_images) {
    for (const auto& overlapping_image : overlapping_images) {
      local_bundle_image_ids.push_back(overlapping_image.first);
    }
    return local_bundle_image_ids;
  }

  // In the following iteration, we start with the most overlapping images and
  // check whether it has sufficient triangulation angle. If none of the
  // overlapping images has sufficient triangulation angle, we relax the
  // triangulation angle threshold and start from the most overlapping image
  // again. In the end, if we still haven't found enough images, we simply use
  // the most overlapping images.

  const double min_tri_angle_rad = DegToRad(options.local_ba_min_tri_angle);

  // The selection thresholds (minimum triangulation angle, minimum number of
  // shared observations), which are successively relaxed.
  const std::array<std::pair<double, double>, 8> selection_thresholds = {{
      std::make_pair(min_tri_angle_rad / 1.0, 0.6 * image.NumPoints3D()),
      std::make_pair(min_tri_angle_rad / 1.5, 0.6 * image.NumPoints3D()),
      std::make_pair(min_tri_angle_rad / 2.0, 0.5 * image.NumPoints3D()),
      std::make_pair(min_tri_angle_rad / 2.5, 0.4 * image.NumPoints3D()),
      std::make_pair(min_tri_angle_rad / 3.0, 0.3 * image.NumPoints3D()),
      std::make_pair(min_tri_angle_rad / 4.0, 0.2 * image.NumPoints3D()),
      std::make_pair(min_tri_angle_rad / 5.0, 0.1 * image.NumPoints3D()),
      std::make_pair(min_tri_angle_rad / 6.0, 0.1 * image.NumPoints3D()),
  }};

  const Eigen::Vector3d proj_center = image.ProjectionCenter();
  std::vector<Eigen::Vector3d> shared_points3D;
  shared_points3D.reserve(image.NumPoints3D());
  std::vector<double> tri_angles(overlapping_images.size(), -1.0);
  std::vector<char> used_overlapping_images(overlapping_images.size(), false);

  for (const auto& [min_tri_angle_rad, min_num_shared_obs] :
       selection_thresholds) {
    for (size_t overlapping_image_idx = 0;
         overlapping_image_idx < overlapping_images.size();
         ++overlapping_image_idx) {
      // Check if the image has sufficient overlap. Since the images are ordered
      // based on the overlap, we can just skip the remaining ones.
      if (overlapping_images[overlapping_image_idx].second <
          min_num_shared_obs) {
        break;
      }

      // Check if the image is already in the local bundle.
      if (used_overlapping_images[overlapping_image_idx]) {
        continue;
      }

      const auto& overlapping_image =
          reconstruction.Image(overlapping_images[overlapping_image_idx].first);
      const Eigen::Vector3d overlapping_proj_center =
          overlapping_image.ProjectionCenter();

      // In the first iteration, compute the triangulation angle. In later
      // iterations, reuse the previously computed value.
      double& tri_angle_rad = tri_angles[overlapping_image_idx];
      if (tri_angle_rad < 0.0) {
        // Collect the commonly observed 3D points.
        shared_points3D.clear();
        for (const Point2D& point2D : overlapping_image.Points2D()) {
          if (point2D.HasPoint3D() && point3D_ids.count(point2D.point3D_id)) {
            shared_points3D.push_back(
                reconstruction.Point3D(point2D.point3D_id).xyz);
          }
        }

        // Calculate the triangulation angle at a certain percentile.
        const double kTriangulationAnglePercentile = 75;
        tri_angle_rad = Percentile(
            CalculateTriangulationAngles(
                proj_center, overlapping_proj_center, shared_points3D),
            kTriangulationAnglePercentile);
      }

      // Check that the image has sufficient triangulation angle.
      if (tri_angle_rad >= min_tri_angle_rad) {
        local_bundle_image_ids.push_back(overlapping_image.ImageId());
        used_overlapping_images[overlapping_image_idx] = true;
        // Check if we already collected enough images.
        if (local_bundle_image_ids.size() >= num_eff_images) {
          break;
        }
      }
    }

    // Check if we already collected enough images.
    if (local_bundle_image_ids.size() >= num_eff_images) {
      break;
    }
  }

  // In case there are not enough images with sufficient triangulation angle,
  // simply fill up the rest with the most overlapping images.

  if (local_bundle_image_ids.size() < num_eff_images) {
    for (size_t overlapping_image_idx = 0;
         overlapping_image_idx < overlapping_images.size();
         ++overlapping_image_idx) {
      // Collect image if it is not yet in the local bundle.
      if (!used_overlapping_images[overlapping_image_idx]) {
        local_bundle_image_ids.push_back(
            overlapping_images[overlapping_image_idx].first);
        used_overlapping_images[overlapping_image_idx] = true;

        // Check if we already collected enough images.
        if (local_bundle_image_ids.size() >= num_eff_images) {
          break;
        }
      }
    }
  }

  return local_bundle_image_ids;
}

namespace {

bool EstimateInitialGeneralizedTwoViewGeometry(
    const IncrementalMapper::Options& options,
    const DatabaseCache& database_cache,
    const Image& orig_image1,
    const Image& orig_image2,
    const Frame& frame1,
    const Frame& frame2,
    const Rig& rig1,
    const Rig& rig2,
    Rigid3d& orig_cam2_from_orig_cam1) {
  std::vector<Eigen::Vector2d> points2D1;
  std::vector<Eigen::Vector2d> points2D2;
  std::vector<size_t> camera_idxs1;
  std::vector<size_t> camera_idxs2;
  std::vector<Rigid3d> cams_from_rig;
  std::vector<Camera> cameras;

  std::unordered_map<camera_t, size_t> camera_id_to_idx;
  auto maybe_add_camera = [&cameras, &cams_from_rig, &camera_id_to_idx](
                              const Rig& rig, const Camera& camera) {
    const auto [it, inserted] =
        camera_id_to_idx.emplace(camera.camera_id, cameras.size());
    if (inserted) {
      cameras.push_back(camera);
      if (rig.IsRefSensor(camera.SensorId())) {
        cams_from_rig.push_back(Rigid3d());
      } else {
        cams_from_rig.push_back(rig.SensorFromRig(camera.SensorId()));
      }
    }
    return it->second;
  };

  for (const data_t& image_id1 : frame1.ImageIds()) {
    const Image& image1 = database_cache.Image(image_id1.id);
    const Camera& camera1 = database_cache.Camera(image1.CameraId());
    const size_t camera_idx1 = maybe_add_camera(rig1, camera1);

    for (const data_t& image_id2 : frame2.ImageIds()) {
      const Image& image2 = database_cache.Image(image_id2.id);
      const Camera& camera2 = database_cache.Camera(image2.CameraId());
      const size_t camera_idx2 = maybe_add_camera(rig2, camera2);

      const FeatureMatches matches =
          database_cache.CorrespondenceGraph()
              ->FindCorrespondencesBetweenImages(image_id1.id, image_id2.id);
      for (const auto& match : matches) {
        points2D1.push_back(image1.Point2D(match.point2D_idx1).xy);
        points2D2.push_back(image2.Point2D(match.point2D_idx2).xy);
        camera_idxs1.push_back(camera_idx1);
        camera_idxs2.push_back(camera_idx2);
      }
    }
  }

  RANSACOptions ransac_options;
  ransac_options.min_num_trials = 30;
  ransac_options.random_seed = options.random_seed;
<<<<<<< HEAD
=======
  ransac_options.max_error = options.init_max_error;
>>>>>>> 3e44bc0f

  std::optional<Rigid3d> maybe_rig2_from_rig1;
  std::optional<Rigid3d> maybe_pano2_from_pano1;
  size_t num_inliers;
  std::vector<char> inlier_mask;
  if (!EstimateGeneralizedRelativePose(ransac_options,
                                       points2D1,
                                       points2D2,
                                       camera_idxs1,
                                       camera_idxs2,
                                       cams_from_rig,
                                       cameras,
                                       &maybe_rig2_from_rig1,
                                       &maybe_pano2_from_pano1,
                                       &num_inliers,
                                       &inlier_mask)) {
    return false;
  }

  VLOG(3) << "Initial general frame pair with " << num_inliers
          << " inlier matches";

  // Note that we already checked for stable geometry (i.e., non-forward motion,
  // sufficient triangulation angle) between the original image pair.
  if (static_cast<int>(num_inliers) < options.init_min_num_inliers) {
    return false;
  }

  const Rigid3d rig2_from_rig1 = maybe_rig2_from_rig1.has_value()
                                     ? maybe_rig2_from_rig1.value()
                                     : maybe_pano2_from_pano1.value();

  // Recompose the relative transformation between the original images.

  const sensor_t orig_camera_id1(SensorType::CAMERA, orig_image1.CameraId());
  Rigid3d orig_cam1_from_rig1;
  if (!rig1.IsRefSensor(orig_camera_id1)) {
    orig_cam1_from_rig1 = rig1.SensorFromRig(orig_camera_id1);
  }

  const sensor_t orig_camera_id2(SensorType::CAMERA, orig_image2.CameraId());
  Rigid3d orig_cam2_from_rig2;
  if (!rig2.IsRefSensor(orig_camera_id2)) {
    orig_cam2_from_rig2 = rig2.SensorFromRig(orig_camera_id2);
  }

  orig_cam2_from_orig_cam1 =
      orig_cam2_from_rig2 * rig2_from_rig1 * Inverse(orig_cam1_from_rig1);

  return true;
}

}  // namespace

bool IncrementalMapperImpl::EstimateInitialTwoViewGeometry(
    const IncrementalMapper::Options& options,
    const DatabaseCache& database_cache,
    const image_t image_id1,
    const image_t image_id2,
    Rigid3d& cam2_from_cam1) {
  const Image& image1 = database_cache.Image(image_id1);
  const Image& image2 = database_cache.Image(image_id2);
  const Camera& camera1 = database_cache.Camera(image1.CameraId());
  const Camera& camera2 = database_cache.Camera(image2.CameraId());

  const FeatureMatches matches =
      database_cache.CorrespondenceGraph()->FindCorrespondencesBetweenImages(
          image_id1, image_id2);

  std::vector<Eigen::Vector2d> points1;
  points1.reserve(image1.NumPoints2D());
  for (const auto& point : image1.Points2D()) {
    points1.push_back(point.xy);
  }

  std::vector<Eigen::Vector2d> points2;
  points2.reserve(image2.NumPoints2D());
  for (const auto& point : image2.Points2D()) {
    points2.push_back(point.xy);
  }

  TwoViewGeometryOptions two_view_geometry_options;
  two_view_geometry_options.ransac_options.min_num_trials = 30;
  two_view_geometry_options.ransac_options.max_error = options.init_max_error;
  two_view_geometry_options.ransac_options.random_seed = options.random_seed;
  TwoViewGeometry two_view_geometry = EstimateCalibratedTwoViewGeometry(
      camera1, points1, camera2, points2, matches, two_view_geometry_options);

  if (!EstimateTwoViewGeometryPose(
          camera1, points1, camera2, points2, &two_view_geometry)) {
    return false;
  }

  VLOG(3) << "Initial image pair with config " << two_view_geometry.config
          << ", " << two_view_geometry.inlier_matches.size()
          << " inlier matches, "
          << two_view_geometry.cam2_from_cam1.translation.z()
          << " z translation, " << RadToDeg(two_view_geometry.tri_angle)
          << " deg triangulation angle";

  if (static_cast<int>(two_view_geometry.inlier_matches.size()) <
          options.init_min_num_inliers ||
      std::abs(two_view_geometry.cam2_from_cam1.translation.z()) >=
          options.init_max_forward_motion ||
      two_view_geometry.tri_angle <= DegToRad(options.init_min_tri_angle)) {
    return false;
  }

  const Frame& frame1 = database_cache.Frame(image1.FrameId());
  const Frame& frame2 = database_cache.Frame(image2.FrameId());
  const Rig& rig1 = database_cache.Rig(frame1.RigId());
  const Rig& rig2 = database_cache.Rig(frame2.RigId());

  // If one or both of the frames are non-trivial, initialize using generalized
  // relative pose solver. Note that we intentionally do this after ensuring
  // that the given image pair has stable two-view geometry.
  if (rig1.NumSensors() > 1 || rig2.NumSensors() > 1) {
    return EstimateInitialGeneralizedTwoViewGeometry(options,
                                                     database_cache,
                                                     image1,
                                                     image2,
                                                     frame1,
                                                     frame2,
                                                     rig1,
                                                     rig2,
                                                     cam2_from_cam1);
  }

  cam2_from_cam1 = two_view_geometry.cam2_from_cam1;

  return true;
}

}  // namespace colmap<|MERGE_RESOLUTION|>--- conflicted
+++ resolved
@@ -595,10 +595,7 @@
   RANSACOptions ransac_options;
   ransac_options.min_num_trials = 30;
   ransac_options.random_seed = options.random_seed;
-<<<<<<< HEAD
-=======
   ransac_options.max_error = options.init_max_error;
->>>>>>> 3e44bc0f
 
   std::optional<Rigid3d> maybe_rig2_from_rig1;
   std::optional<Rigid3d> maybe_pano2_from_pano1;
