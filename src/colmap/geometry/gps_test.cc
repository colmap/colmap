--- conflicted
+++ resolved
@@ -179,16 +179,6 @@
   GPSTransform gps_tform(GPSTransform::Ellipsoid::WGS84);
 
   // Get lat0, lon0 origin from ref
-<<<<<<< HEAD
-  const auto ori_ell = gps_tform.XYZToEll(ref_xyz[0]);
-
-  // Get ENU ref from ECEF ref
-  const auto ref_enu =
-      gps_tform.XYZToENU(ref_xyz, ori_ell(0), ori_ell(1), ori_ell(2));
-
-  // Get ENU from Ell
-  const auto enu = gps_tform.EllToENU(ell, ell[0](0), ell[0](1), ell[0](2));
-=======
   const auto ori_ell = gps_tform.ECEFToEllipsoid({ref_xyz[0]})[0];
 
   // Get ENU ref from ECEF ref
@@ -196,7 +186,6 @@
 
   // Get ENU from Ell
   const auto enu = gps_tform.EllipsoidToENU(ell, ori_ell(0), ori_ell(1));
->>>>>>> 4b5d4066
 
   for (size_t i = 0; i < ell.size(); ++i) {
     EXPECT_THAT(enu[i], EigenMatrixNear(ref_enu[i], 1e-5));
@@ -222,16 +211,6 @@
   const auto xyz = gps_tform.EllipsoidToECEF(ell);
 
   // Get lat0, lon0 origin from ref
-<<<<<<< HEAD
-  const auto ori_ell = gps_tform.XYZToEll(ref_xyz[0]);
-
-  // Get ENU from ECEF ref
-  const auto ref_enu =
-      gps_tform.XYZToENU(ref_xyz, ori_ell(0), ori_ell(1), ori_ell(2));
-
-  // Get ENU from ECEF
-  const auto enu = gps_tform.XYZToENU(xyz, ell[0](0), ell[0](1), ell[0](2));
-=======
   const auto ori_ell = gps_tform.ECEFToEllipsoid({ref_xyz[0]})[0];
 
   // Get ENU from ECEF ref
@@ -239,7 +218,6 @@
 
   // Get ENU from ECEF
   const auto enu = gps_tform.ECEFToENU(xyz, ori_ell(0), ori_ell(1));
->>>>>>> 4b5d4066
 
   for (size_t i = 0; i < ell.size(); ++i) {
     EXPECT_THAT(enu[i], EigenMatrixNear(ref_enu[i], 1e-8));
@@ -270,11 +248,7 @@
   const double alt0 = ori_ell[0](2);
 
   // Get ENU from ECEF
-<<<<<<< HEAD
-  const auto enu = gps_tform.XYZToENU(xyz, lat0, lon0, alt0);
-=======
   const auto enu = gps_tform.ECEFToENU(xyz, lat0, lon0);
->>>>>>> 4b5d4066
 
   const auto xyz_enu = gps_tform.ENUToECEF(enu, lat0, lon0, alt0);
 
@@ -308,11 +282,7 @@
   const double alt0 = ell[0](2);
 
   // Get ENU from Ell
-<<<<<<< HEAD
-  const auto enu = gps_tform.EllToENU(ell, lat0, lon0, alt0);
-=======
   const auto enu = gps_tform.EllipsoidToENU(ell, lat0, lon0);
->>>>>>> 4b5d4066
 
   // Get XYZ from ENU
   const auto xyz = gps_tform.ENUToECEF(enu, lat0, lon0, alt0);
@@ -434,13 +404,8 @@
   ref_ell.emplace_back(48 + 8. / 60 + 52.40575 / 3600,
                        12 + 34. / 60 + 11.77179 / 3600,
                        561.1509);
-<<<<<<< HEAD
-  GPSTransform gps_tform(GPSTransform::WGS84);
-  const auto ell = gps_tform.UTMToEll(utm, 32);
-=======
   GPSTransform gps_tform(GPSTransform::Ellipsoid::WGS84);
   const auto ell = gps_tform.UTMToEllipsoid(utm, 32, true);
->>>>>>> 4b5d4066
 
   double tolerance = 1e-8;
   for (size_t i = 0; i < ell.size(); ++i) {
@@ -480,13 +445,8 @@
   ref_ell.emplace_back(48 + 8. / 60 + 52.40575 / 3600,
                        12 + 34. / 60 + 11.77179 / 3600,
                        561.1509);
-<<<<<<< HEAD
-  GPSTransform gps_tform(GPSTransform::WGS84);
-  const auto ell = gps_tform.UTMToEll(utm, 32);
-=======
   GPSTransform gps_tform(GPSTransform::Ellipsoid::WGS84);
   const auto ell = gps_tform.UTMToEllipsoid(utm, 32, true);
->>>>>>> 4b5d4066
 
   double tolerance = 1e-8;
   for (size_t i = 0; i < ell.size(); ++i) {
