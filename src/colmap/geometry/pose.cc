--- conflicted
+++ resolved
@@ -142,10 +142,9 @@
                                const Rigid3d& cam2_from_world,
                                double t) {
   const Eigen::Vector3d translation12 =
-<<<<<<< HEAD
-      cam_from_world2.translation - cam_from_world1.translation;
-  return Rigid3d(cam_from_world1.rotation.slerp(t, cam_from_world2.rotation),
-                 cam_from_world1.translation + translation12 * t);
+      cam2_from_world.translation - cam1_from_world.translation;
+  return Rigid3d(cam1_from_world.rotation.slerp(t, cam2_from_world.rotation),
+                 cam1_from_world.translation + translation12 * t);
 }
 
 Eigen::Quaterniond QuaternionFromAngleAxis(const Eigen::Vector3d& omega) {
@@ -171,19 +170,6 @@
             (1.0 - std::sin(theta) / theta) * M) *
                M;
   }
-}
-
-namespace {
-
-double CalculateDepth(const Eigen::Matrix3x4d& cam_from_world,
-                      const Eigen::Vector3d& point3D) {
-  const double proj_z = cam_from_world.row(2).dot(point3D.homogeneous());
-  return proj_z * cam_from_world.col(2).norm();
-=======
-      cam2_from_world.translation - cam1_from_world.translation;
-  return Rigid3d(cam1_from_world.rotation.slerp(t, cam2_from_world.rotation),
-                 cam1_from_world.translation + translation12 * t);
->>>>>>> d61dbd08
 }
 
 bool CheckCheirality(const Rigid3d& cam2_from_cam1,
