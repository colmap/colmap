// Copyright (c) 2023, ETH Zurich and UNC Chapel Hill.
// All rights reserved.
//
// Redistribution and use in source and binary forms, with or without
// modification, are permitted provided that the following conditions are met:
//
//     * Redistributions of source code must retain the above copyright
//       notice, this list of conditions and the following disclaimer.
//
//     * Redistributions in binary form must reproduce the above copyright
//       notice, this list of conditions and the following disclaimer in the
//       documentation and/or other materials provided with the distribution.
//
//     * Neither the name of ETH Zurich and UNC Chapel Hill nor the names of
//       its contributors may be used to endorse or promote products derived
//       from this software without specific prior written permission.
//
// THIS SOFTWARE IS PROVIDED BY THE COPYRIGHT HOLDERS AND CONTRIBUTORS "AS IS"
// AND ANY EXPRESS OR IMPLIED WARRANTIES, INCLUDING, BUT NOT LIMITED TO, THE
// IMPLIED WARRANTIES OF MERCHANTABILITY AND FITNESS FOR A PARTICULAR PURPOSE
// ARE DISCLAIMED. IN NO EVENT SHALL THE COPYRIGHT HOLDERS OR CONTRIBUTORS BE
// LIABLE FOR ANY DIRECT, INDIRECT, INCIDENTAL, SPECIAL, EXEMPLARY, OR
// CONSEQUENTIAL DAMAGES (INCLUDING, BUT NOT LIMITED TO, PROCUREMENT OF
// SUBSTITUTE GOODS OR SERVICES; LOSS OF USE, DATA, OR PROFITS; OR BUSINESS
// INTERRUPTION) HOWEVER CAUSED AND ON ANY THEORY OF LIABILITY, WHETHER IN
// CONTRACT, STRICT LIABILITY, OR TORT (INCLUDING NEGLIGENCE OR OTHERWISE)
// ARISING IN ANY WAY OUT OF THE USE OF THIS SOFTWARE, EVEN IF ADVISED OF THE
// POSSIBILITY OF SUCH DAMAGE.

#pragma once

#include "colmap/util/eigen_alignment.h"
#include "colmap/util/types.h"

#include <vector>

#include <Eigen/Core>

namespace colmap {

// Transform ellipsoidal GPS coordinates to Cartesian GPS coordinate
// representation and vice versa.
class GPSTransform {
 public:
  enum ELLIPSOID { GRS80, WGS84 };

  explicit GPSTransform(int ellipsoid = GRS80);

  std::vector<Eigen::Vector3d> EllToXYZ(
      const std::vector<Eigen::Vector3d>& ell) const;

  std::vector<Eigen::Vector3d> XYZToEll(
      const std::vector<Eigen::Vector3d>& xyz) const;

  // Convert GPS (lat / lon / alt) to ENU coords. with lat0 and lon0
  // defining the origin of the ENU frame
  std::vector<Eigen::Vector3d> EllToENU(const std::vector<Eigen::Vector3d>& ell,
                                        double lat0,
                                        double lon0) const;

  std::vector<Eigen::Vector3d> XYZToENU(const std::vector<Eigen::Vector3d>& xyz,
                                        double lat0,
                                        double lon0) const;

  std::vector<Eigen::Vector3d> ENUToEll(const std::vector<Eigen::Vector3d>& enu,
                                        double lat0,
                                        double lon0,
                                        double alt0) const;

  std::vector<Eigen::Vector3d> ENUToXYZ(const std::vector<Eigen::Vector3d>& enu,
                                        double lat0,
                                        double lon0,
                                        double alt0) const;

 private:
  // Semimajor axis.
  double a_;
  // Semiminor axis.
  double b_;
  // Flattening.
  double f_;
  // Numerical eccentricity.
  double e2_;
};

struct PosePrior {
 public:
  enum class CoordinateSystem {
    UNDEFINED = -1,
    WGS84 = 0,
    CARTESIAN = 1,
  };

  Eigen::Vector3d position =
      Eigen::Vector3d::Constant(std::numeric_limits<double>::quiet_NaN());
  CoordinateSystem coordinate_system = CoordinateSystem::UNDEFINED;

  PosePrior() = default;
  explicit PosePrior(const Eigen::Vector3d& position) : position(position) {}
  PosePrior(const Eigen::Vector3d& position, const CoordinateSystem system)
      : position(position), coordinate_system(system) {}

<<<<<<< HEAD
  bool IsValid() const { return position.array().isFinite().any(); }
=======
  inline bool IsValid() const { return position.array().isFinite().any(); }
>>>>>>> b5c381ad
};

}  // namespace colmap<|MERGE_RESOLUTION|>--- conflicted
+++ resolved
@@ -100,11 +100,7 @@
   PosePrior(const Eigen::Vector3d& position, const CoordinateSystem system)
       : position(position), coordinate_system(system) {}
 
-<<<<<<< HEAD
-  bool IsValid() const { return position.array().isFinite().any(); }
-=======
   inline bool IsValid() const { return position.array().isFinite().any(); }
->>>>>>> b5c381ad
 };
 
 }  // namespace colmap