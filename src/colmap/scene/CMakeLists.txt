--- conflicted
+++ resolved
@@ -49,11 +49,8 @@
         reconstruction_io_text.h reconstruction_io_text.cc
         reconstruction_io_utils.h reconstruction_io_utils.cc
         reconstruction_manager.h reconstruction_manager.cc
-<<<<<<< HEAD
         reconstruction_pruning.h reconstruction_pruning.cc
-=======
         rig.h rig.cc
->>>>>>> fd25e1a4
         scene_clustering.h scene_clustering.cc
         synthetic.h synthetic.cc
         track.h track.cc
