--- conflicted
+++ resolved
@@ -249,26 +249,6 @@
       camera_sensor_ids.push_back(camera.SensorId());
     }
 
-<<<<<<< HEAD
-    if (options.use_prior_position) {
-      const Eigen::Vector3d noise(
-          RandomGaussian<double>(0, options.prior_position_stddev),
-          RandomGaussian<double>(0, options.prior_position_stddev),
-          RandomGaussian<double>(0, options.prior_position_stddev));
-
-      PosePrior noisy_prior(proj_center + noise, options.coordinate_system);
-
-      if (options.prior_position_stddev > 0.) {
-        noisy_prior.position += Eigen::Vector3d(
-            RandomGaussian<double>(0, options.prior_position_stddev),
-            RandomGaussian<double>(0, options.prior_position_stddev),
-            RandomGaussian<double>(0, options.prior_position_stddev));
-        noisy_prior.position_covariance = options.prior_position_stddev *
-                                          options.prior_position_stddev *
-                                          Eigen::Matrix3d::Identity();
-      } else {
-        noisy_prior.position_covariance = Eigen::Matrix3d::Identity();
-=======
     const rig_t rig_id =
         (database == nullptr) ? rig_idx + 1 : database->WriteRig(rig);
     rig.SetRigId(rig_id);
@@ -304,7 +284,6 @@
         image.SetImageId(image_id);
 
         frame.AddDataId(image.DataId());
->>>>>>> 4b5d4066
       }
 
       const frame_t frame_id =
@@ -356,12 +335,6 @@
           }
         }
 
-<<<<<<< HEAD
-        noisy_prior.position =
-            gps_trans.ENUToEll(noisy_prior.position, lat0, lon0, alt0);
-        noisy_prior.coordinate_system = PosePrior::CoordinateSystem::WGS84;
-      }
-=======
         // Synthesize uniform random 2D points without 3D points.
         for (int i = 0; i < options.num_points2D_without_point3D; ++i) {
           Point2D point2D;
@@ -370,7 +343,6 @@
                               RandomUniformReal<double>(0, camera.height));
           points2D.push_back(point2D);
         }
->>>>>>> 4b5d4066
 
         // Shuffle 2D points, so each image has 3D points ordered differently.
         std::shuffle(points2D.begin(), points2D.end(), *PRNG);
