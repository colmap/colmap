--- conflicted
+++ resolved
@@ -289,28 +289,17 @@
   pose_prior.position = Eigen::Vector3d(0.1, 0.2, 0.3);
   pose_prior.position_covariance = Eigen::Matrix3d::Random();
   pose_prior.coordinate_system = PosePrior::CoordinateSystem::CARTESIAN;
-<<<<<<< HEAD
   pose_prior.gravity = Eigen::Vector3d::Random();
-=======
->>>>>>> c1ffc817
   pose_prior.pose_prior_id = database->WritePosePrior(pose_prior);
   EXPECT_ANY_THROW(database->WritePosePrior(pose_prior));
   EXPECT_EQ(database->NumPosePriors(), 1);
   EXPECT_EQ(database->ReadPosePrior(pose_prior.pose_prior_id,
-<<<<<<< HEAD
-                                    /*is_legacy_image_prior=*/false),
-=======
                                     /*is_deprecated_image_prior=*/false),
->>>>>>> c1ffc817
             pose_prior);
   pose_prior.position_covariance = Eigen::Matrix3d::Identity();
   database->UpdatePosePrior(pose_prior);
   EXPECT_EQ(database->ReadPosePrior(pose_prior.pose_prior_id,
-<<<<<<< HEAD
-                                    /*is_legacy_image_prior=*/false),
-=======
                                     /*is_deprecated_image_prior=*/false),
->>>>>>> c1ffc817
             pose_prior);
   EXPECT_THAT(database->ReadAllPosePriors(), testing::ElementsAre(pose_prior));
   database->ClearPosePriors();
