--- conflicted
+++ resolved
@@ -119,21 +119,12 @@
   EXPECT_EQ(database->NumVerifiedImagePairs(), 0);
 }
 
-<<<<<<< HEAD
 TEST_P(ParameterizedDatabaseTests, ImagePairToPairId) {
   EXPECT_EQ(Database::ImagePairToPairId(0, 0), 0);
   EXPECT_EQ(Database::ImagePairToPairId(0, 1), 1);
   EXPECT_EQ(Database::ImagePairToPairId(0, 2), 2);
   EXPECT_EQ(Database::ImagePairToPairId(0, 3), 3);
   EXPECT_EQ(Database::ImagePairToPairId(1, 2), Database::kMaxNumImages + 2);
-=======
-TEST(Database, ImagePairToPairId) {
-  EXPECT_EQ(ImagePairToPairId(0, 0), 0);
-  EXPECT_EQ(ImagePairToPairId(0, 1), 1);
-  EXPECT_EQ(ImagePairToPairId(0, 2), 2);
-  EXPECT_EQ(ImagePairToPairId(0, 3), 3);
-  EXPECT_EQ(ImagePairToPairId(1, 2), kMaxNumImages + 2);
->>>>>>> 9df841e4
   for (image_t i = 0; i < 20; ++i) {
     for (image_t j = 0; j < 20; ++j) {
       const image_pair_t pair_id = ImagePairToPairId(i, j);
@@ -149,21 +140,6 @@
       }
     }
   }
-}
-
-<<<<<<< HEAD
-TEST_P(ParameterizedDatabaseTests, SwapImagePair) {
-  EXPECT_FALSE(Database::SwapImagePair(0, 0));
-  EXPECT_FALSE(Database::SwapImagePair(0, 1));
-  EXPECT_TRUE(Database::SwapImagePair(1, 0));
-  EXPECT_FALSE(Database::SwapImagePair(1, 1));
-=======
-TEST(Database, SwapImagePair) {
-  EXPECT_FALSE(SwapImagePair(0, 0));
-  EXPECT_FALSE(SwapImagePair(0, 1));
-  EXPECT_TRUE(SwapImagePair(1, 0));
-  EXPECT_FALSE(SwapImagePair(1, 1));
->>>>>>> 9df841e4
 }
 
 TEST_P(ParameterizedDatabaseTests, Rig) {
@@ -462,13 +438,19 @@
   database->WriteMatches(image_id2, image_id1, matches21);
   expectValidMatches();
 
-<<<<<<< HEAD
   EXPECT_EQ(database->ReadAllMatchesBlob().size(), 1);
   EXPECT_EQ(database->ReadAllMatchesBlob()[0].first,
-            Database::ImagePairToPairId(image_id1, image_id2));
-  EXPECT_EQ(database->ReadAllMatches().size(), 1);
-  EXPECT_EQ(database->ReadAllMatches()[0].first,
-            Database::ImagePairToPairId(image_id1, image_id2));
+            ImagePairToPairId(image_id1, image_id2));
+  const std::vector<std::pair<image_pair_t, FeatureMatches>> matches =
+      database->ReadAllMatches();
+  EXPECT_EQ(matches.size(), 1);
+  EXPECT_EQ(matches[0].first, ImagePairToPairId(image_id1, image_id2));
+  const std::vector<std::pair<image_pair_t, int>> pair_ids_and_num_matches =
+      database->ReadNumMatches();
+  EXPECT_EQ(pair_ids_and_num_matches.size(), 1);
+  EXPECT_EQ(pair_ids_and_num_matches[0].first,
+            ImagePairToPairId(image_id1, image_id2));
+  EXPECT_EQ(pair_ids_and_num_matches[0].second, matches[0].second.size());
   EXPECT_EQ(database->NumMatches(), kNumMatches);
   database->DeleteMatches(image_id1, image_id2);
   EXPECT_EQ(database->NumMatches(), 0);
@@ -476,28 +458,6 @@
   EXPECT_EQ(database->NumMatches(), kNumMatches);
   database->ClearMatches();
   EXPECT_EQ(database->NumMatches(), 0);
-=======
-  EXPECT_EQ(database.ReadAllMatchesBlob().size(), 1);
-  EXPECT_EQ(database.ReadAllMatchesBlob()[0].first,
-            ImagePairToPairId(image_id1, image_id2));
-  const std::vector<std::pair<image_pair_t, FeatureMatches>> matches =
-      database.ReadAllMatches();
-  EXPECT_EQ(matches.size(), 1);
-  EXPECT_EQ(matches[0].first, ImagePairToPairId(image_id1, image_id2));
-  const std::vector<std::pair<image_pair_t, int>> pair_ids_and_num_matches =
-      database.ReadNumMatches();
-  EXPECT_EQ(pair_ids_and_num_matches.size(), 1);
-  EXPECT_EQ(pair_ids_and_num_matches[0].first,
-            ImagePairToPairId(image_id1, image_id2));
-  EXPECT_EQ(pair_ids_and_num_matches[0].second, matches[0].second.size());
-  EXPECT_EQ(database.NumMatches(), kNumMatches);
-  database.DeleteMatches(image_id1, image_id2);
-  EXPECT_EQ(database.NumMatches(), 0);
-  database.WriteMatches(image_id1, image_id2, matches12);
-  EXPECT_EQ(database.NumMatches(), kNumMatches);
-  database.ClearMatches();
-  EXPECT_EQ(database.NumMatches(), 0);
->>>>>>> 9df841e4
 }
 
 TEST_P(ParameterizedDatabaseTests, TwoViewGeometry) {
@@ -648,7 +608,6 @@
   const auto descriptors3 = FeatureDescriptors::Random(30, 128);
   const auto descriptors4 = FeatureDescriptors::Random(40, 128);
 
-<<<<<<< HEAD
   database1->WriteKeypoints(image_id1, keypoints1);
   database1->WriteKeypoints(image_id2, keypoints2);
   database2->WriteKeypoints(image_id3, keypoints3);
@@ -674,10 +633,10 @@
   EXPECT_EQ(merged_database->NumDescriptors(), 100);
   EXPECT_EQ(merged_database->NumMatches(), 20);
   EXPECT_EQ(merged_database->NumInlierMatches(), 0);
-  EXPECT_EQ(merged_database->ReadAllFrames()[0].DataIds().size(),
-            frame1.DataIds().size());
-  EXPECT_EQ(merged_database->ReadAllFrames()[1].DataIds().size(),
-            frame2.DataIds().size());
+  EXPECT_EQ(merged_database->ReadAllFrames()[0].NumDataIds(),
+            frame1.NumDataIds());
+  EXPECT_EQ(merged_database->ReadAllFrames()[1].NumDataIds(),
+            frame2.NumDataIds());
   EXPECT_EQ(merged_database->ReadAllImages()[0].CameraId(), 1);
   EXPECT_EQ(merged_database->ReadAllImages()[1].CameraId(), 1);
   EXPECT_EQ(merged_database->ReadAllImages()[2].CameraId(), 2);
@@ -712,70 +671,6 @@
   EXPECT_EQ(merged_database->NumKeypoints(), 0);
   EXPECT_EQ(merged_database->NumDescriptors(), 0);
   EXPECT_EQ(merged_database->NumMatches(), 0);
-=======
-  database1.WriteKeypoints(image_id1, keypoints1);
-  database1.WriteKeypoints(image_id2, keypoints2);
-  database2.WriteKeypoints(image_id3, keypoints3);
-  database2.WriteKeypoints(image_id4, keypoints4);
-  database1.WriteDescriptors(image_id1, descriptors1);
-  database1.WriteDescriptors(image_id2, descriptors2);
-  database2.WriteDescriptors(image_id3, descriptors3);
-  database2.WriteDescriptors(image_id4, descriptors4);
-  database1.WriteMatches(image_id1, image_id2, FeatureMatches(10));
-  database2.WriteMatches(image_id3, image_id4, FeatureMatches(10));
-  database1.WriteTwoViewGeometry(image_id1, image_id2, TwoViewGeometry());
-  database2.WriteTwoViewGeometry(image_id3, image_id4, TwoViewGeometry());
-
-  Database merged_database(Database::kInMemoryDatabasePath);
-  Database::Merge(database1, database2, &merged_database);
-  EXPECT_EQ(merged_database.NumRigs(), 2);
-  EXPECT_EQ(merged_database.NumCameras(), 2);
-  EXPECT_EQ(merged_database.NumFrames(), 2);
-  EXPECT_EQ(merged_database.NumImages(), 4);
-  EXPECT_EQ(merged_database.NumPosePriors(), 2);
-  EXPECT_EQ(merged_database.NumKeypoints(), 100);
-  EXPECT_EQ(merged_database.NumDescriptors(), 100);
-  EXPECT_EQ(merged_database.NumMatches(), 20);
-  EXPECT_EQ(merged_database.NumInlierMatches(), 0);
-  EXPECT_EQ(merged_database.ReadAllFrames()[0].NumDataIds(),
-            frame1.NumDataIds());
-  EXPECT_EQ(merged_database.ReadAllFrames()[1].NumDataIds(),
-            frame2.NumDataIds());
-  EXPECT_EQ(merged_database.ReadAllImages()[0].CameraId(), 1);
-  EXPECT_EQ(merged_database.ReadAllImages()[1].CameraId(), 1);
-  EXPECT_EQ(merged_database.ReadAllImages()[2].CameraId(), 2);
-  EXPECT_EQ(merged_database.ReadAllImages()[3].CameraId(), 2);
-  EXPECT_EQ(merged_database.ReadPosePrior(1).position.x(), 0.1);
-  EXPECT_FALSE(merged_database.ExistsPosePrior(2));
-  EXPECT_EQ(merged_database.ReadPosePrior(3).position.x(), 0.2);
-  EXPECT_FALSE(merged_database.ExistsPosePrior(4));
-  EXPECT_EQ(merged_database.ReadKeypoints(1).size(), 10);
-  EXPECT_EQ(merged_database.ReadKeypoints(2).size(), 20);
-  EXPECT_EQ(merged_database.ReadKeypoints(3).size(), 30);
-  EXPECT_EQ(merged_database.ReadKeypoints(4).size(), 40);
-  EXPECT_EQ(merged_database.ReadKeypoints(1)[0].x, 100);
-  EXPECT_EQ(merged_database.ReadKeypoints(2)[0].x, 200);
-  EXPECT_EQ(merged_database.ReadKeypoints(3)[0].x, 300);
-  EXPECT_EQ(merged_database.ReadKeypoints(4)[0].x, 400);
-  EXPECT_EQ(merged_database.ReadDescriptors(1).size(), descriptors1.size());
-  EXPECT_EQ(merged_database.ReadDescriptors(2).size(), descriptors2.size());
-  EXPECT_EQ(merged_database.ReadDescriptors(3).size(), descriptors3.size());
-  EXPECT_EQ(merged_database.ReadDescriptors(4).size(), descriptors4.size());
-  EXPECT_TRUE(merged_database.ExistsMatches(1, 2));
-  EXPECT_FALSE(merged_database.ExistsMatches(2, 3));
-  EXPECT_FALSE(merged_database.ExistsMatches(2, 4));
-  EXPECT_TRUE(merged_database.ExistsMatches(3, 4));
-
-  merged_database.ClearAllTables();
-  EXPECT_EQ(merged_database.NumRigs(), 0);
-  EXPECT_EQ(merged_database.NumCameras(), 0);
-  EXPECT_EQ(merged_database.NumFrames(), 0);
-  EXPECT_EQ(merged_database.NumImages(), 0);
-  EXPECT_EQ(merged_database.NumPosePriors(), 0);
-  EXPECT_EQ(merged_database.NumKeypoints(), 0);
-  EXPECT_EQ(merged_database.NumDescriptors(), 0);
-  EXPECT_EQ(merged_database.NumMatches(), 0);
->>>>>>> 9df841e4
 }
 
 INSTANTIATE_TEST_SUITE_P(DatabaseTests,
