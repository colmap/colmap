// Copyright (c), ETH Zurich and UNC Chapel Hill.
// All rights reserved.
//
// Redistribution and use in source and binary forms, with or without
// modification, are permitted provided that the following conditions are met:
//
//     * Redistributions of source code must retain the above copyright
//       notice, this list of conditions and the following disclaimer.
//
//     * Redistributions in binary form must reproduce the above copyright
//       notice, this list of conditions and the following disclaimer in the
//       documentation and/or other materials provided with the distribution.
//
//     * Neither the name of ETH Zurich and UNC Chapel Hill nor the names of
//       its contributors may be used to endorse or promote products derived
//       from this software without specific prior written permission.
//
// THIS SOFTWARE IS PROVIDED BY THE COPYRIGHT HOLDERS AND CONTRIBUTORS "AS IS"
// AND ANY EXPRESS OR IMPLIED WARRANTIES, INCLUDING, BUT NOT LIMITED TO, THE
// IMPLIED WARRANTIES OF MERCHANTABILITY AND FITNESS FOR A PARTICULAR PURPOSE
// ARE DISCLAIMED. IN NO EVENT SHALL THE COPYRIGHT HOLDERS OR CONTRIBUTORS BE
// LIABLE FOR ANY DIRECT, INDIRECT, INCIDENTAL, SPECIAL, EXEMPLARY, OR
// CONSEQUENTIAL DAMAGES (INCLUDING, BUT NOT LIMITED TO, PROCUREMENT OF
// SUBSTITUTE GOODS OR SERVICES; LOSS OF USE, DATA, OR PROFITS; OR BUSINESS
// INTERRUPTION) HOWEVER CAUSED AND ON ANY THEORY OF LIABILITY, WHETHER IN
// CONTRACT, STRICT LIABILITY, OR TORT (INCLUDING NEGLIGENCE OR OTHERWISE)
// ARISING IN ANY WAY OUT OF THE USE OF THIS SOFTWARE, EVEN IF ADVISED OF THE
// POSSIBILITY OF SUCH DAMAGE.

#include "colmap/scene/synthetic.h"

#include "colmap/geometry/triangulation.h"
#include "colmap/scene/database_sqlite.h"
#include "colmap/scene/projection.h"
#include "colmap/util/file.h"
#include "colmap/util/testing.h"

#include <gtest/gtest.h>

namespace colmap {
namespace {

TEST(SynthesizeDataset, Nominal) {
  auto database = Database::Open(kInMemorySqliteDatabasePath);
  Reconstruction reconstruction;
  SyntheticDatasetOptions options;
  options.num_rigs = 2;
  options.num_cameras_per_rig = 3;
  options.num_frames_per_rig = 3;
  SynthesizeDataset(options, &reconstruction, database.get());

  const std::string test_dir = CreateTestDir();
  const std::string sparse_path = test_dir + "/sparse";
  CreateDirIfNotExists(sparse_path);
  reconstruction.Write(sparse_path);

  EXPECT_EQ(database->NumRigs(), options.num_rigs);
  EXPECT_EQ(reconstruction.NumRigs(), options.num_rigs);
  for (const auto& rig : reconstruction.Rigs()) {
    EXPECT_GE(rig.second.NumSensors(), options.num_cameras_per_rig);
  }

  EXPECT_EQ(database->NumCameras(),
            options.num_rigs * options.num_cameras_per_rig);
  EXPECT_EQ(reconstruction.NumCameras(),
            options.num_rigs * options.num_cameras_per_rig);
  for (const auto& [camera_id, camera] : reconstruction.Cameras()) {
    EXPECT_EQ(camera, database->ReadCamera(camera_id));
    EXPECT_EQ(camera.model_id, options.camera_model_id);
  }

  EXPECT_EQ(database->NumFrames(),
            options.num_rigs * options.num_frames_per_rig);
  EXPECT_EQ(reconstruction.NumFrames(),
            options.num_rigs * options.num_frames_per_rig);
  for (auto& [frame_id, frame] : reconstruction.Frames()) {
    Frame reconstruction_frame = frame;
    EXPECT_TRUE(reconstruction_frame.HasPose());
    reconstruction_frame.ResetPose();
<<<<<<< HEAD
    EXPECT_EQ(reconstruction_frame, database->ReadFrame(frame_id));
    EXPECT_EQ(reconstruction_frame.DataIds().size(),
=======
    EXPECT_EQ(reconstruction_frame, database.ReadFrame(frame_id));
    EXPECT_EQ(reconstruction_frame.NumDataIds(),
>>>>>>> 9df841e4
              reconstruction_frame.RigPtr()->NumSensors());
  }

  EXPECT_EQ(database->NumImages(),
            options.num_rigs * options.num_cameras_per_rig *
                options.num_frames_per_rig);
  EXPECT_EQ(reconstruction.NumImages(),
            options.num_rigs * options.num_cameras_per_rig *
                options.num_frames_per_rig);
  EXPECT_EQ(reconstruction.NumRegFrames(),
            options.num_rigs * options.num_frames_per_rig);
  std::set<std::string> image_names;
  for (const auto& image : reconstruction.Images()) {
    EXPECT_EQ(image.second.Name(), database->ReadImage(image.first).Name());
    image_names.insert(image.second.Name());
    EXPECT_EQ(image.second.NumPoints2D(),
              database->ReadKeypoints(image.first).size());
    EXPECT_EQ(image.second.NumPoints2D(),
              database->ReadDescriptors(image.first).rows());
    EXPECT_EQ(database->ReadDescriptors(image.first).cols(), 128);
    EXPECT_EQ(image.second.NumPoints2D(),
              options.num_points3D + options.num_points2D_without_point3D);
    EXPECT_EQ(image.second.NumPoints3D(), options.num_points3D);
  }
  EXPECT_EQ(image_names.size(), reconstruction.NumImages());

  const int num_image_pairs =
      reconstruction.NumImages() * (reconstruction.NumImages() - 1) / 2;
  EXPECT_EQ(database->NumVerifiedImagePairs(), num_image_pairs);
  EXPECT_EQ(database->NumInlierMatches(),
            num_image_pairs * options.num_points3D);

  EXPECT_NEAR(reconstruction.ComputeMeanReprojectionError(), 0, 1e-6);
  EXPECT_NEAR(reconstruction.ComputeCentroid(0, 1).norm(), 0, 0.2);
  EXPECT_NEAR(
      reconstruction.ComputeMeanTrackLength(), reconstruction.NumImages(), 0.1);
  EXPECT_EQ(reconstruction.ComputeNumObservations(),
            reconstruction.NumImages() * options.num_points3D);

  EXPECT_EQ(reconstruction.NumPoints3D(), options.num_points3D);

  // All observations should be perfect and have sufficient triangulation
  // angle. No points or observations should be filtered.
  const double kMaxReprojError = 1e-3;
  const double kMinTriAngleDeg = 0.4;
  std::unordered_map<image_t, Eigen::Vector3d> proj_centers;
  for (const auto& point3D_id : reconstruction.Point3DIds()) {
    Point3D& point3D = reconstruction.Point3D(point3D_id);

    // Make sure all descriptors of the same 3D point have identical features.
    const FeatureDescriptor descriptors =
        database->ReadDescriptors(point3D.track.Element(0).image_id)
            .row(point3D.track.Element(0).point2D_idx);

    double max_tri_angle = 0;
    for (size_t i1 = 0; i1 < point3D.track.Length(); ++i1) {
      const auto& track_el = point3D.track.Element(i1);
      const image_t image_id1 = track_el.image_id;
      const Image& image1 = reconstruction.Image(image_id1);
      const Camera& camera1 = reconstruction.Camera(image1.CameraId());
      const Point2D& point2D = image1.Point2D(track_el.point2D_idx);
      const double squared_reproj_error = CalculateSquaredReprojectionError(
          point2D.xy, point3D.xyz, image1.CamFromWorld(), camera1);
      EXPECT_LE(squared_reproj_error, kMaxReprojError * kMaxReprojError);
      EXPECT_EQ(descriptors,
                database->ReadDescriptors(point3D.track.Element(i1).image_id)
                    .row(point3D.track.Element(i1).point2D_idx));

      Eigen::Vector3d proj_center1;
      if (proj_centers.count(image_id1) == 0) {
        proj_center1 = image1.ProjectionCenter();
        proj_centers.emplace(image_id1, proj_center1);
      } else {
        proj_center1 = proj_centers.at(image_id1);
      }

      for (size_t i2 = 0; i2 < i1; ++i2) {
        const image_t image_id2 = point3D.track.Element(i2).image_id;
        const Eigen::Vector3d proj_center2 = proj_centers.at(image_id2);
        max_tri_angle = std::max(max_tri_angle,
                                 CalculateTriangulationAngle(
                                     proj_center1, proj_center2, point3D.xyz));
      }
    }

    EXPECT_GE(max_tri_angle, DegToRad(kMinTriAngleDeg));
  }
}

TEST(SynthesizeDataset, MultipleTimes) {
  auto database = Database::Open(kInMemorySqliteDatabasePath);
  Reconstruction reconstruction;
  SyntheticDatasetOptions options;
  options.num_rigs = 2;
  options.num_cameras_per_rig = 3;
  options.num_frames_per_rig = 3;
  SynthesizeDataset(options, &reconstruction, database.get());
  SynthesizeDataset(options, &reconstruction, database.get());

  EXPECT_EQ(database->NumRigs(), 2 * options.num_rigs);
  EXPECT_EQ(reconstruction.NumRigs(), database->NumRigs());

  EXPECT_EQ(database->NumCameras(),
            2 * options.num_rigs * options.num_cameras_per_rig);
  EXPECT_EQ(reconstruction.NumCameras(), database->NumCameras());

  EXPECT_EQ(database->NumFrames(),
            2 * options.num_rigs * options.num_frames_per_rig);
  EXPECT_EQ(database->NumFrames(), reconstruction.NumFrames());

  EXPECT_EQ(database->NumImages(),
            2 * options.num_rigs * options.num_cameras_per_rig *
                options.num_frames_per_rig);
  EXPECT_EQ(database->NumImages(), reconstruction.NumImages());

  const int num_image_pairs =
      reconstruction.NumImages() * (reconstruction.NumImages() - 1) / 2;
  EXPECT_EQ(database->NumVerifiedImagePairs(), num_image_pairs);

  EXPECT_EQ(reconstruction.NumPoints3D(), 2 * options.num_points3D);
}

TEST(SynthesizeDataset, WithNoise) {
  auto database = Database::Open(kInMemorySqliteDatabasePath);
  Reconstruction reconstruction;
  SyntheticDatasetOptions options;
  options.point2D_stddev = 2.0;
  SynthesizeDataset(options, &reconstruction, database.get());

  EXPECT_NEAR(reconstruction.ComputeMeanReprojectionError(),
              options.point2D_stddev,
              0.5 * options.point2D_stddev);
  EXPECT_NEAR(
      reconstruction.ComputeMeanTrackLength(), reconstruction.NumImages(), 0.1);
}

TEST(SynthesizeDataset, WithPriors) {
  auto database = Database::Open(kInMemorySqliteDatabasePath);
  Reconstruction reconstruction;
  SyntheticDatasetOptions options;
  options.use_prior_position = true;
  options.prior_position_stddev = 0.;
  SynthesizeDataset(options, &reconstruction, database.get());

  for (const auto& image : reconstruction.Images()) {
    if (database->ExistsPosePrior(image.first)) {
      EXPECT_NEAR((image.second.ProjectionCenter() -
                   database->ReadPosePrior(image.first).position)
                      .norm(),
                  0.,
                  1e-9);
    }
  }
}

TEST(SynthesizeDataset, MultiReconstruction) {
  auto database = Database::Open(kInMemorySqliteDatabasePath);
  Reconstruction reconstruction1;
  Reconstruction reconstruction2;
  SyntheticDatasetOptions options;
  SynthesizeDataset(options, &reconstruction1, database.get());
  SynthesizeDataset(options, &reconstruction2, database.get());

  const int num_cameras = options.num_rigs * options.num_cameras_per_rig;
  EXPECT_EQ(database->NumCameras(), 2 * num_cameras);
  EXPECT_EQ(reconstruction1.NumCameras(), num_cameras);
  EXPECT_EQ(reconstruction1.NumCameras(), num_cameras);
  const int num_images = num_cameras * options.num_frames_per_rig;
  EXPECT_EQ(database->NumImages(), 2 * num_images);
  EXPECT_EQ(reconstruction1.NumImages(), num_images);
  EXPECT_EQ(reconstruction2.NumImages(), num_images);
  EXPECT_EQ(reconstruction1.NumRegFrames(), num_images);
  EXPECT_EQ(reconstruction2.NumRegFrames(), num_images);
  const int num_image_pairs = num_images * (num_images - 1) / 2;
  EXPECT_EQ(database->NumVerifiedImagePairs(), 2 * num_image_pairs);
  EXPECT_EQ(database->NumInlierMatches(),
            2 * num_image_pairs * options.num_points3D);
}

TEST(SynthesizeDataset, ExhaustiveMatches) {
  auto database = Database::Open(kInMemorySqliteDatabasePath);
  Reconstruction reconstruction;
  SyntheticDatasetOptions options;
  options.match_config = SyntheticDatasetOptions::MatchConfig::EXHAUSTIVE;
  SynthesizeDataset(options, &reconstruction, database.get());

  const int num_images = options.num_rigs * options.num_cameras_per_rig *
                         options.num_frames_per_rig;
  const int num_image_pairs = num_images * (num_images - 1) / 2;
  EXPECT_EQ(database->NumMatchedImagePairs(), num_image_pairs);
  EXPECT_EQ(database->NumVerifiedImagePairs(), num_image_pairs);
  EXPECT_EQ(database->NumInlierMatches(),
            num_image_pairs * options.num_points3D);
}

TEST(SynthesizeDataset, ChainedMatches) {
  auto database = Database::Open(kInMemorySqliteDatabasePath);
  Reconstruction reconstruction;
  SyntheticDatasetOptions options;
  options.match_config = SyntheticDatasetOptions::MatchConfig::CHAINED;
  SynthesizeDataset(options, &reconstruction, database.get());

  const int num_images = options.num_rigs * options.num_cameras_per_rig *
                         options.num_frames_per_rig;
  const int num_image_pairs = num_images - 1;
  EXPECT_EQ(database->NumMatchedImagePairs(), num_image_pairs);
  EXPECT_EQ(database->NumVerifiedImagePairs(), num_image_pairs);
  EXPECT_EQ(database->NumInlierMatches(),
            num_image_pairs * options.num_points3D);
<<<<<<< HEAD
  for (const auto& [pair_id, _] : database->ReadAllMatches()) {
    const auto [image_id1, image_id2] = Database::PairIdToImagePair(pair_id);
    EXPECT_EQ(image_id1 + 1, image_id2);
  }
  for (const auto& [pair_id, _] : database->ReadTwoViewGeometries()) {
    const auto [image_id1, image_id2] = Database::PairIdToImagePair(pair_id);
=======
  for (const auto& [pair_id, _] : database.ReadAllMatches()) {
    const auto [image_id1, image_id2] = PairIdToImagePair(pair_id);
    EXPECT_EQ(image_id1 + 1, image_id2);
  }
  for (const auto& [pair_id, _] : database.ReadTwoViewGeometries()) {
    const auto [image_id1, image_id2] = PairIdToImagePair(pair_id);
>>>>>>> 9df841e4
    EXPECT_EQ(image_id1 + 1, image_id2);
  }
}

TEST(SynthesizeDataset, NoDatabase) {
  auto database = Database::Open(kInMemorySqliteDatabasePath);
  SyntheticDatasetOptions options;
  Reconstruction reconstruction;
  SynthesizeDataset(options, &reconstruction);
}

}  // namespace
}  // namespace colmap<|MERGE_RESOLUTION|>--- conflicted
+++ resolved
@@ -77,13 +77,8 @@
     Frame reconstruction_frame = frame;
     EXPECT_TRUE(reconstruction_frame.HasPose());
     reconstruction_frame.ResetPose();
-<<<<<<< HEAD
     EXPECT_EQ(reconstruction_frame, database->ReadFrame(frame_id));
-    EXPECT_EQ(reconstruction_frame.DataIds().size(),
-=======
-    EXPECT_EQ(reconstruction_frame, database.ReadFrame(frame_id));
     EXPECT_EQ(reconstruction_frame.NumDataIds(),
->>>>>>> 9df841e4
               reconstruction_frame.RigPtr()->NumSensors());
   }
 
@@ -293,21 +288,12 @@
   EXPECT_EQ(database->NumVerifiedImagePairs(), num_image_pairs);
   EXPECT_EQ(database->NumInlierMatches(),
             num_image_pairs * options.num_points3D);
-<<<<<<< HEAD
   for (const auto& [pair_id, _] : database->ReadAllMatches()) {
-    const auto [image_id1, image_id2] = Database::PairIdToImagePair(pair_id);
-    EXPECT_EQ(image_id1 + 1, image_id2);
-  }
-  for (const auto& [pair_id, _] : database->ReadTwoViewGeometries()) {
-    const auto [image_id1, image_id2] = Database::PairIdToImagePair(pair_id);
-=======
-  for (const auto& [pair_id, _] : database.ReadAllMatches()) {
     const auto [image_id1, image_id2] = PairIdToImagePair(pair_id);
     EXPECT_EQ(image_id1 + 1, image_id2);
   }
-  for (const auto& [pair_id, _] : database.ReadTwoViewGeometries()) {
+  for (const auto& [pair_id, _] : database->ReadTwoViewGeometries()) {
     const auto [image_id1, image_id2] = PairIdToImagePair(pair_id);
->>>>>>> 9df841e4
     EXPECT_EQ(image_id1 + 1, image_id2);
   }
 }
