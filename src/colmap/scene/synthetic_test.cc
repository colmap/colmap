// Copyright (c) 2023, ETH Zurich and UNC Chapel Hill.
// All rights reserved.
//
// Redistribution and use in source and binary forms, with or without
// modification, are permitted provided that the following conditions are met:
//
//     * Redistributions of source code must retain the above copyright
//       notice, this list of conditions and the following disclaimer.
//
//     * Redistributions in binary form must reproduce the above copyright
//       notice, this list of conditions and the following disclaimer in the
//       documentation and/or other materials provided with the distribution.
//
//     * Neither the name of ETH Zurich and UNC Chapel Hill nor the names of
//       its contributors may be used to endorse or promote products derived
//       from this software without specific prior written permission.
//
// THIS SOFTWARE IS PROVIDED BY THE COPYRIGHT HOLDERS AND CONTRIBUTORS "AS IS"
// AND ANY EXPRESS OR IMPLIED WARRANTIES, INCLUDING, BUT NOT LIMITED TO, THE
// IMPLIED WARRANTIES OF MERCHANTABILITY AND FITNESS FOR A PARTICULAR PURPOSE
// ARE DISCLAIMED. IN NO EVENT SHALL THE COPYRIGHT HOLDERS OR CONTRIBUTORS BE
// LIABLE FOR ANY DIRECT, INDIRECT, INCIDENTAL, SPECIAL, EXEMPLARY, OR
// CONSEQUENTIAL DAMAGES (INCLUDING, BUT NOT LIMITED TO, PROCUREMENT OF
// SUBSTITUTE GOODS OR SERVICES; LOSS OF USE, DATA, OR PROFITS; OR BUSINESS
// INTERRUPTION) HOWEVER CAUSED AND ON ANY THEORY OF LIABILITY, WHETHER IN
// CONTRACT, STRICT LIABILITY, OR TORT (INCLUDING NEGLIGENCE OR OTHERWISE)
// ARISING IN ANY WAY OUT OF THE USE OF THIS SOFTWARE, EVEN IF ADVISED OF THE
// POSSIBILITY OF SUCH DAMAGE.
//
// Author: Johannes L. Schoenberger (jsch-at-demuc-dot-de)

#include "colmap/scene/synthetic.h"

#include "colmap/util/testing.h"

#include <boost/filesystem.hpp>
#include <gtest/gtest.h>

namespace colmap {
namespace {

TEST(SynthesizeDataset, Nominal) {
  Database database(Database::kInMemoryDatabasePath);
  Reconstruction reconstruction;
  SyntheticDatasetOptions options;
  SynthesizeDataset(options, &reconstruction, &database);

  const std::string test_dir = CreateTestDir();
  const std::string sparse_path = test_dir + "/sparse";
  boost::filesystem::create_directories(sparse_path);
  reconstruction.Write(sparse_path);

  EXPECT_EQ(database.NumCameras(), options.num_cameras);
  EXPECT_EQ(reconstruction.NumCameras(), options.num_cameras);
  for (const auto& camera : reconstruction.Cameras()) {
    EXPECT_EQ(camera.second.ParamsToString(),
              database.ReadCamera(camera.first).ParamsToString());
  }

  EXPECT_EQ(database.NumImages(), options.num_images);
  EXPECT_EQ(reconstruction.NumImages(), options.num_images);
  EXPECT_EQ(reconstruction.NumRegImages(), options.num_images);
  for (const auto& image : reconstruction.Images()) {
    EXPECT_EQ(image.second.Name(), database.ReadImage(image.first).Name());
    EXPECT_EQ(image.second.NumPoints2D(),
              database.ReadKeypoints(image.first).size());
    EXPECT_EQ(image.second.NumPoints2D(),
              options.num_points3D + options.num_points2D_without_point3D);
    EXPECT_EQ(image.second.NumPoints3D(), options.num_points3D);
  }

  const int num_image_pairs = options.num_images * (options.num_images - 1) / 2;
  EXPECT_EQ(database.NumVerifiedImagePairs(), num_image_pairs);
  EXPECT_EQ(database.NumInlierMatches(),
            num_image_pairs * options.num_points3D);

  EXPECT_NEAR(reconstruction.ComputeMeanReprojectionError(), 0, 1e-6);
  EXPECT_NEAR(reconstruction.ComputeCentroid(0, 1).norm(), 0, 0.2);
  EXPECT_NEAR(reconstruction.ComputeMeanTrackLength(), options.num_images, 0.1);
  EXPECT_EQ(reconstruction.ComputeNumObservations(),
            options.num_images * options.num_points3D);

  // All observations should be perfect and have sufficient triangulation angle.
  // No points or observations should be filtered.
  EXPECT_EQ(reconstruction.FilterAllPoints3D(/*max_reproj_error=*/1e-3,
                                             /*min_tri_angle=*/1),
            0);
}

TEST(SynthesizeDataset, WithNoise) {
  Database database(Database::kInMemoryDatabasePath);
  Reconstruction reconstruction;
  SyntheticDatasetOptions options;
  options.point2D_stddev = 2.0;
  SynthesizeDataset(options, &reconstruction, &database);

  EXPECT_NEAR(reconstruction.ComputeMeanReprojectionError(),
              options.point2D_stddev,
              0.5 * options.point2D_stddev);
  EXPECT_NEAR(reconstruction.ComputeMeanTrackLength(), options.num_images, 0.1);
}

TEST(SynthesizeDataset, MultiReconstruction) {
  Database database(Database::kInMemoryDatabasePath);
  Reconstruction reconstruction1;
  Reconstruction reconstruction2;
  SyntheticDatasetOptions options;
  SynthesizeDataset(options, &reconstruction1, &database);
  SynthesizeDataset(options, &reconstruction2, &database);

  EXPECT_EQ(database.NumCameras(), 2 * options.num_cameras);
  EXPECT_EQ(reconstruction1.NumCameras(), options.num_cameras);
  EXPECT_EQ(reconstruction1.NumCameras(), options.num_cameras);
  EXPECT_EQ(database.NumImages(), 2 * options.num_images);
  EXPECT_EQ(reconstruction1.NumImages(), options.num_images);
  EXPECT_EQ(reconstruction2.NumImages(), options.num_images);
  EXPECT_EQ(reconstruction1.NumRegImages(), options.num_images);
  EXPECT_EQ(reconstruction2.NumRegImages(), options.num_images);
  const int num_image_pairs = options.num_images * (options.num_images - 1) / 2;
  EXPECT_EQ(database.NumVerifiedImagePairs(), 2 * num_image_pairs);
  EXPECT_EQ(database.NumInlierMatches(),
            2 * num_image_pairs * options.num_points3D);
}

TEST(SynthesizeDataset, ExhaustiveMatches) {
  Database database(Database::kInMemoryDatabasePath);
  Reconstruction reconstruction;
  SyntheticDatasetOptions options;
  options.match_config = SyntheticDatasetOptions::MatchConfig::EXHAUSTIVE;
  SynthesizeDataset(options, &reconstruction, &database);

  const int num_image_pairs = options.num_images * (options.num_images - 1) / 2;
  EXPECT_EQ(database.NumVerifiedImagePairs(), num_image_pairs);
  EXPECT_EQ(database.NumInlierMatches(),
            num_image_pairs * options.num_points3D);
}

TEST(SynthesizeDataset, ChainedMatches) {
  Database database(Database::kInMemoryDatabasePath);
  Reconstruction reconstruction;
  SyntheticDatasetOptions options;
  options.match_config = SyntheticDatasetOptions::MatchConfig::CHAINED;
  SynthesizeDataset(options, &reconstruction, &database);

  const int num_image_pairs = options.num_images * (options.num_images - 1) / 2;
  EXPECT_EQ(database.NumVerifiedImagePairs(), num_image_pairs);
  EXPECT_EQ(database.NumInlierMatches(),
            (options.num_images - 1) * options.num_points3D);
}

<<<<<<< HEAD
TEST(SynthesizeDataset, NoDatabase) {
  Database database(Database::kInMemoryDatabasePath);
  SyntheticDatasetOptions options;
  Reconstruction reconstruction;
  SynthesizeDataset(options, &reconstruction);
}

=======
}  // namespace
>>>>>>> 8d7dd524
}  // namespace colmap<|MERGE_RESOLUTION|>--- conflicted
+++ resolved
@@ -148,7 +148,6 @@
             (options.num_images - 1) * options.num_points3D);
 }
 
-<<<<<<< HEAD
 TEST(SynthesizeDataset, NoDatabase) {
   Database database(Database::kInMemoryDatabasePath);
   SyntheticDatasetOptions options;
@@ -156,7 +155,5 @@
   SynthesizeDataset(options, &reconstruction);
 }
 
-=======
 }  // namespace
->>>>>>> 8d7dd524
 }  // namespace colmap