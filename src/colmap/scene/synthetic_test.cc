--- conflicted
+++ resolved
@@ -227,13 +227,8 @@
   options.match_config = SyntheticDatasetOptions::MatchConfig::EXHAUSTIVE;
   SynthesizeDataset(options, &reconstruction, &database);
 
-<<<<<<< HEAD
-  const int num_image_pairs =
-      reconstruction.NumImages() * (reconstruction.NumImages() - 1) / 2;
-=======
   const int num_image_pairs = options.num_images * (options.num_images - 1) / 2;
   EXPECT_EQ(database.NumMatchedImagePairs(), num_image_pairs);
->>>>>>> 04379338
   EXPECT_EQ(database.NumVerifiedImagePairs(), num_image_pairs);
   EXPECT_EQ(database.NumInlierMatches(),
             num_image_pairs * options.num_points3D);
@@ -246,13 +241,6 @@
   options.match_config = SyntheticDatasetOptions::MatchConfig::CHAINED;
   SynthesizeDataset(options, &reconstruction, &database);
 
-<<<<<<< HEAD
-  const int num_image_pairs =
-      reconstruction.NumImages() * (reconstruction.NumImages() - 1) / 2;
-  EXPECT_EQ(database.NumVerifiedImagePairs(), num_image_pairs);
-  EXPECT_EQ(database.NumInlierMatches(),
-            (reconstruction.NumImages() - 1) * options.num_points3D);
-=======
   const int num_image_pairs = options.num_images - 1;
   EXPECT_EQ(database.NumMatchedImagePairs(), num_image_pairs);
   EXPECT_EQ(database.NumVerifiedImagePairs(), num_image_pairs);
@@ -266,7 +254,6 @@
     const auto [image_id1, image_id2] = Database::PairIdToImagePair(pair_id);
     EXPECT_EQ(image_id1 + 1, image_id2);
   }
->>>>>>> 04379338
 }
 
 TEST(SynthesizeDataset, NoDatabase) {
