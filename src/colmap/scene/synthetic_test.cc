--- conflicted
+++ resolved
@@ -241,16 +241,12 @@
   SyntheticDatasetOptions options;
   options.match_config = SyntheticDatasetOptions::MatchConfig::CHAINED;
   SynthesizeDataset(options, &reconstruction, &database);
-<<<<<<< HEAD
-  EXPECT_EQ(database.NumVerifiedImagePairs(), reconstruction.NumImages() - 1);
-=======
 
   const int num_images = options.num_rigs * options.num_cameras_per_rig *
                          options.num_frames_per_rig;
   const int num_image_pairs = num_images - 1;
   EXPECT_EQ(database.NumMatchedImagePairs(), num_image_pairs);
   EXPECT_EQ(database.NumVerifiedImagePairs(), num_image_pairs);
->>>>>>> a2212949
   EXPECT_EQ(database.NumInlierMatches(),
             num_image_pairs * options.num_points3D);
   for (const auto& [pair_id, _] : database.ReadAllMatches()) {
