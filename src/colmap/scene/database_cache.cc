// Copyright (c), ETH Zurich and UNC Chapel Hill.
// All rights reserved.
//
// Redistribution and use in source and binary forms, with or without
// modification, are permitted provided that the following conditions are met:
//
//     * Redistributions of source code must retain the above copyright
//       notice, this list of conditions and the following disclaimer.
//
//     * Redistributions in binary form must reproduce the above copyright
//       notice, this list of conditions and the following disclaimer in the
//       documentation and/or other materials provided with the distribution.
//
//     * Neither the name of ETH Zurich and UNC Chapel Hill nor the names of
//       its contributors may be used to endorse or promote products derived
//       from this software without specific prior written permission.
//
// THIS SOFTWARE IS PROVIDED BY THE COPYRIGHT HOLDERS AND CONTRIBUTORS "AS IS"
// AND ANY EXPRESS OR IMPLIED WARRANTIES, INCLUDING, BUT NOT LIMITED TO, THE
// IMPLIED WARRANTIES OF MERCHANTABILITY AND FITNESS FOR A PARTICULAR PURPOSE
// ARE DISCLAIMED. IN NO EVENT SHALL THE COPYRIGHT HOLDERS OR CONTRIBUTORS BE
// LIABLE FOR ANY DIRECT, INDIRECT, INCIDENTAL, SPECIAL, EXEMPLARY, OR
// CONSEQUENTIAL DAMAGES (INCLUDING, BUT NOT LIMITED TO, PROCUREMENT OF
// SUBSTITUTE GOODS OR SERVICES; LOSS OF USE, DATA, OR PROFITS; OR BUSINESS
// INTERRUPTION) HOWEVER CAUSED AND ON ANY THEORY OF LIABILITY, WHETHER IN
// CONTRACT, STRICT LIABILITY, OR TORT (INCLUDING NEGLIGENCE OR OTHERWISE)
// ARISING IN ANY WAY OUT OF THE USE OF THIS SOFTWARE, EVEN IF ADVISED OF THE
// POSSIBILITY OF SUCH DAMAGE.

#include "colmap/scene/database_cache.h"

#include "colmap/geometry/gps.h"
#include "colmap/util/string.h"
#include "colmap/util/timer.h"

namespace colmap {
namespace {

std::vector<Eigen::Vector2d> FeatureKeypointsToPointsVector(
    const FeatureKeypoints& keypoints) {
  std::vector<Eigen::Vector2d> points(keypoints.size());
  for (size_t i = 0; i < keypoints.size(); ++i) {
    points[i] = Eigen::Vector2d(keypoints[i].x, keypoints[i].y);
  }
  return points;
}

}  // namespace

DatabaseCache::DatabaseCache()
    : correspondence_graph_(std::make_shared<class CorrespondenceGraph>()) {}

void DatabaseCache::Load(const Database& database,
                         bool inlier_matches,
                         const size_t min_num_matches,
                         const bool ignore_watermarks,
                         const std::unordered_set<std::string>& image_names) {
  const bool has_rigs = database.NumRigs() > 0;
  const bool has_frames = database.NumFrames() > 0;

  //////////////////////////////////////////////////////////////////////////////
  // Load rigs
  //////////////////////////////////////////////////////////////////////////////

  Timer timer;

  timer.Start();
  LOG(INFO) << "Loading rigs...";

  {
    std::vector<class Rig> rigs = database.ReadAllRigs();
    rigs_.reserve(rigs.size());
    for (auto& rig : rigs) {
      rigs_.emplace(rig.RigId(), std::move(rig));
    }
  }

  LOG(INFO) << StringPrintf(
      " %d in %.3fs", rigs_.size(), timer.ElapsedSeconds());

  //////////////////////////////////////////////////////////////////////////////
  // Load cameras
  //////////////////////////////////////////////////////////////////////////////

  timer.Restart();
  LOG(INFO) << "Loading cameras...";

  {
    std::vector<struct Camera> cameras = database.ReadAllCameras();
    cameras_.reserve(cameras.size());
    for (auto& camera : cameras) {
      if (!has_rigs) {
        // For backwards compatibility with old databases from before having
        // support for rigs/frames, we create a rig for each camera.
        class Rig rig;
        rig.SetRigId(camera.camera_id);
        rig.AddRefSensor(camera.SensorId());
        rigs_.emplace(rig.RigId(), std::move(rig));
      }
      cameras_.emplace(camera.camera_id, std::move(camera));
    }
  }

  LOG(INFO) << StringPrintf(
      " %d in %.3fs", cameras_.size(), timer.ElapsedSeconds());

  //////////////////////////////////////////////////////////////////////////////
  // Load frames
  //////////////////////////////////////////////////////////////////////////////

  timer.Restart();
  LOG(INFO) << "Loading frames...";

  std::unordered_map<image_t, frame_t> image_to_frame_id;

  {
    std::vector<class Frame> frames = database.ReadAllFrames();
    frames_.reserve(frames.size());
    for (auto& frame : frames) {
      for (const auto& data_id : frame.DataIds()) {
        if (data_id.sensor_id.type == SensorType::CAMERA) {
          image_to_frame_id.emplace(data_id.id, frame.FrameId());
        }
      }
      frames_.emplace(frame.FrameId(), std::move(frame));
    }
  }

  LOG(INFO) << StringPrintf(
      " %d in %.3fs", frames_.size(), timer.ElapsedSeconds());

  //////////////////////////////////////////////////////////////////////////////
  // Load matches
  //////////////////////////////////////////////////////////////////////////////

  timer.Restart();
  LOG(INFO) << "Loading matches...";

  size_t num_ignored_image_pairs = 0;
  std::vector<std::pair<image_pair_t, FeatureMatches>> matches;
  if (inlier_matches) {
    std::vector<std::pair<image_pair_t, TwoViewGeometry>> two_view_geometries =
        database.ReadTwoViewGeometries();
    matches.reserve(two_view_geometries.size());
    for (auto& [pair_id, two_view_geometry] : two_view_geometries) {
      if (static_cast<size_t>(two_view_geometry.inlier_matches.size()) <
              min_num_matches ||
          (ignore_watermarks &&
           two_view_geometry.config == TwoViewGeometry::WATERMARK)) {
        ++num_ignored_image_pairs;
        continue;
      }
      matches.emplace_back(pair_id,
                           std::move(two_view_geometry.inlier_matches));
    }
  } else {
    std::vector<std::pair<image_pair_t, FeatureMatches>> all_matches =
        database.ReadAllMatches();
    matches.reserve(all_matches.size());
    for (auto& [pair_id, pair_matches] : all_matches) {
      if (static_cast<size_t>(pair_matches.size()) < min_num_matches) {
        ++num_ignored_image_pairs;
        continue;
      }
      matches.emplace_back(pair_id, std::move(pair_matches));
    }
  }

  LOG(INFO) << StringPrintf(" %d in %.3fs (ignored %d)",
                            matches.size(),
                            timer.ElapsedSeconds(),
                            num_ignored_image_pairs);

  //////////////////////////////////////////////////////////////////////////////
  // Load images
  //////////////////////////////////////////////////////////////////////////////

  timer.Restart();
  LOG(INFO) << "Loading images...";

  std::unordered_set<frame_t> frame_ids;

  {
    std::vector<class Image> images = database.ReadAllImages();
    const size_t num_images = images.size();

    if (has_frames) {
      for (auto& image : images) {
        image.SetFrameId(image_to_frame_id.at(image.ImageId()));
      }
    } else {
      for (auto& image : images) {
        image_to_frame_id.emplace(image.ImageId(), image.ImageId());
        if (!image_names.empty() && image_names.count(image.Name()) == 0) {
          continue;
        }
        // For backwards compatibility with old databases from before having
        // support for rigs/frames, we create a frame for each image.
        class Frame frame;
        frame.SetFrameId(image.ImageId());
        frame.SetRigId(image.CameraId());
        frame.AddDataId(image.DataId());
        image.SetFrameId(frame.FrameId());
        frames_.emplace(frame.FrameId(), std::move(frame));
      }
    }

    // Determines for which images data should be loaded.
    if (image_names.empty()) {
      for (const auto& image : images) {
        frame_ids.insert(image.FrameId());
      }
    } else {
      for (const auto& image : images) {
        if (image_names.count(image.Name()) > 0) {
          frame_ids.insert(image.FrameId());
        }
      }
    }

    // Collect all images that are connected in the correspondence graph.
    std::unordered_set<frame_t> connected_frame_ids;
    connected_frame_ids.reserve(frame_ids.size());
<<<<<<< HEAD
    for (const auto& [pair_id, two_view_geometry] : matches) {
      const auto [image_id1, image_id2] = Database::PairIdToImagePair(pair_id);
      const frame_t frame_id1 = image_to_frame_id.at(image_id1);
      const frame_t frame_id2 = image_to_frame_id.at(image_id2);
      if (frame_ids.count(frame_id1) > 0 && frame_ids.count(frame_id2) > 0) {
        connected_frame_ids.insert(frame_id1);
        connected_frame_ids.insert(frame_id2);
=======
    for (const auto& [pair_id, two_view_geometry] : two_view_geometries) {
      if (UseInlierMatchesCheck(two_view_geometry)) {
        const auto [image_id1, image_id2] = PairIdToImagePair(pair_id);
        const frame_t frame_id1 = image_to_frame_id.at(image_id1);
        const frame_t frame_id2 = image_to_frame_id.at(image_id2);
        if (frame_ids.count(frame_id1) > 0 && frame_ids.count(frame_id2) > 0) {
          connected_frame_ids.insert(frame_id1);
          connected_frame_ids.insert(frame_id2);
        }
>>>>>>> ea128ba7
      }
    }

    // Remove unconnected frames.
    for (auto it = frames_.begin(); it != frames_.end();) {
      if (connected_frame_ids.count(it->first) == 0) {
        it = frames_.erase(it);
      } else {
        ++it;
      }
    }

    // Load images with correspondences and discard images without
    // correspondences, as those images are useless for SfM.
    images_.reserve(connected_frame_ids.size());
    for (auto& image : images) {
      if (connected_frame_ids.count(image.FrameId()) == 0) {
        continue;
      }

      const image_t image_id = image.ImageId();
      image.SetPoints2D(
          FeatureKeypointsToPointsVector(database.ReadKeypoints(image_id)));
      images_.emplace(image_id, std::move(image));

      if (database.ExistsPosePrior(image_id)) {
        pose_priors_.emplace(image_id, database.ReadPosePrior(image_id));
      }
    }

    LOG(INFO) << StringPrintf(" %d in %.3fs (connected %d)",
                              num_images,
                              timer.ElapsedSeconds(),
                              images_.size());
  }

  //////////////////////////////////////////////////////////////////////////////
  // Build correspondence graph
  //////////////////////////////////////////////////////////////////////////////

  timer.Restart();
  LOG(INFO) << "Building correspondence graph...";

  correspondence_graph_ = std::make_shared<class CorrespondenceGraph>();

  for (const auto& [image_id, image] : images_) {
    correspondence_graph_->AddImage(image_id, image.NumPoints2D());
  }

<<<<<<< HEAD
  for (const auto& [pair_id, pair_matches] : matches) {
    const auto [image_id1, image_id2] = Database::PairIdToImagePair(pair_id);
    const frame_t frame_id1 = image_to_frame_id.at(image_id1);
    const frame_t frame_id2 = image_to_frame_id.at(image_id2);
    if (frame_ids.count(frame_id1) > 0 && frame_ids.count(frame_id2) > 0) {
      correspondence_graph_->AddCorrespondences(
          image_id1, image_id2, pair_matches);
=======
  size_t num_ignored_image_pairs = 0;
  for (const auto& [pair_id, two_view_geometry] : two_view_geometries) {
    if (UseInlierMatchesCheck(two_view_geometry)) {
      const auto [image_id1, image_id2] = PairIdToImagePair(pair_id);
      const frame_t frame_id1 = image_to_frame_id.at(image_id1);
      const frame_t frame_id2 = image_to_frame_id.at(image_id2);
      if (frame_ids.count(frame_id1) > 0 && frame_ids.count(frame_id2) > 0) {
        correspondence_graph_->AddCorrespondences(
            image_id1, image_id2, two_view_geometry.inlier_matches);
      } else {
        num_ignored_image_pairs += 1;
      }
    } else {
      num_ignored_image_pairs += 1;
>>>>>>> ea128ba7
    }
  }

  correspondence_graph_->Finalize();

  LOG(INFO) << StringPrintf(" in %.3fs", timer.ElapsedSeconds());
}

std::shared_ptr<DatabaseCache> DatabaseCache::Create(
    const Database& database,
    const bool inlier_matches,
    const size_t min_num_matches,
    const bool ignore_watermarks,
    const std::unordered_set<std::string>& image_names) {
  auto cache = std::make_shared<DatabaseCache>();
  cache->Load(database,
              inlier_matches,
              min_num_matches,
              ignore_watermarks,
              image_names);
  return cache;
}

void DatabaseCache::AddRig(class Rig rig) {
  const rig_t rig_id = rig.RigId();
  THROW_CHECK(!ExistsRig(rig_id));
  rigs_.emplace(rig_id, std::move(rig));
}

void DatabaseCache::AddCamera(struct Camera camera) {
  const camera_t camera_id = camera.camera_id;
  THROW_CHECK(!ExistsCamera(camera_id));
  cameras_.emplace(camera_id, std::move(camera));
}

void DatabaseCache::AddFrame(class Frame frame) {
  const rig_t frame_id = frame.FrameId();
  THROW_CHECK(!ExistsFrame(frame_id));
  frames_.emplace(frame_id, std::move(frame));
}

void DatabaseCache::AddImage(class Image image) {
  const image_t image_id = image.ImageId();
  THROW_CHECK(!ExistsImage(image_id));
  correspondence_graph_->AddImage(image_id, image.NumPoints2D());
  images_.emplace(image_id, std::move(image));
}

void DatabaseCache::AddPosePrior(image_t image_id,
                                 struct PosePrior pose_prior) {
  THROW_CHECK(ExistsImage(image_id));
  THROW_CHECK(!ExistsPosePrior(image_id));
  pose_priors_.emplace(image_id, std::move(pose_prior));
}

const class Image* DatabaseCache::FindImageWithName(
    const std::string& name) const {
  for (const auto& image : images_) {
    if (image.second.Name() == name) {
      return &image.second;
    }
  }
  return nullptr;
}

bool DatabaseCache::SetupPosePriors() {
  LOG(INFO) << "Setting up prior positions...";

  Timer timer;
  timer.Start();

  if (NumPosePriors() == 0) {
    LOG(ERROR) << "No pose priors in database...";
    return false;
  }

  bool prior_is_gps = true;

  // Get sorted image ids for GPS to cartesian conversion
  std::set<image_t> image_ids_with_prior;
  for (const auto& [image_id, _] : pose_priors_) {
    image_ids_with_prior.insert(image_id);
  }

  // Get GPS priors
  std::vector<Eigen::Vector3d> v_gps_prior;
  v_gps_prior.reserve(NumPosePriors());

  for (const image_t image_id : image_ids_with_prior) {
    const struct PosePrior& pose_prior = PosePrior(image_id);
    if (pose_prior.coordinate_system != PosePrior::CoordinateSystem::WGS84) {
      prior_is_gps = false;
    } else {
      // Image with the lowest id is to be used as the origin for prior
      // position conversion
      v_gps_prior.push_back(pose_prior.position);
    }
  }

  // Convert geographic to cartesian
  if (prior_is_gps) {
    // GPS reference to be used for EllipsoidToENU conversion
    const double ref_lat = v_gps_prior[0][0];
    const double ref_lon = v_gps_prior[0][1];

    const GPSTransform gps_transform(GPSTransform::Ellipsoid::WGS84);
    const std::vector<Eigen::Vector3d> v_xyz_prior =
        gps_transform.EllipsoidToENU(v_gps_prior, ref_lat, ref_lon);

    auto xyz_prior_it = v_xyz_prior.begin();
    for (const auto& image_id : image_ids_with_prior) {
      struct PosePrior& pose_prior = PosePrior(image_id);
      pose_prior.position = *xyz_prior_it;
      pose_prior.coordinate_system = PosePrior::CoordinateSystem::CARTESIAN;
      ++xyz_prior_it;
    }
  } else if (!prior_is_gps && !v_gps_prior.empty()) {
    LOG(ERROR)
        << "Database is mixing GPS & non-GPS prior positions... Aborting";
    return false;
  }

  timer.PrintMinutes();

  return true;
}

}  // namespace colmap<|MERGE_RESOLUTION|>--- conflicted
+++ resolved
@@ -221,25 +221,13 @@
     // Collect all images that are connected in the correspondence graph.
     std::unordered_set<frame_t> connected_frame_ids;
     connected_frame_ids.reserve(frame_ids.size());
-<<<<<<< HEAD
     for (const auto& [pair_id, two_view_geometry] : matches) {
-      const auto [image_id1, image_id2] = Database::PairIdToImagePair(pair_id);
+      const auto [image_id1, image_id2] = PairIdToImagePair(pair_id);
       const frame_t frame_id1 = image_to_frame_id.at(image_id1);
       const frame_t frame_id2 = image_to_frame_id.at(image_id2);
       if (frame_ids.count(frame_id1) > 0 && frame_ids.count(frame_id2) > 0) {
         connected_frame_ids.insert(frame_id1);
         connected_frame_ids.insert(frame_id2);
-=======
-    for (const auto& [pair_id, two_view_geometry] : two_view_geometries) {
-      if (UseInlierMatchesCheck(two_view_geometry)) {
-        const auto [image_id1, image_id2] = PairIdToImagePair(pair_id);
-        const frame_t frame_id1 = image_to_frame_id.at(image_id1);
-        const frame_t frame_id2 = image_to_frame_id.at(image_id2);
-        if (frame_ids.count(frame_id1) > 0 && frame_ids.count(frame_id2) > 0) {
-          connected_frame_ids.insert(frame_id1);
-          connected_frame_ids.insert(frame_id2);
-        }
->>>>>>> ea128ba7
       }
     }
 
@@ -289,30 +277,13 @@
     correspondence_graph_->AddImage(image_id, image.NumPoints2D());
   }
 
-<<<<<<< HEAD
   for (const auto& [pair_id, pair_matches] : matches) {
-    const auto [image_id1, image_id2] = Database::PairIdToImagePair(pair_id);
+    const auto [image_id1, image_id2] = PairIdToImagePair(pair_id);
     const frame_t frame_id1 = image_to_frame_id.at(image_id1);
     const frame_t frame_id2 = image_to_frame_id.at(image_id2);
     if (frame_ids.count(frame_id1) > 0 && frame_ids.count(frame_id2) > 0) {
       correspondence_graph_->AddCorrespondences(
           image_id1, image_id2, pair_matches);
-=======
-  size_t num_ignored_image_pairs = 0;
-  for (const auto& [pair_id, two_view_geometry] : two_view_geometries) {
-    if (UseInlierMatchesCheck(two_view_geometry)) {
-      const auto [image_id1, image_id2] = PairIdToImagePair(pair_id);
-      const frame_t frame_id1 = image_to_frame_id.at(image_id1);
-      const frame_t frame_id2 = image_to_frame_id.at(image_id2);
-      if (frame_ids.count(frame_id1) > 0 && frame_ids.count(frame_id2) > 0) {
-        correspondence_graph_->AddCorrespondences(
-            image_id1, image_id2, two_view_geometry.inlier_matches);
-      } else {
-        num_ignored_image_pairs += 1;
-      }
-    } else {
-      num_ignored_image_pairs += 1;
->>>>>>> ea128ba7
     }
   }
 
