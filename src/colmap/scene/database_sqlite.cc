// Copyright (c), ETH Zurich and UNC Chapel Hill.
// All rights reserved.
//
// Redistribution and use in source and binary forms, with or without
// modification, are permitted provided that the following conditions are met:
//
//     * Redistributions of source code must retain the above copyright
//       notice, this list of conditions and the following disclaimer.
//
//     * Redistributions in binary form must reproduce the above copyright
//       notice, this list of conditions and the following disclaimer in the
//       documentation and/or other materials provided with the distribution.
//
//     * Neither the name of ETH Zurich and UNC Chapel Hill nor the names of
//       its contributors may be used to endorse or promote products derived
//       from this software without specific prior written permission.
//
// THIS SOFTWARE IS PROVIDED BY THE COPYRIGHT HOLDERS AND CONTRIBUTORS "AS IS"
// AND ANY EXPRESS OR IMPLIED WARRANTIES, INCLUDING, BUT NOT LIMITED TO, THE
// IMPLIED WARRANTIES OF MERCHANTABILITY AND FITNESS FOR A PARTICULAR PURPOSE
// ARE DISCLAIMED. IN NO EVENT SHALL THE COPYRIGHT HOLDERS OR CONTRIBUTORS BE
// LIABLE FOR ANY DIRECT, INDIRECT, INCIDENTAL, SPECIAL, EXEMPLARY, OR
// CONSEQUENTIAL DAMAGES (INCLUDING, BUT NOT LIMITED TO, PROCUREMENT OF
// SUBSTITUTE GOODS OR SERVICES; LOSS OF USE, DATA, OR PROFITS; OR BUSINESS
// INTERRUPTION) HOWEVER CAUSED AND ON ANY THEORY OF LIABILITY, WHETHER IN
// CONTRACT, STRICT LIABILITY, OR TORT (INCLUDING NEGLIGENCE OR OTHERWISE)
// ARISING IN ANY WAY OUT OF THE USE OF THIS SOFTWARE, EVEN IF ADVISED OF THE
// POSSIBILITY OF SUCH DAMAGE.

#include "colmap/scene/database.h"
#include "colmap/util/endian.h"
#include "colmap/util/string.h"

#include <sqlite3.h>

namespace colmap {
namespace {

inline int SQLite3CallHelper(int result_code,
                             const std::string& filename,
                             int line) {
  switch (result_code) {
    case SQLITE_OK:
    case SQLITE_ROW:
    case SQLITE_DONE:
      return result_code;
    default:
      LogMessageFatalThrow<std::runtime_error>(filename.c_str(), line).stream()
          << "SQLite error: " << sqlite3_errstr(result_code);
      return result_code;
  }
}

#define SQLITE3_CALL(func) SQLite3CallHelper(func, __FILE__, __LINE__)

#define SQLITE3_EXEC(database, sql, callback)                             \
  {                                                                       \
    char* err_msg = nullptr;                                              \
    const int result_code = sqlite3_exec(                                 \
        THROW_CHECK_NOTNULL(database), sql, callback, nullptr, &err_msg); \
    if (result_code != SQLITE_OK) {                                       \
      LOG(ERROR) << "SQLite error [" << __FILE__ << ", line " << __LINE__ \
                 << "]: " << err_msg;                                     \
      sqlite3_free(err_msg);                                              \
    }                                                                     \
  }

struct Sqlite3StmtContext {
  explicit Sqlite3StmtContext(sqlite3_stmt* sql_stmt)
      : sql_stmt_(THROW_CHECK_NOTNULL(sql_stmt)) {}
  ~Sqlite3StmtContext() { SQLITE3_CALL(sqlite3_reset(sql_stmt_)); }

 private:
  sqlite3_stmt* sql_stmt_;
};

void SwapFeatureMatchesBlob(FeatureMatchesBlob* matches) {
  for (Eigen::Index i = 0; i < matches->rows(); ++i) {
    std::swap((*matches)(i, 0), (*matches)(i, 1));
  }
}

FeatureKeypointsBlob FeatureKeypointsToBlob(const FeatureKeypoints& keypoints) {
  const FeatureKeypointsBlob::Index kNumCols = 6;
  FeatureKeypointsBlob blob(keypoints.size(), kNumCols);
  for (size_t i = 0; i < keypoints.size(); ++i) {
    blob(i, 0) = keypoints[i].x;
    blob(i, 1) = keypoints[i].y;
    blob(i, 2) = keypoints[i].a11;
    blob(i, 3) = keypoints[i].a12;
    blob(i, 4) = keypoints[i].a21;
    blob(i, 5) = keypoints[i].a22;
  }
  return blob;
}

FeatureKeypoints FeatureKeypointsFromBlob(const FeatureKeypointsBlob& blob) {
  FeatureKeypoints keypoints(static_cast<size_t>(blob.rows()));
  if (blob.cols() == 2) {
    for (FeatureKeypointsBlob::Index i = 0; i < blob.rows(); ++i) {
      keypoints[i] = FeatureKeypoint(blob(i, 0), blob(i, 1));
    }
  } else if (blob.cols() == 4) {
    for (FeatureKeypointsBlob::Index i = 0; i < blob.rows(); ++i) {
      keypoints[i] =
          FeatureKeypoint(blob(i, 0), blob(i, 1), blob(i, 2), blob(i, 3));
    }
  } else if (blob.cols() == 6) {
    for (FeatureKeypointsBlob::Index i = 0; i < blob.rows(); ++i) {
      keypoints[i] = FeatureKeypoint(blob(i, 0),
                                     blob(i, 1),
                                     blob(i, 2),
                                     blob(i, 3),
                                     blob(i, 4),
                                     blob(i, 5));
    }
  } else {
    LOG(FATAL_THROW) << "Keypoint format not supported";
  }
  return keypoints;
}

FeatureMatchesBlob FeatureMatchesToBlob(const FeatureMatches& matches) {
  const FeatureMatchesBlob::Index kNumCols = 2;
  FeatureMatchesBlob blob(matches.size(), kNumCols);
  for (size_t i = 0; i < matches.size(); ++i) {
    blob(i, 0) = matches[i].point2D_idx1;
    blob(i, 1) = matches[i].point2D_idx2;
  }
  return blob;
}

FeatureMatches FeatureMatchesFromBlob(const FeatureMatchesBlob& blob) {
  THROW_CHECK_EQ(blob.cols(), 2);
  FeatureMatches matches(static_cast<size_t>(blob.rows()));
  for (FeatureMatchesBlob::Index i = 0; i < blob.rows(); ++i) {
    matches[i].point2D_idx1 = blob(i, 0);
    matches[i].point2D_idx2 = blob(i, 1);
  }
  return matches;
}

template <typename MatrixType>
MatrixType ReadStaticMatrixBlob(sqlite3_stmt* sql_stmt,
                                const int rc,
                                const int col) {
  THROW_CHECK_GE(col, 0);

  MatrixType matrix;

  if (rc == SQLITE_ROW) {
    const size_t num_bytes =
        static_cast<size_t>(sqlite3_column_bytes(sql_stmt, col));
    if (num_bytes > 0) {
      THROW_CHECK_EQ(num_bytes,
                     matrix.size() * sizeof(typename MatrixType::Scalar));
      memcpy(reinterpret_cast<char*>(matrix.data()),
             sqlite3_column_blob(sql_stmt, col),
             num_bytes);
    } else {
      matrix = MatrixType::Zero();
    }
  } else {
    matrix = MatrixType::Zero();
  }

  return matrix;
}

template <typename MatrixType>
MatrixType ReadDynamicMatrixBlob(sqlite3_stmt* sql_stmt,
                                 const int rc,
                                 const int col) {
  THROW_CHECK_GE(col, 0);

  MatrixType matrix;

  if (rc == SQLITE_ROW) {
    const size_t rows =
        static_cast<size_t>(sqlite3_column_int64(sql_stmt, col + 0));
    const size_t cols =
        static_cast<size_t>(sqlite3_column_int64(sql_stmt, col + 1));

    THROW_CHECK_GE(rows, 0);
    THROW_CHECK_GE(cols, 0);
    matrix = MatrixType(rows, cols);

    const size_t num_bytes =
        static_cast<size_t>(sqlite3_column_bytes(sql_stmt, col + 2));
    THROW_CHECK_EQ(matrix.size() * sizeof(typename MatrixType::Scalar),
                   num_bytes);

    memcpy(reinterpret_cast<char*>(matrix.data()),
           sqlite3_column_blob(sql_stmt, col + 2),
           num_bytes);
  } else {
    const typename MatrixType::Index rows =
        (MatrixType::RowsAtCompileTime == Eigen::Dynamic)
            ? 0
            : MatrixType::RowsAtCompileTime;
    const typename MatrixType::Index cols =
        (MatrixType::ColsAtCompileTime == Eigen::Dynamic)
            ? 0
            : MatrixType::ColsAtCompileTime;
    matrix = MatrixType(rows, cols);
  }

  return matrix;
}

template <typename MatrixType>
void WriteStaticMatrixBlob(sqlite3_stmt* sql_stmt,
                           const MatrixType& matrix,
                           const int col) {
  SQLITE3_CALL(sqlite3_bind_blob(
      sql_stmt,
      col,
      reinterpret_cast<const char*>(matrix.data()),
      static_cast<int>(matrix.size() * sizeof(typename MatrixType::Scalar)),
      SQLITE_STATIC));
}

template <typename MatrixType>
void WriteDynamicMatrixBlob(sqlite3_stmt* sql_stmt,
                            const MatrixType& matrix,
                            const int col) {
  THROW_CHECK_GE(matrix.rows(), 0);
  THROW_CHECK_GE(matrix.cols(), 0);
  THROW_CHECK_GE(col, 0);

  const size_t num_bytes = matrix.size() * sizeof(typename MatrixType::Scalar);
  SQLITE3_CALL(sqlite3_bind_int64(sql_stmt, col + 0, matrix.rows()));
  SQLITE3_CALL(sqlite3_bind_int64(sql_stmt, col + 1, matrix.cols()));
  SQLITE3_CALL(sqlite3_bind_blob(sql_stmt,
                                 col + 2,
                                 reinterpret_cast<const char*>(matrix.data()),
                                 static_cast<int>(num_bytes),
                                 SQLITE_STATIC));
}

std::optional<std::stringstream> BlobColumnToStringStream(
    sqlite3_stmt* sql_stmt, const int col) {
  const size_t num_bytes =
      static_cast<size_t>(sqlite3_column_bytes(sql_stmt, col));
  if (num_bytes == 0) {
    return std::nullopt;
  }
  std::string sensor_data(num_bytes, '\0');
  std::memcpy(
      sensor_data.data(), sqlite3_column_blob(sql_stmt, col), num_bytes);
  std::stringstream stream;
  stream << sensor_data;
  return stream;
}

Rigid3d ReadRigid3dFromStringStream(std::stringstream* stream) {
  Rigid3d tform;
  tform.rotation.w() = ReadBinaryLittleEndian<double>(stream);
  tform.rotation.x() = ReadBinaryLittleEndian<double>(stream);
  tform.rotation.y() = ReadBinaryLittleEndian<double>(stream);
  tform.rotation.z() = ReadBinaryLittleEndian<double>(stream);
  tform.translation.x() = ReadBinaryLittleEndian<double>(stream);
  tform.translation.y() = ReadBinaryLittleEndian<double>(stream);
  tform.translation.z() = ReadBinaryLittleEndian<double>(stream);
  return tform;
}

void WriteRigid3dToStringStream(const Rigid3d& tform,
                                std::stringstream* stream) {
  WriteBinaryLittleEndian<double>(stream, tform.rotation.w());
  WriteBinaryLittleEndian<double>(stream, tform.rotation.x());
  WriteBinaryLittleEndian<double>(stream, tform.rotation.y());
  WriteBinaryLittleEndian<double>(stream, tform.rotation.z());
  WriteBinaryLittleEndian<double>(stream, tform.translation.x());
  WriteBinaryLittleEndian<double>(stream, tform.translation.y());
  WriteBinaryLittleEndian<double>(stream, tform.translation.z());
}

void ReadRigRows(sqlite3_stmt* sql_stmt,
                 const std::function<void(Rig)>& new_rig_callback) {
  Rig rig;
  while (SQLITE3_CALL(sqlite3_step(sql_stmt)) == SQLITE_ROW) {
    const rig_t rig_id = static_cast<rig_t>(sqlite3_column_int64(sql_stmt, 0));
    if (rig_id != rig.RigId()) {
      if (rig.RigId() != kInvalidRigId) {
        new_rig_callback(std::move(rig));
      }
      rig = Rig();
      rig.SetRigId(rig_id);
      sensor_t ref_sensor_id;
      ref_sensor_id.id =
          static_cast<uint32_t>(sqlite3_column_int64(sql_stmt, 1));
      ref_sensor_id.type =
          static_cast<SensorType>(sqlite3_column_int64(sql_stmt, 2));
      rig.AddRefSensor(ref_sensor_id);
    }

    if (sqlite3_column_type(sql_stmt, 3) == SQLITE_NULL) {
      // No non-reference sensors for rig.
      continue;
    }

    sensor_t sensor_id;
    sensor_id.id = static_cast<uint32_t>(sqlite3_column_int64(sql_stmt, 3));
    sensor_id.type = static_cast<SensorType>(sqlite3_column_int64(sql_stmt, 4));

    std::optional<std::stringstream> sensor_from_rig_stream =
        BlobColumnToStringStream(sql_stmt, 5);

    std::optional<Rigid3d> sensor_from_rig;
    if (sensor_from_rig_stream.has_value()) {
      sensor_from_rig =
          ReadRigid3dFromStringStream(&sensor_from_rig_stream.value());
    }

    rig.AddSensor(sensor_id, sensor_from_rig);
  }

  if (rig.RigId() != kInvalidRigId) {
    new_rig_callback(std::move(rig));
  }
}

Camera ReadCameraRow(sqlite3_stmt* sql_stmt) {
  Camera camera;

  camera.camera_id = static_cast<camera_t>(sqlite3_column_int64(sql_stmt, 0));
  camera.model_id =
      static_cast<CameraModelId>(sqlite3_column_int64(sql_stmt, 1));
  camera.width = static_cast<size_t>(sqlite3_column_int64(sql_stmt, 2));
  camera.height = static_cast<size_t>(sqlite3_column_int64(sql_stmt, 3));

  const size_t num_params_bytes =
      static_cast<size_t>(sqlite3_column_bytes(sql_stmt, 4));
  const size_t num_params = num_params_bytes / sizeof(double);
  THROW_CHECK_EQ(num_params, CameraModelNumParams(camera.model_id));
  camera.params.resize(num_params, 0.);
  std::memcpy(
      camera.params.data(), sqlite3_column_blob(sql_stmt, 4), num_params_bytes);

  camera.has_prior_focal_length = sqlite3_column_int64(sql_stmt, 5) != 0;

  return camera;
}

void ReadFrameRows(sqlite3_stmt* sql_stmt,
                   const std::function<void(Frame)>& new_frame_callback) {
  Frame frame;
  while (SQLITE3_CALL(sqlite3_step(sql_stmt)) == SQLITE_ROW) {
    const frame_t frame_id =
        static_cast<rig_t>(sqlite3_column_int64(sql_stmt, 0));
    if (frame_id != frame.FrameId()) {
      if (frame.FrameId() != kInvalidFrameId) {
        new_frame_callback(std::move(frame));
      }
      frame = Frame();
      frame.SetFrameId(frame_id);
      frame.SetRigId(static_cast<rig_t>(sqlite3_column_int64(sql_stmt, 1)));
    }

    if (sqlite3_column_type(sql_stmt, 2) == SQLITE_NULL) {
      // No data for frame.
      continue;
    }

    data_t data_id;
    data_id.id = static_cast<uint32_t>(sqlite3_column_int64(sql_stmt, 2));
    data_id.sensor_id.id =
        static_cast<uint32_t>(sqlite3_column_int64(sql_stmt, 3));
    data_id.sensor_id.type =
        static_cast<SensorType>(sqlite3_column_int64(sql_stmt, 4));
    frame.AddDataId(data_id);
  }

  if (frame.FrameId() != kInvalidFrameId) {
    new_frame_callback(std::move(frame));
  }
}

Image ReadImageRow(sqlite3_stmt* sql_stmt) {
  Image image;

  image.SetImageId(static_cast<image_t>(sqlite3_column_int64(sql_stmt, 0)));
  image.SetName(std::string(
      reinterpret_cast<const char*>(sqlite3_column_text(sql_stmt, 1))));
  image.SetCameraId(static_cast<camera_t>(sqlite3_column_int64(sql_stmt, 2)));
  if (sqlite3_column_type(sql_stmt, 3) != SQLITE_NULL) {
    image.SetFrameId(static_cast<frame_t>(sqlite3_column_int64(sql_stmt, 3)));
  }

  return image;
}

PosePrior ReadPosePriorRow(sqlite3_stmt* sql_stmt) {
  PosePrior pose_prior;
  pose_prior.pose_prior_id =
      static_cast<pose_prior_t>(sqlite3_column_int64(sql_stmt, 0));
  pose_prior.corr_data_id.id = sqlite3_column_int64(sql_stmt, 1);
  pose_prior.corr_data_id.sensor_id.id = sqlite3_column_int64(sql_stmt, 2);
  pose_prior.corr_data_id.sensor_id.type =
      static_cast<SensorType>(sqlite3_column_int64(sql_stmt, 3));
  pose_prior.position =
      ReadStaticMatrixBlob<Eigen::Vector3d>(sql_stmt, SQLITE_ROW, 4);
  pose_prior.position_covariance =
      ReadStaticMatrixBlob<Eigen::Matrix3d>(sql_stmt, SQLITE_ROW, 5);
  pose_prior.coordinate_system = static_cast<PosePrior::CoordinateSystem>(
      sqlite3_column_int64(sql_stmt, 6));
  return pose_prior;
}

void WriteRigSensors(const rig_t rig_id,
                     const Rig& rig,
                     sqlite3_stmt* sql_stmt) {
  for (const auto& [sensor_id, sensor_from_rig] : rig.NonRefSensors()) {
    Sqlite3StmtContext context(sql_stmt);

    SQLITE3_CALL(sqlite3_bind_int64(sql_stmt, 1, rig_id));
    SQLITE3_CALL(sqlite3_bind_int64(
        sql_stmt, 2, static_cast<sqlite3_int64>(sensor_id.id)));
    SQLITE3_CALL(sqlite3_bind_int64(
        sql_stmt, 3, static_cast<sqlite3_int64>(sensor_id.type)));

    // Note that the sensor_from_rig_bytes object must outlive the call to
    // sqlite3_step.
    std::string sensor_from_rig_bytes;
    if (sensor_from_rig.has_value()) {
      std::stringstream stream;
      WriteRigid3dToStringStream(*sensor_from_rig, &stream);
      sensor_from_rig_bytes = stream.str();
      SQLITE3_CALL(
          sqlite3_bind_blob(sql_stmt,
                            4,
                            sensor_from_rig_bytes.data(),
                            static_cast<int>(sensor_from_rig_bytes.size()),
                            SQLITE_STATIC));
    } else {
      SQLITE3_CALL(sqlite3_bind_null(sql_stmt, 4));
    }

    SQLITE3_CALL(sqlite3_step(sql_stmt));
  }
}

void WriteFrameData(const frame_t frame_id,
                    const Frame& frame,
                    sqlite3_stmt* sql_stmt) {
  for (const data_t& data_id : frame.DataIds()) {
    Sqlite3StmtContext context(sql_stmt);
    SQLITE3_CALL(sqlite3_bind_int64(sql_stmt, 1, frame_id));
    SQLITE3_CALL(sqlite3_bind_int64(
        sql_stmt, 2, static_cast<sqlite3_int64>(data_id.id)));
    SQLITE3_CALL(sqlite3_bind_int64(
        sql_stmt, 3, static_cast<sqlite3_int64>(data_id.sensor_id.id)));
    SQLITE3_CALL(sqlite3_bind_int64(
        sql_stmt, 4, static_cast<sqlite3_int64>(data_id.sensor_id.type)));
    SQLITE3_CALL(sqlite3_step(sql_stmt));
  }
}

// TODO(jsch): Change is_deprecated_image_prior default to true after next
// version release (3.14 or 4.0) and remove the parameter in (3.15 or 4.1).
void MaybeThrowDeprecatedPosePriorError(bool is_deprecated_image_prior) {
  if (is_deprecated_image_prior) {
    throw std::runtime_error(
        "PosePrior API has changed: pose priors are now associated with "
        "frames, not images. Please update your code to use frames "
        "instead of image IDs. Data is automatically migrated upon opening a "
        "database. Update your API usage accordingly and add pose priors to "
        "frame data.");
  }
}

class SqliteDatabase : public Database {
 public:
  SqliteDatabase() : database_(nullptr) {}

  // Open and close database. The same database should not be opened
  // concurrently in multiple threads or processes.
  //
  // On Windows, the input path is converted from the local code page to UTF-8
  // for compatibility with SQLite. On POSIX platforms, the path is assumed to
  // be UTF-8.
  static std::shared_ptr<Database> Open(const std::string& path) {
    auto database = std::make_shared<SqliteDatabase>();

    // SQLITE_OPEN_NOMUTEX specifies that the connection should not have a
    // mutex (so that we don't serialize the connection's operations).
    // Modifications to the database will still be serialized, but multiple
    // connections can read concurrently.
    try {
      SQLITE3_CALL(sqlite3_open_v2(
          PlatformToUTF8(path).c_str(),
          &database->database_,
          SQLITE_OPEN_READWRITE | SQLITE_OPEN_CREATE | SQLITE_OPEN_NOMUTEX,
          nullptr));
    } catch (...) {
      SQLITE3_CALL(sqlite3_close_v2(database->database_));
      throw;
    }

    // Don't wait for the operating system to write the changes to disk
    SQLITE3_EXEC(database->database_, "PRAGMA synchronous=OFF", nullptr);

    // Use faster journaling mode
    SQLITE3_EXEC(database->database_, "PRAGMA journal_mode=WAL", nullptr);

    // Store temporary tables and indices in memory
    SQLITE3_EXEC(database->database_, "PRAGMA temp_store=MEMORY", nullptr);

    // Disabled by default
    SQLITE3_EXEC(database->database_, "PRAGMA foreign_keys=ON", nullptr);

    // Enable auto vacuum to reduce DB file size
    SQLITE3_EXEC(database->database_, "PRAGMA auto_vacuum=1", nullptr);

    database->CreateTables();
    database->UpdateSchema();
    database->PrepareSQLStatements();

    return database;
  }

  void CloseImpl() {
    if (database_ != nullptr) {
      FinalizeSQLStatements();
      if (database_entry_deleted_) {
        SQLITE3_EXEC(database_, "VACUUM", nullptr);
        database_entry_deleted_ = false;
      }
      SQLITE3_CALL(sqlite3_close_v2(database_));
      database_ = nullptr;
    }
  }

  ~SqliteDatabase() override { CloseImpl(); }

  void Close() override { CloseImpl(); }

  bool ExistsRig(const rig_t rig_id) const override {
    return ExistsRowId(sql_stmt_exists_rig_, rig_id);
  }

  bool ExistsCamera(const camera_t camera_id) const override {
    return ExistsRowId(sql_stmt_exists_camera_, camera_id);
  }

  bool ExistsFrame(const frame_t frame_id) const override {
    return ExistsRowId(sql_stmt_exists_frame_, frame_id);
  }

  bool ExistsImage(const image_t image_id) const override {
    return ExistsRowId(sql_stmt_exists_image_id_, image_id);
  }

  bool ExistsImageWithName(const std::string& name) const override {
    return ExistsRowString(sql_stmt_exists_image_name_, name);
  }

  bool ExistsPosePrior(const pose_prior_t pose_prior_id,
                       bool is_deprecated_image_prior) const override {
    MaybeThrowDeprecatedPosePriorError(is_deprecated_image_prior);
    return ExistsRowId(sql_stmt_exists_pose_prior_, pose_prior_id);
  }

  bool ExistsKeypoints(const image_t image_id) const override {
    return ExistsRowId(sql_stmt_exists_keypoints_, image_id);
  }

  bool ExistsDescriptors(const image_t image_id) const override {
    return ExistsRowId(sql_stmt_exists_descriptors_, image_id);
  }

  bool ExistsMatches(const image_t image_id1,
                     const image_t image_id2) const override {
    return ExistsRowId(sql_stmt_exists_matches_,
                       ImagePairToPairId(image_id1, image_id2));
  }

  bool ExistsTwoViewGeometry(const image_t image_id1,
                             const image_t image_id2) const override {
    return ExistsRowId(sql_stmt_exists_two_view_geometry_,
                       ImagePairToPairId(image_id1, image_id2));
  }

  size_t NumRigs() const override { return CountRows("rigs"); }

  size_t NumCameras() const override { return CountRows("cameras"); }

  size_t NumFrames() const override { return CountRows("frames"); }

  size_t NumImages() const override { return CountRows("images"); }

  size_t NumPosePriors() const override { return CountRows("pose_priors"); }

  size_t NumKeypoints() const override {
    return SumColumn("rows", "keypoints");
  }

  size_t MaxNumKeypoints() const override {
    return MaxColumn("rows", "keypoints");
  }

  size_t NumKeypointsForImage(const image_t image_id) const override {
    return CountRowsForEntry(sql_stmt_num_keypoints_, image_id);
  }

  size_t NumDescriptors() const override {
    return SumColumn("rows", "descriptors");
  }

  size_t MaxNumDescriptors() const override {
    return MaxColumn("rows", "descriptors");
  }

  size_t NumDescriptorsForImage(const image_t image_id) const override {
    return CountRowsForEntry(sql_stmt_num_descriptors_, image_id);
  }

  size_t NumMatches() const override { return SumColumn("rows", "matches"); }

  size_t NumInlierMatches() const override {
    return SumColumn("rows", "two_view_geometries");
  }

  size_t NumMatchedImagePairs() const override { return CountRows("matches"); }

  size_t NumVerifiedImagePairs() const override {
    return CountRows("two_view_geometries");
  }

  Rig ReadRig(const rig_t rig_id) const override {
    Sqlite3StmtContext context(sql_stmt_read_rig_);

    Rig rig;

    SQLITE3_CALL(sqlite3_bind_int64(sql_stmt_read_rig_, 1, rig_id));
    ReadRigRows(sql_stmt_read_rig_,
                [&rig](Rig new_rig) { rig = std::move(new_rig); });

    return rig;
  }

  std::optional<Rig> ReadRigWithSensor(sensor_t sensor_id) const override {
    auto find_rig_id_with_sensor = [&sensor_id](sqlite3_stmt* sql_stmt) {
      Sqlite3StmtContext context(sql_stmt);
      SQLITE3_CALL(sqlite3_bind_int64(
          sql_stmt, 1, static_cast<sqlite3_int64>(sensor_id.id)));
      SQLITE3_CALL(sqlite3_bind_int64(
          sql_stmt, 2, static_cast<sqlite3_int64>(sensor_id.type)));
      std::optional<rig_t> rig_id;
      if (SQLITE3_CALL(sqlite3_step(sql_stmt)) == SQLITE_ROW) {
        rig_id = static_cast<rig_t>(sqlite3_column_int64(sql_stmt, 0));
      }
      return rig_id;
    };

    if (const std::optional<rig_t> rig_id =
            find_rig_id_with_sensor(sql_stmt_read_rig_with_sensor_);
        rig_id.has_value()) {
      return ReadRig(*rig_id);
    }

    if (const std::optional<rig_t> rig_id =
            find_rig_id_with_sensor(sql_stmt_read_rig_with_ref_sensor_);
        rig_id.has_value()) {
      return ReadRig(*rig_id);
    }

    return std::nullopt;
  }

  std::vector<Rig> ReadAllRigs() const override {
    Sqlite3StmtContext context(sql_stmt_read_rigs_);

    std::vector<Rig> rigs;

    ReadRigRows(sql_stmt_read_rigs_,
                [&rigs](Rig new_rig) { rigs.push_back(std::move(new_rig)); });

    return rigs;
  }

  Camera ReadCamera(const camera_t camera_id) const override {
    Sqlite3StmtContext context(sql_stmt_read_camera_);

    SQLITE3_CALL(sqlite3_bind_int64(sql_stmt_read_camera_, 1, camera_id));

    Camera camera;

    const int rc = SQLITE3_CALL(sqlite3_step(sql_stmt_read_camera_));
    if (rc == SQLITE_ROW) {
      camera = ReadCameraRow(sql_stmt_read_camera_);
    }

    return camera;
  }

  std::vector<Camera> ReadAllCameras() const override {
    Sqlite3StmtContext context(sql_stmt_read_cameras_);

    std::vector<Camera> cameras;

    while (SQLITE3_CALL(sqlite3_step(sql_stmt_read_cameras_)) == SQLITE_ROW) {
      cameras.push_back(ReadCameraRow(sql_stmt_read_cameras_));
    }

    return cameras;
  }

  Frame ReadFrame(const frame_t frame_id) const override {
    Sqlite3StmtContext context(sql_stmt_read_frame_);

    SQLITE3_CALL(sqlite3_bind_int64(sql_stmt_read_frame_, 1, frame_id));

    Frame frame;
    ReadFrameRows(sql_stmt_read_frame_, [&frame](Frame new_frame) {
      THROW_CHECK_EQ(frame.FrameId(), kInvalidFrameId);
      frame = std::move(new_frame);
    });

    return frame;
  }

  std::vector<Frame> ReadAllFrames() const override {
    Sqlite3StmtContext context(sql_stmt_read_frames_);

    std::vector<Frame> frames;

    ReadFrameRows(sql_stmt_read_frames_, [&frames](Frame new_frame) {
      frames.push_back(std::move(new_frame));
    });

    return frames;
  }

  Image ReadImage(const image_t image_id) const override {
    Sqlite3StmtContext context(sql_stmt_read_image_id_);

    SQLITE3_CALL(sqlite3_bind_int64(sql_stmt_read_image_id_, 1, image_id));

    Image image;

    const int rc = SQLITE3_CALL(sqlite3_step(sql_stmt_read_image_id_));
    if (rc == SQLITE_ROW) {
      image = ReadImageRow(sql_stmt_read_image_id_);
    }

    return image;
  }

  std::optional<Image> ReadImageWithName(
      const std::string& name) const override {
    Sqlite3StmtContext context(sql_stmt_read_image_with_name_);

    SQLITE3_CALL(sqlite3_bind_text(sql_stmt_read_image_with_name_,
                                   1,
                                   name.c_str(),
                                   static_cast<int>(name.size()),
                                   SQLITE_STATIC));

    std::optional<Image> image;
    if (SQLITE3_CALL(sqlite3_step(sql_stmt_read_image_with_name_)) ==
        SQLITE_ROW) {
      image = ReadImageRow(sql_stmt_read_image_with_name_);
    }

    return image;
  }

  std::vector<Image> ReadAllImages() const override {
    Sqlite3StmtContext context(sql_stmt_read_images_);

    std::vector<Image> images;
    images.reserve(NumImages());

    while (SQLITE3_CALL(sqlite3_step(sql_stmt_read_images_)) == SQLITE_ROW) {
      images.push_back(ReadImageRow(sql_stmt_read_images_));
    }

    return images;
  }

  PosePrior ReadPosePrior(const pose_prior_t pose_prior_id,
                          bool is_deprecated_image_prior) const override {
    MaybeThrowDeprecatedPosePriorError(is_deprecated_image_prior);

    Sqlite3StmtContext context(sql_stmt_read_pose_prior_);

    SQLITE3_CALL(
        sqlite3_bind_int64(sql_stmt_read_pose_prior_, 1, pose_prior_id));

    PosePrior pose_prior;
    const int rc = SQLITE3_CALL(sqlite3_step(sql_stmt_read_pose_prior_));
    if (rc == SQLITE_ROW) {
      pose_prior = ReadPosePriorRow(sql_stmt_read_pose_prior_);
    }
    return pose_prior;
  }

  std::vector<PosePrior> ReadAllPosePriors() const override {
    Sqlite3StmtContext context(sql_stmt_read_pose_priors_);

    std::vector<PosePrior> pose_priors;
    while (SQLITE3_CALL(sqlite3_step(sql_stmt_read_pose_priors_)) ==
           SQLITE_ROW) {
      pose_priors.push_back(ReadPosePriorRow(sql_stmt_read_pose_priors_));
    }

    return pose_priors;
  }

  FeatureKeypointsBlob ReadKeypointsBlob(
      const image_t image_id) const override {
    Sqlite3StmtContext context(sql_stmt_read_keypoints_);

    SQLITE3_CALL(sqlite3_bind_int64(sql_stmt_read_keypoints_, 1, image_id));

    const int rc = SQLITE3_CALL(sqlite3_step(sql_stmt_read_keypoints_));
    FeatureKeypointsBlob blob = ReadDynamicMatrixBlob<FeatureKeypointsBlob>(
        sql_stmt_read_keypoints_, rc, 0);

    return blob;
  }

  FeatureKeypoints ReadKeypoints(const image_t image_id) const override {
    return FeatureKeypointsFromBlob(ReadKeypointsBlob(image_id));
  }

  FeatureDescriptors ReadDescriptors(const image_t image_id) const override {
    Sqlite3StmtContext context(sql_stmt_read_descriptors_);

    SQLITE3_CALL(sqlite3_bind_int64(sql_stmt_read_descriptors_, 1, image_id));

    const int rc = SQLITE3_CALL(sqlite3_step(sql_stmt_read_descriptors_));
    FeatureDescriptors descriptors = ReadDynamicMatrixBlob<FeatureDescriptors>(
        sql_stmt_read_descriptors_, rc, 0);

    return descriptors;
  }

  FeatureMatchesBlob ReadMatchesBlob(image_t image_id1,
                                     image_t image_id2) const override {
    Sqlite3StmtContext context(sql_stmt_read_matches_);

    const image_pair_t pair_id = ImagePairToPairId(image_id1, image_id2);
    SQLITE3_CALL(sqlite3_bind_int64(sql_stmt_read_matches_, 1, pair_id));

    const int rc = SQLITE3_CALL(sqlite3_step(sql_stmt_read_matches_));
    FeatureMatchesBlob blob = ReadDynamicMatrixBlob<FeatureMatchesBlob>(
        sql_stmt_read_matches_, rc, 0);

    if (SwapImagePair(image_id1, image_id2)) {
      SwapFeatureMatchesBlob(&blob);
    }
    return blob;
  }

  FeatureMatches ReadMatches(image_t image_id1,
                             image_t image_id2) const override {
    return FeatureMatchesFromBlob(ReadMatchesBlob(image_id1, image_id2));
  }

  std::vector<std::pair<image_pair_t, FeatureMatchesBlob>> ReadAllMatchesBlob()
      const override {
    Sqlite3StmtContext context(sql_stmt_read_matches_all_);

    std::vector<std::pair<image_pair_t, FeatureMatchesBlob>> all_matches;

    int rc;
    while ((rc = SQLITE3_CALL(sqlite3_step(sql_stmt_read_matches_all_))) ==
           SQLITE_ROW) {
      const image_pair_t pair_id = static_cast<image_pair_t>(
          sqlite3_column_int64(sql_stmt_read_matches_all_, 0));
      all_matches.emplace_back(pair_id,
                               ReadDynamicMatrixBlob<FeatureMatchesBlob>(
                                   sql_stmt_read_matches_all_, rc, 1));
    }

    return all_matches;
  }

  std::vector<std::pair<image_pair_t, FeatureMatches>> ReadAllMatches()
      const override {
    Sqlite3StmtContext context(sql_stmt_read_matches_all_);

    std::vector<std::pair<image_pair_t, FeatureMatches>> all_matches;

    int rc;
    while ((rc = SQLITE3_CALL(sqlite3_step(sql_stmt_read_matches_all_))) ==
           SQLITE_ROW) {
      const image_pair_t pair_id = static_cast<image_pair_t>(
          sqlite3_column_int64(sql_stmt_read_matches_all_, 0));
      const FeatureMatchesBlob blob = ReadDynamicMatrixBlob<FeatureMatchesBlob>(
          sql_stmt_read_matches_all_, rc, 1);
      all_matches.emplace_back(pair_id, FeatureMatchesFromBlob(blob));
    }

    return all_matches;
  }

  std::vector<std::pair<image_pair_t, int>> ReadNumMatches() const override {
    Sqlite3StmtContext context(sql_stmt_read_num_matches_);

    std::vector<std::pair<image_pair_t, int>> num_matches;
    while (SQLITE3_CALL(sqlite3_step(sql_stmt_read_num_matches_)) ==
           SQLITE_ROW) {
      const image_pair_t pair_id = static_cast<image_pair_t>(
          sqlite3_column_int64(sql_stmt_read_num_matches_, 0));

      const int rows =
          static_cast<int>(sqlite3_column_int64(sql_stmt_read_num_matches_, 1));
      num_matches.emplace_back(pair_id, rows);
    }

    return num_matches;
  }

  TwoViewGeometry ReadTwoViewGeometry(const image_t image_id1,
                                      const image_t image_id2) const override {
    Sqlite3StmtContext context(sql_stmt_read_two_view_geometry_);

    const image_pair_t pair_id = ImagePairToPairId(image_id1, image_id2);
    SQLITE3_CALL(
        sqlite3_bind_int64(sql_stmt_read_two_view_geometry_, 1, pair_id));

    const int rc = SQLITE3_CALL(sqlite3_step(sql_stmt_read_two_view_geometry_));

    TwoViewGeometry two_view_geometry;

    FeatureMatchesBlob blob = ReadDynamicMatrixBlob<FeatureMatchesBlob>(
        sql_stmt_read_two_view_geometry_, rc, 0);

    two_view_geometry.config = static_cast<int>(
        sqlite3_column_int64(sql_stmt_read_two_view_geometry_, 3));

    two_view_geometry.F = ReadStaticMatrixBlob<Eigen::Matrix3d>(
        sql_stmt_read_two_view_geometry_, rc, 4);
    two_view_geometry.E = ReadStaticMatrixBlob<Eigen::Matrix3d>(
        sql_stmt_read_two_view_geometry_, rc, 5);
    two_view_geometry.H = ReadStaticMatrixBlob<Eigen::Matrix3d>(
        sql_stmt_read_two_view_geometry_, rc, 6);
    const Eigen::Vector4d quat_wxyz = ReadStaticMatrixBlob<Eigen::Vector4d>(
        sql_stmt_read_two_view_geometry_, rc, 7);
    two_view_geometry.cam2_from_cam1.rotation = Eigen::Quaterniond(
        quat_wxyz(0), quat_wxyz(1), quat_wxyz(2), quat_wxyz(3));
    two_view_geometry.cam2_from_cam1.translation =
        ReadStaticMatrixBlob<Eigen::Vector3d>(
            sql_stmt_read_two_view_geometry_, rc, 8);

    two_view_geometry.inlier_matches = FeatureMatchesFromBlob(blob);
    two_view_geometry.F.transposeInPlace();
    two_view_geometry.E.transposeInPlace();
    two_view_geometry.H.transposeInPlace();

    if (SwapImagePair(image_id1, image_id2)) {
      two_view_geometry.Invert();
    }

    return two_view_geometry;
  }

  std::vector<std::pair<image_pair_t, TwoViewGeometry>> ReadTwoViewGeometries()
      const override {
    Sqlite3StmtContext context(sql_stmt_read_two_view_geometries_);

    std::vector<std::pair<image_pair_t, TwoViewGeometry>>
        all_two_view_geometries;

    int rc;
    while ((rc = SQLITE3_CALL(sqlite3_step(
                sql_stmt_read_two_view_geometries_))) == SQLITE_ROW) {
      const image_pair_t pair_id = static_cast<image_pair_t>(
          sqlite3_column_int64(sql_stmt_read_two_view_geometries_, 0));

      TwoViewGeometry two_view_geometry;

      const FeatureMatchesBlob blob = ReadDynamicMatrixBlob<FeatureMatchesBlob>(
          sql_stmt_read_two_view_geometries_, rc, 1);
      two_view_geometry.inlier_matches = FeatureMatchesFromBlob(blob);

      two_view_geometry.config = static_cast<int>(
          sqlite3_column_int64(sql_stmt_read_two_view_geometries_, 4));

      two_view_geometry.F = ReadStaticMatrixBlob<Eigen::Matrix3d>(
          sql_stmt_read_two_view_geometries_, rc, 5);
      two_view_geometry.E = ReadStaticMatrixBlob<Eigen::Matrix3d>(
          sql_stmt_read_two_view_geometries_, rc, 6);
      two_view_geometry.H = ReadStaticMatrixBlob<Eigen::Matrix3d>(
          sql_stmt_read_two_view_geometries_, rc, 7);
      const Eigen::Vector4d quat_wxyz = ReadStaticMatrixBlob<Eigen::Vector4d>(
          sql_stmt_read_two_view_geometries_, rc, 8);
      two_view_geometry.cam2_from_cam1.rotation = Eigen::Quaterniond(
          quat_wxyz(0), quat_wxyz(1), quat_wxyz(2), quat_wxyz(3));
      two_view_geometry.cam2_from_cam1.translation =
          ReadStaticMatrixBlob<Eigen::Vector3d>(
              sql_stmt_read_two_view_geometries_, rc, 9);

      two_view_geometry.F.transposeInPlace();
      two_view_geometry.E.transposeInPlace();
      two_view_geometry.H.transposeInPlace();

      all_two_view_geometries.emplace_back(pair_id,
                                           std::move(two_view_geometry));
    }

    return all_two_view_geometries;
  }

  std::vector<std::pair<image_pair_t, int>> ReadTwoViewGeometryNumInliers()
      const override {
    Sqlite3StmtContext context(sql_stmt_read_two_view_geometry_num_inliers_);

    std::vector<std::pair<image_pair_t, int>> num_inliers;
    while (SQLITE3_CALL(sqlite3_step(
               sql_stmt_read_two_view_geometry_num_inliers_)) == SQLITE_ROW) {
      const image_pair_t pair_id =
          static_cast<image_pair_t>(sqlite3_column_int64(
              sql_stmt_read_two_view_geometry_num_inliers_, 0));

      const int rows = static_cast<int>(sqlite3_column_int64(
          sql_stmt_read_two_view_geometry_num_inliers_, 1));
      num_inliers.emplace_back(pair_id, rows);
    }

    return num_inliers;
  }

  rig_t WriteRig(const Rig& rig, const bool use_rig_id) override {
    THROW_CHECK(rig.NumSensors() > 0) << "Rig must have at least one sensor";

    Sqlite3StmtContext context(sql_stmt_write_rig_);

    if (use_rig_id) {
      THROW_CHECK(!ExistsRig(rig.RigId())) << "rig_id must be unique";
      SQLITE3_CALL(sqlite3_bind_int64(sql_stmt_write_rig_, 1, rig.RigId()));
    } else {
      SQLITE3_CALL(sqlite3_bind_null(sql_stmt_write_rig_, 1));
    }

    SQLITE3_CALL(
        sqlite3_bind_int64(sql_stmt_write_rig_,
                           2,
                           static_cast<sqlite3_int64>(rig.RefSensorId().id)));
    SQLITE3_CALL(
        sqlite3_bind_int64(sql_stmt_write_rig_,
                           3,
                           static_cast<sqlite3_int64>(rig.RefSensorId().type)));

    SQLITE3_CALL(sqlite3_step(sql_stmt_write_rig_));

    const rig_t rig_id = static_cast<rig_t>(
        sqlite3_last_insert_rowid(THROW_CHECK_NOTNULL(database_)));

    WriteRigSensors(rig_id, rig, sql_stmt_write_rig_sensor_);

    return rig_id;
  }

  camera_t WriteCamera(const Camera& camera,
                       const bool use_camera_id) override {
    Sqlite3StmtContext context(sql_stmt_write_camera_);

    if (use_camera_id) {
      THROW_CHECK(!ExistsCamera(camera.camera_id))
          << "camera_id must be unique";
      SQLITE3_CALL(
          sqlite3_bind_int64(sql_stmt_write_camera_, 1, camera.camera_id));
    } else {
      SQLITE3_CALL(sqlite3_bind_null(sql_stmt_write_camera_, 1));
    }

    SQLITE3_CALL(
        sqlite3_bind_int64(sql_stmt_write_camera_,
                           2,
                           static_cast<sqlite3_int64>(camera.model_id)));
    SQLITE3_CALL(sqlite3_bind_int64(
        sql_stmt_write_camera_, 3, static_cast<sqlite3_int64>(camera.width)));
    SQLITE3_CALL(sqlite3_bind_int64(
        sql_stmt_write_camera_, 4, static_cast<sqlite3_int64>(camera.height)));

    const size_t num_params_bytes = sizeof(double) * camera.params.size();
    SQLITE3_CALL(sqlite3_bind_blob(sql_stmt_write_camera_,
                                   5,
                                   camera.params.data(),
                                   static_cast<int>(num_params_bytes),
                                   SQLITE_STATIC));

    SQLITE3_CALL(sqlite3_bind_int64(
        sql_stmt_write_camera_, 6, camera.has_prior_focal_length));

    SQLITE3_CALL(sqlite3_step(sql_stmt_write_camera_));

    return static_cast<camera_t>(
        sqlite3_last_insert_rowid(THROW_CHECK_NOTNULL(database_)));
  }

  frame_t WriteFrame(const Frame& frame, const bool use_frame_id) override {
    Sqlite3StmtContext context(sql_stmt_write_frame_);

    if (use_frame_id) {
      THROW_CHECK(!ExistsFrame(frame.FrameId())) << "frame_id must be unique";
      SQLITE3_CALL(
          sqlite3_bind_int64(sql_stmt_write_frame_, 1, frame.FrameId()));
    } else {
      SQLITE3_CALL(sqlite3_bind_null(sql_stmt_write_frame_, 1));
    }

    SQLITE3_CALL(sqlite3_bind_int64(sql_stmt_write_frame_, 2, frame.RigId()));

    SQLITE3_CALL(sqlite3_step(sql_stmt_write_frame_));

    const frame_t frame_id = static_cast<frame_t>(
        sqlite3_last_insert_rowid(THROW_CHECK_NOTNULL(database_)));

    WriteFrameData(frame_id, frame, sql_stmt_write_frame_data_);

    return frame_id;
  }

  image_t WriteImage(const Image& image, const bool use_image_id) override {
    if (image.HasFrameId()) {
      const Frame frame = ReadFrame(image.FrameId());
      THROW_CHECK(frame.HasDataId(image.DataId()));
    }

    Sqlite3StmtContext context(sql_stmt_write_image_);

    if (use_image_id) {
      THROW_CHECK(!ExistsImage(image.ImageId())) << "image_id must be unique";
      SQLITE3_CALL(
          sqlite3_bind_int64(sql_stmt_write_image_, 1, image.ImageId()));
    } else {
      SQLITE3_CALL(sqlite3_bind_null(sql_stmt_write_image_, 1));
    }

    SQLITE3_CALL(sqlite3_bind_text(sql_stmt_write_image_,
                                   2,
                                   image.Name().c_str(),
                                   static_cast<int>(image.Name().size()),
                                   SQLITE_STATIC));
    SQLITE3_CALL(
        sqlite3_bind_int64(sql_stmt_write_image_, 3, image.CameraId()));

    SQLITE3_CALL(sqlite3_step(sql_stmt_write_image_));

    return static_cast<image_t>(
        sqlite3_last_insert_rowid(THROW_CHECK_NOTNULL(database_)));
  }

  pose_prior_t WritePosePrior(const PosePrior& pose_prior,
                              bool use_pose_prior_id) override {
    Sqlite3StmtContext context(sql_stmt_write_pose_prior_);

    if (use_pose_prior_id) {
      THROW_CHECK(!ExistsPosePrior(pose_prior.pose_prior_id,
                                   /*is_deprecated_image_prior=*/false))
          << "pose_prior_id must be unique";
      SQLITE3_CALL(sqlite3_bind_int64(
          sql_stmt_write_pose_prior_, 1, pose_prior.pose_prior_id));
    } else {
      SQLITE3_CALL(sqlite3_bind_null(sql_stmt_write_pose_prior_, 1));
    }

    SQLITE3_CALL(sqlite3_bind_int64(
        sql_stmt_write_pose_prior_, 2, pose_prior.corr_data_id.id));
    SQLITE3_CALL(sqlite3_bind_int64(
        sql_stmt_write_pose_prior_, 3, pose_prior.corr_data_id.sensor_id.id));
    SQLITE3_CALL(sqlite3_bind_int64(
        sql_stmt_write_pose_prior_,
        4,
        static_cast<sqlite3_int64>(pose_prior.corr_data_id.sensor_id.type)));
    WriteStaticMatrixBlob(sql_stmt_write_pose_prior_, pose_prior.position, 5);
    WriteStaticMatrixBlob(
        sql_stmt_write_pose_prior_, pose_prior.position_covariance, 6);
    SQLITE3_CALL(sqlite3_bind_int64(
        sql_stmt_write_pose_prior_,
        7,
        static_cast<sqlite3_int64>(pose_prior.coordinate_system)));
    SQLITE3_CALL(sqlite3_step(sql_stmt_write_pose_prior_));

    return static_cast<image_t>(
        sqlite3_last_insert_rowid(THROW_CHECK_NOTNULL(database_)));
  }

  void WriteKeypoints(const image_t image_id,
                      const FeatureKeypoints& keypoints) override {
    WriteKeypoints(image_id, FeatureKeypointsToBlob(keypoints));
  }

  void WriteKeypoints(const image_t image_id,
                      const FeatureKeypointsBlob& blob) override {
    Sqlite3StmtContext context(sql_stmt_write_keypoints_);

    SQLITE3_CALL(sqlite3_bind_int64(sql_stmt_write_keypoints_, 1, image_id));
    WriteDynamicMatrixBlob(sql_stmt_write_keypoints_, blob, 2);

    SQLITE3_CALL(sqlite3_step(sql_stmt_write_keypoints_));
  }

  void WriteDescriptors(const image_t image_id,
                        const FeatureDescriptors& descriptors) override {
    Sqlite3StmtContext context(sql_stmt_write_descriptors_);

    SQLITE3_CALL(sqlite3_bind_int64(sql_stmt_write_descriptors_, 1, image_id));
    WriteDynamicMatrixBlob(sql_stmt_write_descriptors_, descriptors, 2);

    SQLITE3_CALL(sqlite3_step(sql_stmt_write_descriptors_));
  }

  void WriteMatches(const image_t image_id1,
                    const image_t image_id2,
                    const FeatureMatches& matches) override {
    WriteMatches(image_id1, image_id2, FeatureMatchesToBlob(matches));
  }

  void WriteMatches(const image_t image_id1,
                    const image_t image_id2,
                    const FeatureMatchesBlob& blob) override {
    Sqlite3StmtContext context(sql_stmt_write_matches_);

    const image_pair_t pair_id = ImagePairToPairId(image_id1, image_id2);
    SQLITE3_CALL(sqlite3_bind_int64(sql_stmt_write_matches_, 1, pair_id));

    // Important: the swapped data must live until the query is executed.
    FeatureMatchesBlob swapped_blob;
    if (SwapImagePair(image_id1, image_id2)) {
      swapped_blob = blob;
      SwapFeatureMatchesBlob(&swapped_blob);
      WriteDynamicMatrixBlob(sql_stmt_write_matches_, swapped_blob, 2);
    } else {
      WriteDynamicMatrixBlob(sql_stmt_write_matches_, blob, 2);
    }

    SQLITE3_CALL(sqlite3_step(sql_stmt_write_matches_));
  }

  void WriteTwoViewGeometry(const image_t image_id1,
                            const image_t image_id2,
                            const TwoViewGeometry& two_view_geometry) override {
    THROW_CHECK(!ExistsTwoViewGeometry(image_id1, image_id2))
        << "Two view geometry between image " << image_id1 << " and "
        << image_id2 << " already exists.";
    Sqlite3StmtContext context(sql_stmt_write_two_view_geometry_);

    const image_pair_t pair_id = ImagePairToPairId(image_id1, image_id2);
    SQLITE3_CALL(
        sqlite3_bind_int64(sql_stmt_write_two_view_geometry_, 1, pair_id));

    const TwoViewGeometry* two_view_geometry_ptr = &two_view_geometry;

    // Invert the two-view geometry if the image pair has to be swapped.
    std::unique_ptr<TwoViewGeometry> swapped_two_view_geometry;
    if (SwapImagePair(image_id1, image_id2)) {
      swapped_two_view_geometry = std::make_unique<TwoViewGeometry>();
      *swapped_two_view_geometry = two_view_geometry;
      swapped_two_view_geometry->Invert();
      two_view_geometry_ptr = swapped_two_view_geometry.get();
    }

    const FeatureMatchesBlob inlier_matches =
        FeatureMatchesToBlob(two_view_geometry_ptr->inlier_matches);
    WriteDynamicMatrixBlob(
        sql_stmt_write_two_view_geometry_, inlier_matches, 2);

    SQLITE3_CALL(sqlite3_bind_int64(
        sql_stmt_write_two_view_geometry_, 5, two_view_geometry_ptr->config));

    // Transpose the matrices to obtain row-major data layout.
    // Important: Do not move these objects inside the if-statement, because
    // the objects must live until `sqlite3_step` is called on the statement.
    const Eigen::Matrix3d Ft = two_view_geometry_ptr->F.transpose();
    const Eigen::Matrix3d Et = two_view_geometry_ptr->E.transpose();
    const Eigen::Matrix3d Ht = two_view_geometry_ptr->H.transpose();
    const Eigen::Vector4d quat_wxyz(
        two_view_geometry_ptr->cam2_from_cam1.rotation.w(),
        two_view_geometry_ptr->cam2_from_cam1.rotation.x(),
        two_view_geometry_ptr->cam2_from_cam1.rotation.y(),
        two_view_geometry_ptr->cam2_from_cam1.rotation.z());

    WriteStaticMatrixBlob(sql_stmt_write_two_view_geometry_, Ft, 6);
    WriteStaticMatrixBlob(sql_stmt_write_two_view_geometry_, Et, 7);
    WriteStaticMatrixBlob(sql_stmt_write_two_view_geometry_, Ht, 8);
    WriteStaticMatrixBlob(sql_stmt_write_two_view_geometry_, quat_wxyz, 9);
    WriteStaticMatrixBlob(sql_stmt_write_two_view_geometry_,
                          two_view_geometry_ptr->cam2_from_cam1.translation,
                          10);
    SQLITE3_CALL(sqlite3_step(sql_stmt_write_two_view_geometry_));
  }

  void UpdateRig(const Rig& rig) override {
    // Update rig.
    {
      Sqlite3StmtContext context(sql_stmt_update_rig_);
      SQLITE3_CALL(
          sqlite3_bind_int64(sql_stmt_update_rig_,
                             1,
                             static_cast<sqlite3_int64>(rig.RefSensorId().id)));
      SQLITE3_CALL(sqlite3_bind_int64(
          sql_stmt_update_rig_,
          2,
          static_cast<sqlite3_int64>(rig.RefSensorId().type)));
      SQLITE3_CALL(sqlite3_bind_int64(sql_stmt_update_rig_, 3, rig.RigId()));
      SQLITE3_CALL(sqlite3_step(sql_stmt_update_rig_));
    }

    // Clear the rig sensors.
    {
      Sqlite3StmtContext context(sql_stmt_delete_rig_sensors_);
      SQLITE3_CALL(
          sqlite3_bind_int64(sql_stmt_delete_rig_sensors_, 1, rig.RigId()));
      SQLITE3_CALL(sqlite3_step(sql_stmt_delete_rig_sensors_));
    }

    // Write the updated rig sensors.
    WriteRigSensors(rig.RigId(), rig, sql_stmt_write_rig_sensor_);
  }

  void UpdateCamera(const Camera& camera) override {
    Sqlite3StmtContext context(sql_stmt_update_camera_);

    SQLITE3_CALL(
        sqlite3_bind_int64(sql_stmt_update_camera_,
                           1,
                           static_cast<sqlite3_int64>(camera.model_id)));
    SQLITE3_CALL(sqlite3_bind_int64(
        sql_stmt_update_camera_, 2, static_cast<sqlite3_int64>(camera.width)));
    SQLITE3_CALL(sqlite3_bind_int64(
        sql_stmt_update_camera_, 3, static_cast<sqlite3_int64>(camera.height)));

    const size_t num_params_bytes = sizeof(double) * camera.params.size();
    SQLITE3_CALL(sqlite3_bind_blob(sql_stmt_update_camera_,
                                   4,
                                   camera.params.data(),
                                   static_cast<int>(num_params_bytes),
                                   SQLITE_STATIC));

    SQLITE3_CALL(sqlite3_bind_int64(
        sql_stmt_update_camera_, 5, camera.has_prior_focal_length));

    SQLITE3_CALL(
        sqlite3_bind_int64(sql_stmt_update_camera_, 6, camera.camera_id));

    SQLITE3_CALL(sqlite3_step(sql_stmt_update_camera_));
  }

  void UpdateFrame(const Frame& frame) override {
    // Update frame.
    {
      Sqlite3StmtContext context(sql_stmt_update_frame_);
      SQLITE3_CALL(
          sqlite3_bind_int64(sql_stmt_update_frame_, 1, frame.RigId()));
      SQLITE3_CALL(
          sqlite3_bind_int64(sql_stmt_update_frame_, 2, frame.FrameId()));
      SQLITE3_CALL(sqlite3_step(sql_stmt_update_frame_));
    }

    // Clear the frame data.
    {
      Sqlite3StmtContext context(sql_stmt_delete_frame_data_);
      SQLITE3_CALL(
          sqlite3_bind_int64(sql_stmt_delete_frame_data_, 1, frame.FrameId()));
      SQLITE3_CALL(sqlite3_step(sql_stmt_delete_frame_data_));
    }

    // Write the updated frame data.
    WriteFrameData(frame.FrameId(), frame, sql_stmt_write_frame_data_);
  }

  void UpdateImage(const Image& image) override {
    if (image.HasFrameId()) {
      const Frame frame = ReadFrame(image.FrameId());
      THROW_CHECK(frame.HasDataId(image.DataId()));
    }

    Sqlite3StmtContext context(sql_stmt_update_image_);

    SQLITE3_CALL(sqlite3_bind_text(sql_stmt_update_image_,
                                   1,
                                   image.Name().c_str(),
                                   static_cast<int>(image.Name().size()),
                                   SQLITE_STATIC));
    SQLITE3_CALL(
        sqlite3_bind_int64(sql_stmt_update_image_, 2, image.CameraId()));
    SQLITE3_CALL(
        sqlite3_bind_int64(sql_stmt_update_image_, 3, image.ImageId()));

    SQLITE3_CALL(sqlite3_step(sql_stmt_update_image_));
  }

  void UpdatePosePrior(const PosePrior& pose_prior) override {
    Sqlite3StmtContext context(sql_stmt_update_pose_prior_);

    SQLITE3_CALL(sqlite3_bind_int64(
        sql_stmt_update_pose_prior_, 1, pose_prior.corr_data_id.id));
    SQLITE3_CALL(sqlite3_bind_int64(
        sql_stmt_update_pose_prior_, 2, pose_prior.corr_data_id.sensor_id.id));
    SQLITE3_CALL(sqlite3_bind_int64(
        sql_stmt_update_pose_prior_,
        3,
        static_cast<sqlite3_int64>(pose_prior.corr_data_id.sensor_id.type)));
    WriteStaticMatrixBlob(sql_stmt_update_pose_prior_, pose_prior.position, 4);
    WriteStaticMatrixBlob(
        sql_stmt_update_pose_prior_, pose_prior.position_covariance, 5);
    SQLITE3_CALL(sqlite3_bind_int64(
        sql_stmt_update_pose_prior_,
        6,
        static_cast<sqlite3_int64>(pose_prior.coordinate_system)));
    SQLITE3_CALL(sqlite3_bind_int64(
        sql_stmt_update_pose_prior_, 7, pose_prior.pose_prior_id));

    SQLITE3_CALL(sqlite3_step(sql_stmt_update_pose_prior_));
  }

  void UpdateKeypoints(image_t image_id,
                       const FeatureKeypoints& keypoints) override {
    UpdateKeypoints(image_id, FeatureKeypointsToBlob(keypoints));
  }

  void UpdateKeypoints(image_t image_id,
                       const FeatureKeypointsBlob& blob) override {
    Sqlite3StmtContext context(sql_stmt_update_keypoints_);

    WriteDynamicMatrixBlob(sql_stmt_update_keypoints_, blob, 1);
    SQLITE3_CALL(sqlite3_bind_int64(sql_stmt_update_keypoints_, 4, image_id));

    SQLITE3_CALL(sqlite3_step(sql_stmt_update_keypoints_));
  }

  void UpdateTwoViewGeometry(
      const image_t image_id1,
      const image_t image_id2,
      const TwoViewGeometry& two_view_geometry) override {
    // Do nothing if the image pair does not exist, to align with the UPDATE
    // behavior in SQL.
    if (ExistsTwoViewGeometry(image_id1, image_id2)) {
      DeleteTwoViewGeometry(image_id1, image_id2);
      WriteTwoViewGeometry(image_id1, image_id2, two_view_geometry);
    }
  }

  void DeleteMatches(const image_t image_id1,
                     const image_t image_id2) override {
    Sqlite3StmtContext context(sql_stmt_delete_matches_);

    const image_pair_t pair_id = ImagePairToPairId(image_id1, image_id2);
    SQLITE3_CALL(sqlite3_bind_int64(
        sql_stmt_delete_matches_, 1, static_cast<sqlite3_int64>(pair_id)));
    SQLITE3_CALL(sqlite3_step(sql_stmt_delete_matches_));
    database_entry_deleted_ = true;
  }

  void DeleteTwoViewGeometry(const image_t image_id1,
                             const image_t image_id2) override {
    Sqlite3StmtContext context(sql_stmt_delete_two_view_geometry_);

    const image_pair_t pair_id = ImagePairToPairId(image_id1, image_id2);
    SQLITE3_CALL(sqlite3_bind_int64(sql_stmt_delete_two_view_geometry_,
                                    1,
                                    static_cast<sqlite3_int64>(pair_id)));
    SQLITE3_CALL(sqlite3_step(sql_stmt_delete_two_view_geometry_));
    database_entry_deleted_ = true;
  }

  void DeleteInlierMatches(const image_t image_id1,
                           const image_t image_id2) override {
    if (!ExistsTwoViewGeometry(image_id1, image_id2)) {
      return;
    }
    TwoViewGeometry geom = ReadTwoViewGeometry(image_id1, image_id2);
    geom.inlier_matches.clear();
    UpdateTwoViewGeometry(image_id1, image_id2, geom);
  }

  void ClearAllTables() override {
    ClearMatches();
    ClearTwoViewGeometries();
    ClearDescriptors();
    ClearKeypoints();
    ClearPosePriors();
    ClearFrames();
    ClearImages();
    ClearRigs();
    ClearCameras();
  }

  void ClearRigs() override {
    Sqlite3StmtContext context(sql_stmt_clear_rigs_);
    SQLITE3_CALL(sqlite3_step(sql_stmt_clear_rigs_));
    database_entry_deleted_ = true;
  }

  void ClearCameras() override {
    Sqlite3StmtContext context(sql_stmt_clear_cameras_);
    SQLITE3_CALL(sqlite3_step(sql_stmt_clear_cameras_));
    database_entry_deleted_ = true;
  }

  void ClearFrames() override {
    Sqlite3StmtContext context(sql_stmt_clear_frames_);
    SQLITE3_CALL(sqlite3_step(sql_stmt_clear_frames_));
    database_entry_deleted_ = true;
  }

  void ClearImages() override {
    Sqlite3StmtContext context(sql_stmt_clear_images_);
    SQLITE3_CALL(sqlite3_step(sql_stmt_clear_images_));
    database_entry_deleted_ = true;
  }

  void ClearPosePriors() override {
    Sqlite3StmtContext context(sql_stmt_clear_pose_priors_);
    SQLITE3_CALL(sqlite3_step(sql_stmt_clear_pose_priors_));
    database_entry_deleted_ = true;
  }

  void ClearDescriptors() override {
    Sqlite3StmtContext context(sql_stmt_clear_descriptors_);
    SQLITE3_CALL(sqlite3_step(sql_stmt_clear_descriptors_));
    database_entry_deleted_ = true;
  }

  void ClearKeypoints() override {
    Sqlite3StmtContext context(sql_stmt_clear_keypoints_);
    SQLITE3_CALL(sqlite3_step(sql_stmt_clear_keypoints_));
    database_entry_deleted_ = true;
  }

  void ClearMatches() override {
    Sqlite3StmtContext context(sql_stmt_clear_matches_);
    SQLITE3_CALL(sqlite3_step(sql_stmt_clear_matches_));
    database_entry_deleted_ = true;
  }

  void ClearTwoViewGeometries() override {
    Sqlite3StmtContext context(sql_stmt_clear_two_view_geometries_);
    SQLITE3_CALL(sqlite3_step(sql_stmt_clear_two_view_geometries_));
    database_entry_deleted_ = true;
  }

  void BeginTransaction() const override {
    SQLITE3_EXEC(THROW_CHECK_NOTNULL(database_), "BEGIN TRANSACTION", nullptr);
  }

  void EndTransaction() const override {
    SQLITE3_EXEC(THROW_CHECK_NOTNULL(database_), "END TRANSACTION", nullptr);
  }

  void PrepareSQLStatements() {
    sql_stmts_.clear();

    auto prepare_sql_stmt = [this](const std::string& sql,
                                   sqlite3_stmt** sql_stmt) {
      THROW_CHECK_NOTNULL(database_);
      VLOG(3) << "Preparing SQL statement: " << sql;
      SQLITE3_CALL(sqlite3_prepare_v2(database_, sql.c_str(), -1, sql_stmt, 0));
      sql_stmts_.push_back(sql_stmt);
    };

    //////////////////////////////////////////////////////////////////////////////
    // num_*
    //////////////////////////////////////////////////////////////////////////////
    prepare_sql_stmt("SELECT rows FROM keypoints WHERE image_id = ?;",
                     &sql_stmt_num_keypoints_);
    prepare_sql_stmt("SELECT rows FROM descriptors WHERE image_id = ?;",
                     &sql_stmt_num_descriptors_);

    //////////////////////////////////////////////////////////////////////////////
    // exists_*
    //////////////////////////////////////////////////////////////////////////////
    prepare_sql_stmt("SELECT 1 FROM rigs WHERE rig_id = ?;",
                     &sql_stmt_exists_rig_);
    prepare_sql_stmt("SELECT 1 FROM cameras WHERE camera_id = ?;",
                     &sql_stmt_exists_camera_);
    prepare_sql_stmt("SELECT 1 FROM frames WHERE frame_id = ?;",
                     &sql_stmt_exists_frame_);
    prepare_sql_stmt("SELECT 1 FROM images WHERE image_id = ?;",
                     &sql_stmt_exists_image_id_);
    prepare_sql_stmt("SELECT 1 FROM images WHERE name = ?;",
                     &sql_stmt_exists_image_name_);
    prepare_sql_stmt("SELECT 1 FROM pose_priors WHERE pose_prior_id = ?;",
                     &sql_stmt_exists_pose_prior_);
    prepare_sql_stmt("SELECT 1 FROM keypoints WHERE image_id = ?;",
                     &sql_stmt_exists_keypoints_);
    prepare_sql_stmt("SELECT 1 FROM descriptors WHERE image_id = ?;",
                     &sql_stmt_exists_descriptors_);
    prepare_sql_stmt("SELECT 1 FROM matches WHERE pair_id = ?;",
                     &sql_stmt_exists_matches_);
    prepare_sql_stmt("SELECT 1 FROM two_view_geometries WHERE pair_id = ?;",
                     &sql_stmt_exists_two_view_geometry_);

    //////////////////////////////////////////////////////////////////////////////
    // update_*
    //////////////////////////////////////////////////////////////////////////////
    prepare_sql_stmt(
        "UPDATE rigs SET ref_sensor_id=?, ref_sensor_type=? WHERE rig_id=?;",
        &sql_stmt_update_rig_);
    prepare_sql_stmt(
        "UPDATE cameras SET model=?, width=?, height=?, params=?, "
        "prior_focal_length=? WHERE camera_id=?;",
        &sql_stmt_update_camera_);
    prepare_sql_stmt("UPDATE frames SET rig_id=? WHERE frame_id=?;",
                     &sql_stmt_update_frame_);
    prepare_sql_stmt("UPDATE images SET name=?, camera_id=? WHERE image_id=?;",
                     &sql_stmt_update_image_);
    prepare_sql_stmt(
        "UPDATE pose_priors SET corr_data_id=?, corr_sensor_id=?, "
        "corr_sensor_type=?, position=?, position_covariance=?, "
        "coordinate_system=? WHERE pose_prior_id=?;",
        &sql_stmt_update_pose_prior_);
    prepare_sql_stmt(
        "UPDATE keypoints SET rows=?, cols=?, data=? WHERE image_id=?;",
        &sql_stmt_update_keypoints_);

    //////////////////////////////////////////////////////////////////////////////
    // read_*
    //////////////////////////////////////////////////////////////////////////////

    prepare_sql_stmt(
        "SELECT rigs.rig_id, rigs.ref_sensor_id, rigs.ref_sensor_type, "
        "rig_sensors.sensor_id, rig_sensors.sensor_type, "
        "rig_sensors.sensor_from_rig FROM rigs "
        "LEFT OUTER JOIN rig_sensors ON rigs.rig_id = rig_sensors.rig_id "
        "ORDER BY rigs.rig_id;",
        &sql_stmt_read_rigs_);
    prepare_sql_stmt(
        "SELECT rigs.rig_id, rigs.ref_sensor_id, rigs.ref_sensor_type, "
        "rig_sensors.sensor_id, rig_sensors.sensor_type, "
        "rig_sensors.sensor_from_rig FROM rigs "
        "LEFT OUTER JOIN rig_sensors ON rigs.rig_id = rig_sensors.rig_id "
        "WHERE rigs.rig_id = ? "
        "ORDER BY rigs.rig_id;",
        &sql_stmt_read_rig_);
    prepare_sql_stmt(
        "SELECT rig_id FROM rig_sensors WHERE sensor_id = ? AND sensor_type = "
        "?;",
        &sql_stmt_read_rig_with_sensor_);
    prepare_sql_stmt(
        "SELECT rig_id FROM rigs "
        "WHERE ref_sensor_id = ? AND ref_sensor_type = ?;",
        &sql_stmt_read_rig_with_ref_sensor_);
    prepare_sql_stmt("SELECT * FROM cameras;", &sql_stmt_read_cameras_);
    prepare_sql_stmt("SELECT * FROM cameras WHERE camera_id = ?;",
                     &sql_stmt_read_camera_);
    prepare_sql_stmt(
        "SELECT frames.frame_id, frames.rig_id, frame_data.data_id, "
        "frame_data.sensor_id, frame_data.sensor_type FROM frames "
        "LEFT OUTER JOIN frame_data ON frames.frame_id = frame_data.frame_id "
        "ORDER BY frames.frame_id;",
        &sql_stmt_read_frames_);
    prepare_sql_stmt(
        "SELECT frames.frame_id, frames.rig_id, frame_data.data_id, "
        "frame_data.sensor_id, frame_data.sensor_type FROM frames "
        "LEFT OUTER JOIN frame_data ON frames.frame_id = frame_data.frame_id "
        "WHERE frames.frame_id = ? "
        "ORDER BY frames.frame_id;",
        &sql_stmt_read_frame_);
<<<<<<< HEAD
    prepare_sql_stmt("SELECT * FROM images WHERE image_id = ?;",
                     &sql_stmt_read_image_id_);
    prepare_sql_stmt("SELECT * FROM images;", &sql_stmt_read_images_);
    prepare_sql_stmt("SELECT * FROM images WHERE name = ?;",
                     &sql_stmt_read_image_with_name_);
    prepare_sql_stmt(
        "SELECT pose_prior_id, corr_data_id, corr_sensor_id, corr_sensor_type, "
        "position, position_covariance, coordinate_system FROM pose_priors "
        "WHERE pose_prior_id = ?;",
        &sql_stmt_read_pose_prior_);
    prepare_sql_stmt(
        "SELECT pose_prior_id, corr_data_id, corr_sensor_id, corr_sensor_type, "
        "position, position_covariance, coordinate_system FROM pose_priors;",
        &sql_stmt_read_pose_priors_);
=======
    prepare_sql_stmt(
        StringPrintf("SELECT images.image_id, images.name, images.camera_id, "
                     "frame_data.frame_id FROM images LEFT JOIN frame_data ON "
                     "images.image_id = frame_data.data_id AND "
                     "frame_data.sensor_type = %d WHERE images.image_id = ?;",
                     SensorType::CAMERA),
        &sql_stmt_read_image_id_);
    prepare_sql_stmt(
        StringPrintf("SELECT images.image_id, images.name, images.camera_id, "
                     "frame_data.frame_id FROM images LEFT JOIN frame_data ON "
                     "images.image_id = frame_data.data_id AND "
                     "frame_data.sensor_type = %d WHERE images.name = ?;",
                     SensorType::CAMERA),
        &sql_stmt_read_image_with_name_);
    prepare_sql_stmt(
        StringPrintf("SELECT images.image_id, images.name, images.camera_id, "
                     "frame_data.frame_id FROM images LEFT JOIN frame_data ON "
                     "images.image_id = frame_data.data_id AND "
                     "frame_data.sensor_type = %d;",
                     SensorType::CAMERA),
        &sql_stmt_read_images_);
    prepare_sql_stmt("SELECT * FROM pose_priors WHERE image_id = ?;",
                     &sql_stmt_read_pose_prior_);
>>>>>>> ea4f5e93
    prepare_sql_stmt(
        "SELECT rows, cols, data FROM keypoints WHERE image_id = ?;",
        &sql_stmt_read_keypoints_);
    prepare_sql_stmt(
        "SELECT rows, cols, data FROM descriptors WHERE image_id = ?;",
        &sql_stmt_read_descriptors_);
    prepare_sql_stmt("SELECT rows, cols, data FROM matches WHERE pair_id = ?;",
                     &sql_stmt_read_matches_);
    prepare_sql_stmt("SELECT * FROM matches WHERE rows > 0;",
                     &sql_stmt_read_matches_all_);
    prepare_sql_stmt("SELECT pair_id, rows FROM matches WHERE rows > 0;",
                     &sql_stmt_read_num_matches_);
    prepare_sql_stmt(
        "SELECT rows, cols, data, config, F, E, H, qvec, tvec FROM "
        "two_view_geometries WHERE pair_id = ?;",
        &sql_stmt_read_two_view_geometry_);
    prepare_sql_stmt("SELECT * FROM two_view_geometries WHERE rows > 0;",
                     &sql_stmt_read_two_view_geometries_);
    prepare_sql_stmt(
        "SELECT pair_id, rows FROM two_view_geometries WHERE rows > 0;",
        &sql_stmt_read_two_view_geometry_num_inliers_);

    //////////////////////////////////////////////////////////////////////////////
    // write_*
    //////////////////////////////////////////////////////////////////////////////
    prepare_sql_stmt(
        "INSERT INTO rigs(rig_id, ref_sensor_id, ref_sensor_type) "
        "VALUES(?, ?, ?);",
        &sql_stmt_write_rig_);
    prepare_sql_stmt(
        "INSERT INTO rig_sensors(rig_id, sensor_id, sensor_type, "
        "sensor_from_rig) VALUES(?, ?, ?, ?);",
        &sql_stmt_write_rig_sensor_);
    prepare_sql_stmt(
        "INSERT INTO cameras(camera_id, model, width, height, params, "
        "prior_focal_length) VALUES(?, ?, ?, ?, ?, ?);",
        &sql_stmt_write_camera_);
    prepare_sql_stmt("INSERT INTO frames(frame_id, rig_id) VALUES(?, ?);",
                     &sql_stmt_write_frame_);
    prepare_sql_stmt(
        "INSERT INTO frame_data(frame_id, data_id, sensor_id, sensor_type) "
        "VALUES(?, ?, ?, ?);",
        &sql_stmt_write_frame_data_);
    prepare_sql_stmt(
        "INSERT INTO images(image_id, name, camera_id) VALUES(?, ?, ?);",
        &sql_stmt_write_image_);
    prepare_sql_stmt(
        "INSERT INTO pose_priors(pose_prior_id, corr_data_id, corr_sensor_id, "
        "corr_sensor_type, position, position_covariance, coordinate_system) "
        "VALUES(?, ?, ?, ?, ?, ?, ?);",
        &sql_stmt_write_pose_prior_);
    prepare_sql_stmt(
        "INSERT INTO keypoints(image_id, rows, cols, data) VALUES(?, ?, ?, ?);",
        &sql_stmt_write_keypoints_);
    prepare_sql_stmt(
        "INSERT INTO descriptors(image_id, rows, cols, data) VALUES(?, ?, ?, "
        "?);",
        &sql_stmt_write_descriptors_);
    prepare_sql_stmt(
        "INSERT INTO matches(pair_id, rows, cols, data) VALUES(?, ?, "
        "?, ?);",
        &sql_stmt_write_matches_);
    prepare_sql_stmt(
        "INSERT INTO two_view_geometries(pair_id, rows, cols, data, config, F, "
        "E, H, qvec, tvec) VALUES(?, ?, ?, ?, ?, ?, ?, ?, ?, ?);",
        &sql_stmt_write_two_view_geometry_);

    //////////////////////////////////////////////////////////////////////////////
    // delete_*
    //////////////////////////////////////////////////////////////////////////////
    prepare_sql_stmt("DELETE FROM rig_sensors WHERE rig_id = ?;",
                     &sql_stmt_delete_rig_sensors_);
    prepare_sql_stmt("DELETE FROM frame_data WHERE frame_id = ?;",
                     &sql_stmt_delete_frame_data_);
    prepare_sql_stmt("DELETE FROM matches WHERE pair_id = ?;",
                     &sql_stmt_delete_matches_);
    prepare_sql_stmt("DELETE FROM two_view_geometries WHERE pair_id = ?;",
                     &sql_stmt_delete_two_view_geometry_);

    //////////////////////////////////////////////////////////////////////////////
    // clear_*
    //////////////////////////////////////////////////////////////////////////////
    prepare_sql_stmt("DELETE FROM rigs; DELETE FROM rig_sensors;",
                     &sql_stmt_clear_rigs_);
    prepare_sql_stmt("DELETE FROM cameras;", &sql_stmt_clear_cameras_);
    prepare_sql_stmt("DELETE FROM frames; DELETE FROM frame_data;",
                     &sql_stmt_clear_frames_);
    prepare_sql_stmt("DELETE FROM images;", &sql_stmt_clear_images_);
    prepare_sql_stmt("DELETE FROM pose_priors;", &sql_stmt_clear_pose_priors_);
    prepare_sql_stmt("DELETE FROM keypoints;", &sql_stmt_clear_keypoints_);
    prepare_sql_stmt("DELETE FROM descriptors;", &sql_stmt_clear_descriptors_);
    prepare_sql_stmt("DELETE FROM matches;", &sql_stmt_clear_matches_);
    prepare_sql_stmt("DELETE FROM two_view_geometries;",
                     &sql_stmt_clear_two_view_geometries_);
  }

  void FinalizeSQLStatements() {
    for (sqlite3_stmt** sql_stmt : sql_stmts_) {
      SQLITE3_CALL(sqlite3_finalize(*sql_stmt));
      *sql_stmt = nullptr;
    }
  }

  void CreateTables() const {
    CreateRigTable();
    CreateRigSensorsTable();
    CreateCameraTable();
    CreateFrameTable();
    CreateFrameDataTable();
    CreateImageTable();
    CreatePosePriorTable();
    CreateKeypointsTable();
    CreateDescriptorsTable();
    CreateMatchesTable();
    CreateTwoViewGeometriesTable();
  }

  void CreateRigTable() const {
    const std::string sql =
        "CREATE TABLE IF NOT EXISTS rigs"
        "   (rig_id               INTEGER  PRIMARY KEY AUTOINCREMENT  NOT NULL,"
        "    ref_sensor_id        INTEGER                             NOT NULL,"
        "    ref_sensor_type      INTEGER                             NOT "
        "NULL);"
        "CREATE UNIQUE INDEX IF NOT EXISTS rig_ref_sensor_assignment ON "
        "   rigs(ref_sensor_id, ref_sensor_type);";

    SQLITE3_EXEC(database_, sql.c_str(), nullptr);
  }

  void CreateRigSensorsTable() const {
    const std::string sql =
        "CREATE TABLE IF NOT EXISTS rig_sensors"
        "   (rig_id               INTEGER                             NOT NULL,"
        "    sensor_id            INTEGER                             NOT NULL,"
        "    sensor_type          INTEGER                             NOT NULL,"
        "    sensor_from_rig      BLOB,"
        "FOREIGN KEY(rig_id) REFERENCES rigs(rig_id) ON DELETE CASCADE);"
        "CREATE UNIQUE INDEX IF NOT EXISTS rig_sensor_assignment ON "
        "   rig_sensors(sensor_id, sensor_type);";

    SQLITE3_EXEC(database_, sql.c_str(), nullptr);
  }

  void CreateCameraTable() const {
    const std::string sql =
        "CREATE TABLE IF NOT EXISTS cameras"
        "   (camera_id            INTEGER  PRIMARY KEY AUTOINCREMENT  NOT NULL,"
        "    model                INTEGER                             NOT NULL,"
        "    width                INTEGER                             NOT NULL,"
        "    height               INTEGER                             NOT NULL,"
        "    params               BLOB,"
        "    prior_focal_length   INTEGER                             NOT "
        "NULL);";

    SQLITE3_EXEC(database_, sql.c_str(), nullptr);
  }

  void CreateFrameTable() const {
    const std::string sql =
        "CREATE TABLE IF NOT EXISTS frames"
        "   (frame_id             INTEGER  PRIMARY KEY AUTOINCREMENT  NOT NULL,"
        "    rig_id               INTEGER                             NOT NULL,"
        "    FOREIGN KEY(rig_id) REFERENCES rigs(rig_id) ON DELETE CASCADE);";

    SQLITE3_EXEC(database_, sql.c_str(), nullptr);
  }

  void CreateFrameDataTable() const {
    const std::string sql =
        "CREATE TABLE IF NOT EXISTS frame_data"
        "   (frame_id             INTEGER                             NOT NULL,"
        "    data_id              INTEGER                             NOT NULL,"
        "    sensor_id            INTEGER                             NOT NULL,"
        "    sensor_type          INTEGER                             NOT NULL,"
        "    FOREIGN KEY(frame_id) REFERENCES frames(frame_id) ON DELETE "
        "CASCADE);"
        "CREATE UNIQUE INDEX IF NOT EXISTS frame_sensor_assignment ON "
        "   frame_data(data_id, sensor_type);";

    SQLITE3_EXEC(database_, sql.c_str(), nullptr);
  }

  void CreateImageTable() const {
    const std::string sql = StringPrintf(
        "CREATE TABLE IF NOT EXISTS images"
        "   (image_id   INTEGER  PRIMARY KEY AUTOINCREMENT  NOT NULL,"
        "    name       TEXT                                NOT NULL UNIQUE,"
        "    camera_id  INTEGER                             NOT NULL,"
        "    CONSTRAINT image_id_check CHECK(image_id >= 0 and image_id < %d),"
        "    FOREIGN KEY(camera_id) REFERENCES cameras(camera_id));"
        "CREATE UNIQUE INDEX IF NOT EXISTS index_name ON images(name);",
        kMaxNumImages);

    SQLITE3_EXEC(database_, sql.c_str(), nullptr);
  }

  void CreatePosePriorTable() const {
    const std::string sql =
        "CREATE TABLE IF NOT EXISTS pose_priors"
        "   (pose_prior_id              INTEGER  PRIMARY KEY  NOT NULL,"
        "    corr_data_id               INTEGER               NOT NULL,"
        "    corr_sensor_id             INTEGER               NOT NULL,"
        "    corr_sensor_type           INTEGER               NOT NULL,"
        "    position                   BLOB,"
        "    position_covariance        BLOB,"
        "    coordinate_system          INTEGER               NOT NULL);";

    SQLITE3_EXEC(database_, sql.c_str(), nullptr);
  }

  void CreateKeypointsTable() const {
    const std::string sql =
        "CREATE TABLE IF NOT EXISTS keypoints"
        "   (image_id  INTEGER  PRIMARY KEY  NOT NULL,"
        "    rows      INTEGER               NOT NULL,"
        "    cols      INTEGER               NOT NULL,"
        "    data      BLOB,"
        "    FOREIGN KEY(image_id) REFERENCES images(image_id) ON DELETE "
        "CASCADE);";

    SQLITE3_EXEC(database_, sql.c_str(), nullptr);
  }

  void CreateDescriptorsTable() const {
    const std::string sql =
        "CREATE TABLE IF NOT EXISTS descriptors"
        "   (image_id  INTEGER  PRIMARY KEY  NOT NULL,"
        "    rows      INTEGER               NOT NULL,"
        "    cols      INTEGER               NOT NULL,"
        "    data      BLOB,"
        "    FOREIGN KEY(image_id) REFERENCES images(image_id) ON DELETE "
        "CASCADE);";

    SQLITE3_EXEC(database_, sql.c_str(), nullptr);
  }

  void CreateMatchesTable() const {
    const std::string sql =
        "CREATE TABLE IF NOT EXISTS matches"
        "   (pair_id  INTEGER  PRIMARY KEY  NOT NULL,"
        "    rows     INTEGER               NOT NULL,"
        "    cols     INTEGER               NOT NULL,"
        "    data     BLOB);";

    SQLITE3_EXEC(database_, sql.c_str(), nullptr);
  }

  void CreateTwoViewGeometriesTable() const {
    if (ExistsTable("inlier_matches")) {
      SQLITE3_EXEC(database_,
                   "ALTER TABLE inlier_matches RENAME TO two_view_geometries;",
                   nullptr);
    } else {
      const std::string sql =
          "CREATE TABLE IF NOT EXISTS two_view_geometries"
          "   (pair_id  INTEGER  PRIMARY KEY  NOT NULL,"
          "    rows     INTEGER               NOT NULL,"
          "    cols     INTEGER               NOT NULL,"
          "    data     BLOB,"
          "    config   INTEGER               NOT NULL,"
          "    F        BLOB,"
          "    E        BLOB,"
          "    H        BLOB,"
          "    qvec     BLOB,"
          "    tvec     BLOB);";
      SQLITE3_EXEC(database_, sql.c_str(), nullptr);
    }
  }

  void UpdateSchema() {
    if (!ExistsColumn("two_view_geometries", "F")) {
      SQLITE3_EXEC(database_,
                   "ALTER TABLE two_view_geometries ADD COLUMN F BLOB;",
                   nullptr);
    }

    if (!ExistsColumn("two_view_geometries", "E")) {
      SQLITE3_EXEC(database_,
                   "ALTER TABLE two_view_geometries ADD COLUMN E BLOB;",
                   nullptr);
    }

    if (!ExistsColumn("two_view_geometries", "H")) {
      SQLITE3_EXEC(database_,
                   "ALTER TABLE two_view_geometries ADD COLUMN H BLOB;",
                   nullptr);
    }

    if (!ExistsColumn("two_view_geometries", "qvec")) {
      SQLITE3_EXEC(database_,
                   "ALTER TABLE two_view_geometries ADD COLUMN qvec BLOB;",
                   nullptr);
    }

    if (!ExistsColumn("two_view_geometries", "tvec")) {
      SQLITE3_EXEC(database_,
                   "ALTER TABLE two_view_geometries ADD COLUMN tvec BLOB;",
                   nullptr);
    }

    if (!ExistsColumn("pose_priors", "position_covariance")) {
      // Create position_covariance matrix column
      SQLITE3_EXEC(
          database_,
          "ALTER TABLE pose_priors ADD COLUMN position_covariance BLOB "
          "DEFAULT NULL;",
          nullptr);

      // Set position_covariance column to NaN matrices
      const std::string update_sql =
          "UPDATE pose_priors SET position_covariance = ?;";
      sqlite3_stmt* update_stmt;
      SQLITE3_CALL(sqlite3_prepare_v2(
          database_, update_sql.c_str(), -1, &update_stmt, 0));
      WriteStaticMatrixBlob(update_stmt, PosePrior().position_covariance, 1);
      SQLITE3_CALL(sqlite3_step(update_stmt));
      SQLITE3_CALL(sqlite3_finalize(update_stmt));
    }

    if (ExistsColumn("pose_priors", "image_id") &&
        !ExistsColumn("pose_priors", "pose_prior_id")) {
      SQLITE3_EXEC(
          database_,
          "ALTER TABLE pose_priors RENAME COLUMN image_id TO pose_prior_id;"
          "ALTER TABLE pose_priors ADD COLUMN corr_data_id INTEGER NOT NULL;"
          "ALTER TABLE pose_priors ADD COLUMN corr_sensor_id INTEGER NOT NULL;"
          "ALTER TABLE pose_priors ADD COLUMN corr_sensor_type INTEGER NOT "
          "NULL;",
          nullptr);

      // Migrate existing data to frame_data table.
      for (Frame& frame : ReadAllFrames()) {
        for (const auto& data_id : frame.ImageIds()) {
          // Note that in the old schema pose_prior_id == image_id.
          if (ExistsPosePrior(data_id.id,
                              /*is_deprecated_image_prior=*/false)) {
            PosePrior pose_prior =
                ReadPosePrior(data_id.id, /*is_deprecated_image_prior=*/false);
            pose_prior.corr_data_id = data_id;
            UpdatePosePrior(pose_prior);
          }
        }
        UpdateFrame(frame);
      }
    }

    // Update user version number.
    std::unique_lock<std::mutex> lock(update_schema_mutex_);
    const std::string update_user_version_sql =
        StringPrintf("PRAGMA user_version = 3900;");
    SQLITE3_EXEC(database_, update_user_version_sql.c_str(), nullptr);
  }

  bool ExistsTable(const std::string& table_name) const {
    const std::string sql =
        "SELECT name FROM sqlite_master WHERE type='table' AND name = ?;";

    sqlite3_stmt* sql_stmt;
    SQLITE3_CALL(sqlite3_prepare_v2(
        THROW_CHECK_NOTNULL(database_), sql.c_str(), -1, &sql_stmt, 0));

    SQLITE3_CALL(sqlite3_bind_text(sql_stmt,
                                   1,
                                   table_name.c_str(),
                                   static_cast<int>(table_name.size()),
                                   SQLITE_STATIC));

    const bool exists = SQLITE3_CALL(sqlite3_step(sql_stmt)) == SQLITE_ROW;

    SQLITE3_CALL(sqlite3_finalize(sql_stmt));

    return exists;
  }

  bool ExistsColumn(const std::string& table_name,
                    const std::string& column_name) const {
    const std::string sql =
        StringPrintf("PRAGMA table_info(%s);", table_name.c_str());

    sqlite3_stmt* sql_stmt;
    SQLITE3_CALL(sqlite3_prepare_v2(
        THROW_CHECK_NOTNULL(database_), sql.c_str(), -1, &sql_stmt, 0));

    bool exists_column = false;
    while (SQLITE3_CALL(sqlite3_step(sql_stmt)) == SQLITE_ROW) {
      const std::string result =
          reinterpret_cast<const char*>(sqlite3_column_text(sql_stmt, 1));
      if (column_name == result) {
        exists_column = true;
        break;
      }
    }

    SQLITE3_CALL(sqlite3_finalize(sql_stmt));

    return exists_column;
  }

  bool ExistsRowId(sqlite3_stmt* sql_stmt, const sqlite3_int64 row_id) const {
    Sqlite3StmtContext context(sql_stmt);
    SQLITE3_CALL(
        sqlite3_bind_int64(sql_stmt, 1, static_cast<sqlite3_int64>(row_id)));

    return SQLITE3_CALL(sqlite3_step(sql_stmt)) == SQLITE_ROW;
  }

  bool ExistsRowString(sqlite3_stmt* sql_stmt,
                       const std::string& row_entry) const {
    Sqlite3StmtContext context(sql_stmt);
    SQLITE3_CALL(sqlite3_bind_text(sql_stmt,
                                   1,
                                   row_entry.c_str(),
                                   static_cast<int>(row_entry.size()),
                                   SQLITE_STATIC));
    return SQLITE3_CALL(sqlite3_step(sql_stmt)) == SQLITE_ROW;
  }

  size_t CountRows(const std::string& table) const {
    const std::string sql =
        StringPrintf("SELECT COUNT(*) FROM %s;", table.c_str());

    sqlite3_stmt* sql_stmt;
    SQLITE3_CALL(sqlite3_prepare_v2(
        THROW_CHECK_NOTNULL(database_), sql.c_str(), -1, &sql_stmt, 0));

    size_t count = 0;
    const int rc = SQLITE3_CALL(sqlite3_step(sql_stmt));
    if (rc == SQLITE_ROW) {
      count = static_cast<size_t>(sqlite3_column_int64(sql_stmt, 0));
    }

    SQLITE3_CALL(sqlite3_finalize(sql_stmt));

    return count;
  }

  size_t CountRowsForEntry(sqlite3_stmt* sql_stmt,
                           const sqlite3_int64 row_id) const {
    Sqlite3StmtContext context(sql_stmt);
    SQLITE3_CALL(sqlite3_bind_int64(sql_stmt, 1, row_id));
    if (SQLITE3_CALL(sqlite3_step(sql_stmt)) == SQLITE_ROW) {
      return static_cast<size_t>(sqlite3_column_int64(sql_stmt, 0));
    }
    return 0;
  }

  size_t SumColumn(const std::string& column, const std::string& table) const {
    const std::string sql =
        StringPrintf("SELECT SUM(%s) FROM %s;", column.c_str(), table.c_str());

    sqlite3_stmt* sql_stmt;
    SQLITE3_CALL(sqlite3_prepare_v2(
        THROW_CHECK_NOTNULL(database_), sql.c_str(), -1, &sql_stmt, 0));

    size_t sum = 0;
    const int rc = SQLITE3_CALL(sqlite3_step(sql_stmt));
    if (rc == SQLITE_ROW) {
      sum = static_cast<size_t>(sqlite3_column_int64(sql_stmt, 0));
    }

    SQLITE3_CALL(sqlite3_finalize(sql_stmt));

    return sum;
  }

  size_t MaxColumn(const std::string& column, const std::string& table) const {
    const std::string sql =
        StringPrintf("SELECT MAX(%s) FROM %s;", column.c_str(), table.c_str());

    sqlite3_stmt* sql_stmt;
    SQLITE3_CALL(sqlite3_prepare_v2(
        THROW_CHECK_NOTNULL(database_), sql.c_str(), -1, &sql_stmt, 0));

    size_t max = 0;
    const int rc = SQLITE3_CALL(sqlite3_step(sql_stmt));
    if (rc == SQLITE_ROW) {
      max = static_cast<size_t>(sqlite3_column_int64(sql_stmt, 0));
    }

    SQLITE3_CALL(sqlite3_finalize(sql_stmt));

    return max;
  }

  sqlite3* database_ = nullptr;

  // Check if elements got removed from the database to only apply
  // the VACUUM command in such case
  mutable bool database_entry_deleted_ = false;

  // Ensure that only one database object at a time updates the schema of a
  // database. Since the schema is updated every time a database is opened, this
  // is to ensure that there are no race conditions ("database locked" error
  // messages) when the user actually only intends to read from the database,
  // which requires to open it.
  static std::mutex update_schema_mutex_;

  // A collection of all `sqlite3_stmt` objects for deletion in the destructor.
  std::vector<sqlite3_stmt**> sql_stmts_;

  // num_*
  sqlite3_stmt* sql_stmt_num_keypoints_ = nullptr;
  sqlite3_stmt* sql_stmt_num_descriptors_ = nullptr;

  // exists_*
  sqlite3_stmt* sql_stmt_exists_rig_ = nullptr;
  sqlite3_stmt* sql_stmt_exists_camera_ = nullptr;
  sqlite3_stmt* sql_stmt_exists_frame_ = nullptr;
  sqlite3_stmt* sql_stmt_exists_image_id_ = nullptr;
  sqlite3_stmt* sql_stmt_exists_image_name_ = nullptr;
  sqlite3_stmt* sql_stmt_exists_pose_prior_ = nullptr;
  sqlite3_stmt* sql_stmt_exists_keypoints_ = nullptr;
  sqlite3_stmt* sql_stmt_exists_descriptors_ = nullptr;
  sqlite3_stmt* sql_stmt_exists_matches_ = nullptr;
  sqlite3_stmt* sql_stmt_exists_two_view_geometry_ = nullptr;

  // update_*
  sqlite3_stmt* sql_stmt_update_rig_ = nullptr;
  sqlite3_stmt* sql_stmt_update_camera_ = nullptr;
  sqlite3_stmt* sql_stmt_update_frame_ = nullptr;
  sqlite3_stmt* sql_stmt_update_image_ = nullptr;
  sqlite3_stmt* sql_stmt_update_pose_prior_ = nullptr;
  sqlite3_stmt* sql_stmt_update_keypoints_ = nullptr;

  // read_*
  sqlite3_stmt* sql_stmt_read_rig_ = nullptr;
  sqlite3_stmt* sql_stmt_read_rigs_ = nullptr;
  sqlite3_stmt* sql_stmt_read_rig_with_sensor_ = nullptr;
  sqlite3_stmt* sql_stmt_read_rig_with_ref_sensor_ = nullptr;
  sqlite3_stmt* sql_stmt_read_camera_ = nullptr;
  sqlite3_stmt* sql_stmt_read_cameras_ = nullptr;
  sqlite3_stmt* sql_stmt_read_frame_ = nullptr;
  sqlite3_stmt* sql_stmt_read_frames_ = nullptr;
  sqlite3_stmt* sql_stmt_read_image_id_ = nullptr;
  sqlite3_stmt* sql_stmt_read_image_with_name_ = nullptr;
  sqlite3_stmt* sql_stmt_read_images_ = nullptr;
  sqlite3_stmt* sql_stmt_read_pose_prior_ = nullptr;
  sqlite3_stmt* sql_stmt_read_pose_priors_ = nullptr;
  sqlite3_stmt* sql_stmt_read_keypoints_ = nullptr;
  sqlite3_stmt* sql_stmt_read_descriptors_ = nullptr;
  sqlite3_stmt* sql_stmt_read_matches_ = nullptr;
  sqlite3_stmt* sql_stmt_read_matches_all_ = nullptr;
  sqlite3_stmt* sql_stmt_read_num_matches_ = nullptr;
  sqlite3_stmt* sql_stmt_read_two_view_geometry_ = nullptr;
  sqlite3_stmt* sql_stmt_read_two_view_geometries_ = nullptr;
  sqlite3_stmt* sql_stmt_read_two_view_geometry_num_inliers_ = nullptr;

  // write_*
  sqlite3_stmt* sql_stmt_write_rig_ = nullptr;
  sqlite3_stmt* sql_stmt_write_rig_sensor_ = nullptr;
  sqlite3_stmt* sql_stmt_write_camera_ = nullptr;
  sqlite3_stmt* sql_stmt_write_frame_ = nullptr;
  sqlite3_stmt* sql_stmt_write_frame_data_ = nullptr;
  sqlite3_stmt* sql_stmt_write_image_ = nullptr;
  sqlite3_stmt* sql_stmt_write_pose_prior_ = nullptr;
  sqlite3_stmt* sql_stmt_write_keypoints_ = nullptr;
  sqlite3_stmt* sql_stmt_write_descriptors_ = nullptr;
  sqlite3_stmt* sql_stmt_write_matches_ = nullptr;
  sqlite3_stmt* sql_stmt_write_two_view_geometry_ = nullptr;

  // delete_*
  sqlite3_stmt* sql_stmt_delete_rig_sensors_ = nullptr;
  sqlite3_stmt* sql_stmt_delete_frame_data_ = nullptr;
  sqlite3_stmt* sql_stmt_delete_matches_ = nullptr;
  sqlite3_stmt* sql_stmt_delete_two_view_geometry_ = nullptr;

  // clear_*
  sqlite3_stmt* sql_stmt_clear_rigs_ = nullptr;
  sqlite3_stmt* sql_stmt_clear_cameras_ = nullptr;
  sqlite3_stmt* sql_stmt_clear_frames_ = nullptr;
  sqlite3_stmt* sql_stmt_clear_images_ = nullptr;
  sqlite3_stmt* sql_stmt_clear_pose_priors_ = nullptr;
  sqlite3_stmt* sql_stmt_clear_descriptors_ = nullptr;
  sqlite3_stmt* sql_stmt_clear_keypoints_ = nullptr;
  sqlite3_stmt* sql_stmt_clear_matches_ = nullptr;
  sqlite3_stmt* sql_stmt_clear_two_view_geometries_ = nullptr;
};

std::mutex SqliteDatabase::update_schema_mutex_;

}  // namespace

std::shared_ptr<Database> OpenSqliteDatabase(const std::string& path) {
  return SqliteDatabase::Open(path);
}

}  // namespace colmap<|MERGE_RESOLUTION|>--- conflicted
+++ resolved
@@ -1654,22 +1654,6 @@
         "WHERE frames.frame_id = ? "
         "ORDER BY frames.frame_id;",
         &sql_stmt_read_frame_);
-<<<<<<< HEAD
-    prepare_sql_stmt("SELECT * FROM images WHERE image_id = ?;",
-                     &sql_stmt_read_image_id_);
-    prepare_sql_stmt("SELECT * FROM images;", &sql_stmt_read_images_);
-    prepare_sql_stmt("SELECT * FROM images WHERE name = ?;",
-                     &sql_stmt_read_image_with_name_);
-    prepare_sql_stmt(
-        "SELECT pose_prior_id, corr_data_id, corr_sensor_id, corr_sensor_type, "
-        "position, position_covariance, coordinate_system FROM pose_priors "
-        "WHERE pose_prior_id = ?;",
-        &sql_stmt_read_pose_prior_);
-    prepare_sql_stmt(
-        "SELECT pose_prior_id, corr_data_id, corr_sensor_id, corr_sensor_type, "
-        "position, position_covariance, coordinate_system FROM pose_priors;",
-        &sql_stmt_read_pose_priors_);
-=======
     prepare_sql_stmt(
         StringPrintf("SELECT images.image_id, images.name, images.camera_id, "
                      "frame_data.frame_id FROM images LEFT JOIN frame_data ON "
@@ -1691,9 +1675,15 @@
                      "frame_data.sensor_type = %d;",
                      SensorType::CAMERA),
         &sql_stmt_read_images_);
-    prepare_sql_stmt("SELECT * FROM pose_priors WHERE image_id = ?;",
-                     &sql_stmt_read_pose_prior_);
->>>>>>> ea4f5e93
+    prepare_sql_stmt(
+        "SELECT pose_prior_id, corr_data_id, corr_sensor_id, corr_sensor_type, "
+        "position, position_covariance, coordinate_system FROM pose_priors "
+        "WHERE pose_prior_id = ?;",
+        &sql_stmt_read_pose_prior_);
+    prepare_sql_stmt(
+        "SELECT pose_prior_id, corr_data_id, corr_sensor_id, corr_sensor_type, "
+        "position, position_covariance, coordinate_system FROM pose_priors;",
+        &sql_stmt_read_pose_priors_);
     prepare_sql_stmt(
         "SELECT rows, cols, data FROM keypoints WHERE image_id = ?;",
         &sql_stmt_read_keypoints_);
