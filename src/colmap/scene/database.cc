// Copyright (c), ETH Zurich and UNC Chapel Hill.
// All rights reserved.
//
// Redistribution and use in source and binary forms, with or without
// modification, are permitted provided that the following conditions are met:
//
//     * Redistributions of source code must retain the above copyright
//       notice, this list of conditions and the following disclaimer.
//
//     * Redistributions in binary form must reproduce the above copyright
//       notice, this list of conditions and the following disclaimer in the
//       documentation and/or other materials provided with the distribution.
//
//     * Neither the name of ETH Zurich and UNC Chapel Hill nor the names of
//       its contributors may be used to endorse or promote products derived
//       from this software without specific prior written permission.
//
// THIS SOFTWARE IS PROVIDED BY THE COPYRIGHT HOLDERS AND CONTRIBUTORS "AS IS"
// AND ANY EXPRESS OR IMPLIED WARRANTIES, INCLUDING, BUT NOT LIMITED TO, THE
// IMPLIED WARRANTIES OF MERCHANTABILITY AND FITNESS FOR A PARTICULAR PURPOSE
// ARE DISCLAIMED. IN NO EVENT SHALL THE COPYRIGHT HOLDERS OR CONTRIBUTORS BE
// LIABLE FOR ANY DIRECT, INDIRECT, INCIDENTAL, SPECIAL, EXEMPLARY, OR
// CONSEQUENTIAL DAMAGES (INCLUDING, BUT NOT LIMITED TO, PROCUREMENT OF
// SUBSTITUTE GOODS OR SERVICES; LOSS OF USE, DATA, OR PROFITS; OR BUSINESS
// INTERRUPTION) HOWEVER CAUSED AND ON ANY THEORY OF LIABILITY, WHETHER IN
// CONTRACT, STRICT LIABILITY, OR TORT (INCLUDING NEGLIGENCE OR OTHERWISE)
// ARISING IN ANY WAY OUT OF THE USE OF THIS SOFTWARE, EVEN IF ADVISED OF THE
// POSSIBILITY OF SUCH DAMAGE.

#include "colmap/scene/database.h"

#include "colmap/scene/database_sqlite.h"

namespace colmap {

<<<<<<< HEAD
const size_t Database::kMaxNumImages =
    static_cast<size_t>(std::numeric_limits<int32_t>::max());

std::vector<Database::Factory> Database::factories_ = {&OpenSqliteDatabase};
=======
const std::string Database::kInMemoryDatabasePath = ":memory:";

std::mutex Database::update_schema_mutex_;

Database::Database() : database_(nullptr) {}

Database::Database(const std::string& path) : Database() { Open(path); }

Database::~Database() { Close(); }

void Database::Open(const std::string& path) {
  Close();

  // SQLITE_OPEN_NOMUTEX specifies that the connection should not have a
  // mutex (so that we don't serialize the connection's operations).
  // Modifications to the database will still be serialized, but multiple
  // connections can read concurrently.
  SQLITE3_CALL(sqlite3_open_v2(
      PlatformToUTF8(path).c_str(),
      &database_,
      SQLITE_OPEN_READWRITE | SQLITE_OPEN_CREATE | SQLITE_OPEN_NOMUTEX,
      nullptr));

  // Don't wait for the operating system to write the changes to disk
  SQLITE3_EXEC(database_, "PRAGMA synchronous=OFF", nullptr);

  // Use faster journaling mode
  SQLITE3_EXEC(database_, "PRAGMA journal_mode=WAL", nullptr);

  // Store temporary tables and indices in memory
  SQLITE3_EXEC(database_, "PRAGMA temp_store=MEMORY", nullptr);

  // Disabled by default
  SQLITE3_EXEC(database_, "PRAGMA foreign_keys=ON", nullptr);

  // Enable auto vacuum to reduce DB file size
  SQLITE3_EXEC(database_, "PRAGMA auto_vacuum=1", nullptr);

  CreateTables();
  UpdateSchema();
  PrepareSQLStatements();
}

void Database::Close() {
  if (database_ != nullptr) {
    FinalizeSQLStatements();
    if (database_entry_deleted_) {
      SQLITE3_EXEC(database_, "VACUUM", nullptr);
      database_entry_deleted_ = false;
    }
    sqlite3_close_v2(database_);
    database_ = nullptr;
  }
}

bool Database::ExistsRig(const rig_t rig_id) const {
  return ExistsRowId(sql_stmt_exists_rig_, rig_id);
}

bool Database::ExistsCamera(const camera_t camera_id) const {
  return ExistsRowId(sql_stmt_exists_camera_, camera_id);
}

bool Database::ExistsFrame(const frame_t frame_id) const {
  return ExistsRowId(sql_stmt_exists_frame_, frame_id);
}

bool Database::ExistsImage(const image_t image_id) const {
  return ExistsRowId(sql_stmt_exists_image_id_, image_id);
}

bool Database::ExistsImageWithName(const std::string& name) const {
  return ExistsRowString(sql_stmt_exists_image_name_, name);
}

bool Database::ExistsPosePrior(const image_t image_id) const {
  return ExistsRowId(sql_stmt_exists_pose_prior_, image_id);
}

bool Database::ExistsKeypoints(const image_t image_id) const {
  return ExistsRowId(sql_stmt_exists_keypoints_, image_id);
}

bool Database::ExistsDescriptors(const image_t image_id) const {
  return ExistsRowId(sql_stmt_exists_descriptors_, image_id);
}

bool Database::ExistsMatches(const image_t image_id1,
                             const image_t image_id2) const {
  return ExistsRowId(sql_stmt_exists_matches_,
                     ImagePairToPairId(image_id1, image_id2));
}

bool Database::ExistsInlierMatches(const image_t image_id1,
                                   const image_t image_id2) const {
  return ExistsRowId(sql_stmt_exists_two_view_geometry_,
                     ImagePairToPairId(image_id1, image_id2));
}

size_t Database::NumRigs() const { return CountRows("rigs"); }

size_t Database::NumCameras() const { return CountRows("cameras"); }

size_t Database::NumFrames() const { return CountRows("frames"); }

size_t Database::NumImages() const { return CountRows("images"); }

size_t Database::NumPosePriors() const { return CountRows("pose_priors"); }

size_t Database::NumKeypoints() const { return SumColumn("rows", "keypoints"); }

size_t Database::MaxNumKeypoints() const {
  return MaxColumn("rows", "keypoints");
}

size_t Database::NumKeypointsForImage(const image_t image_id) const {
  return CountRowsForEntry(sql_stmt_num_keypoints_, image_id);
}

size_t Database::NumDescriptors() const {
  return SumColumn("rows", "descriptors");
}

size_t Database::MaxNumDescriptors() const {
  return MaxColumn("rows", "descriptors");
}

size_t Database::NumDescriptorsForImage(const image_t image_id) const {
  return CountRowsForEntry(sql_stmt_num_descriptors_, image_id);
}

size_t Database::NumMatches() const { return SumColumn("rows", "matches"); }

size_t Database::NumInlierMatches() const {
  return SumColumn("rows", "two_view_geometries");
}

size_t Database::NumMatchedImagePairs() const { return CountRows("matches"); }

size_t Database::NumVerifiedImagePairs() const {
  return CountRows("two_view_geometries");
}

Rig Database::ReadRig(const rig_t rig_id) const {
  Sqlite3StmtContext context(sql_stmt_read_rig_);

  Rig rig;
>>>>>>> 9df841e4

void Database::Register(Factory factory) { factories_.push_back(factory); }

Database::~Database() = default;

std::shared_ptr<Database> Database::Open(const std::string& path) {
  for (auto it = factories_.rbegin(); it != factories_.rend(); ++it) {
    try {
      return (*it)(path);
    } catch (const std::exception& e) {
      LOG(WARNING)
          << "Failed to open database with registered factory, because: "
          << e.what() << ". Trying next registered factory.";
    }
<<<<<<< HEAD
=======
    return rig_id;
  };

  if (const std::optional<rig_t> rig_id =
          find_rig_id_with_sensor(sql_stmt_read_rig_with_sensor_);
      rig_id.has_value()) {
    return ReadRig(*rig_id);
  }

  if (const std::optional<rig_t> rig_id =
          find_rig_id_with_sensor(sql_stmt_read_rig_with_ref_sensor_);
      rig_id.has_value()) {
    return ReadRig(*rig_id);
  }

  return std::nullopt;
}

std::vector<Rig> Database::ReadAllRigs() const {
  Sqlite3StmtContext context(sql_stmt_read_rigs_);

  std::vector<Rig> rigs;

  ReadRigRows(sql_stmt_read_rigs_,
              [&rigs](Rig new_rig) { rigs.push_back(std::move(new_rig)); });

  return rigs;
}

Camera Database::ReadCamera(const camera_t camera_id) const {
  Sqlite3StmtContext context(sql_stmt_read_camera_);

  SQLITE3_CALL(sqlite3_bind_int64(sql_stmt_read_camera_, 1, camera_id));

  Camera camera;

  const int rc = SQLITE3_CALL(sqlite3_step(sql_stmt_read_camera_));
  if (rc == SQLITE_ROW) {
    camera = ReadCameraRow(sql_stmt_read_camera_);
  }

  return camera;
}

std::vector<Camera> Database::ReadAllCameras() const {
  Sqlite3StmtContext context(sql_stmt_read_cameras_);

  std::vector<Camera> cameras;

  while (SQLITE3_CALL(sqlite3_step(sql_stmt_read_cameras_)) == SQLITE_ROW) {
    cameras.push_back(ReadCameraRow(sql_stmt_read_cameras_));
  }

  return cameras;
}

Frame Database::ReadFrame(const frame_t frame_id) const {
  Sqlite3StmtContext context(sql_stmt_read_frame_);

  SQLITE3_CALL(sqlite3_bind_int64(sql_stmt_read_frame_, 1, frame_id));

  Frame frame;
  ReadFrameRows(sql_stmt_read_frame_, [&frame](Frame new_frame) {
    THROW_CHECK_EQ(frame.FrameId(), kInvalidFrameId);
    frame = std::move(new_frame);
  });

  return frame;
}

std::vector<Frame> Database::ReadAllFrames() const {
  Sqlite3StmtContext context(sql_stmt_read_frames_);

  std::vector<Frame> frames;

  ReadFrameRows(sql_stmt_read_frames_, [&frames](Frame new_frame) {
    frames.push_back(std::move(new_frame));
  });

  return frames;
}

Image Database::ReadImage(const image_t image_id) const {
  Sqlite3StmtContext context(sql_stmt_read_image_id_);

  SQLITE3_CALL(sqlite3_bind_int64(sql_stmt_read_image_id_, 1, image_id));

  Image image;

  const int rc = SQLITE3_CALL(sqlite3_step(sql_stmt_read_image_id_));
  if (rc == SQLITE_ROW) {
    image = ReadImageRow(sql_stmt_read_image_id_);
  }

  return image;
}

std::optional<Image> Database::ReadImageWithName(
    const std::string& name) const {
  Sqlite3StmtContext context(sql_stmt_read_image_with_name_);

  SQLITE3_CALL(sqlite3_bind_text(sql_stmt_read_image_with_name_,
                                 1,
                                 name.c_str(),
                                 static_cast<int>(name.size()),
                                 SQLITE_STATIC));

  std::optional<Image> image;
  if (SQLITE3_CALL(sqlite3_step(sql_stmt_read_image_with_name_)) ==
      SQLITE_ROW) {
    image = ReadImageRow(sql_stmt_read_image_with_name_);
  }

  return image;
}

std::vector<Image> Database::ReadAllImages() const {
  Sqlite3StmtContext context(sql_stmt_read_images_);

  std::vector<Image> images;
  images.reserve(NumImages());

  while (SQLITE3_CALL(sqlite3_step(sql_stmt_read_images_)) == SQLITE_ROW) {
    images.push_back(ReadImageRow(sql_stmt_read_images_));
  }

  return images;
}

PosePrior Database::ReadPosePrior(const image_t image_id) const {
  Sqlite3StmtContext context(sql_stmt_read_pose_prior_);

  SQLITE3_CALL(sqlite3_bind_int64(sql_stmt_read_pose_prior_, 1, image_id));
  PosePrior prior;
  const int rc = SQLITE3_CALL(sqlite3_step(sql_stmt_read_pose_prior_));
  if (rc == SQLITE_ROW) {
    prior.position =
        ReadStaticMatrixBlob<Eigen::Vector3d>(sql_stmt_read_pose_prior_, rc, 1);
    prior.coordinate_system = static_cast<PosePrior::CoordinateSystem>(
        sqlite3_column_int64(sql_stmt_read_pose_prior_, 2));
    prior.position_covariance =
        ReadStaticMatrixBlob<Eigen::Matrix3d>(sql_stmt_read_pose_prior_, rc, 3);
  }
  return prior;
}

FeatureKeypointsBlob Database::ReadKeypointsBlob(const image_t image_id) const {
  Sqlite3StmtContext context(sql_stmt_read_keypoints_);

  SQLITE3_CALL(sqlite3_bind_int64(sql_stmt_read_keypoints_, 1, image_id));

  const int rc = SQLITE3_CALL(sqlite3_step(sql_stmt_read_keypoints_));
  FeatureKeypointsBlob blob = ReadDynamicMatrixBlob<FeatureKeypointsBlob>(
      sql_stmt_read_keypoints_, rc, 0);

  return blob;
}

FeatureKeypoints Database::ReadKeypoints(const image_t image_id) const {
  return FeatureKeypointsFromBlob(ReadKeypointsBlob(image_id));
}

FeatureDescriptors Database::ReadDescriptors(const image_t image_id) const {
  Sqlite3StmtContext context(sql_stmt_read_descriptors_);

  SQLITE3_CALL(sqlite3_bind_int64(sql_stmt_read_descriptors_, 1, image_id));

  const int rc = SQLITE3_CALL(sqlite3_step(sql_stmt_read_descriptors_));
  FeatureDescriptors descriptors = ReadDynamicMatrixBlob<FeatureDescriptors>(
      sql_stmt_read_descriptors_, rc, 0);

  return descriptors;
}

FeatureMatchesBlob Database::ReadMatchesBlob(image_t image_id1,
                                             image_t image_id2) const {
  Sqlite3StmtContext context(sql_stmt_read_matches_);

  const image_pair_t pair_id = ImagePairToPairId(image_id1, image_id2);
  SQLITE3_CALL(sqlite3_bind_int64(sql_stmt_read_matches_, 1, pair_id));

  const int rc = SQLITE3_CALL(sqlite3_step(sql_stmt_read_matches_));
  FeatureMatchesBlob blob =
      ReadDynamicMatrixBlob<FeatureMatchesBlob>(sql_stmt_read_matches_, rc, 0);

  if (SwapImagePair(image_id1, image_id2)) {
    SwapFeatureMatchesBlob(&blob);
  }
  return blob;
}

FeatureMatches Database::ReadMatches(image_t image_id1,
                                     image_t image_id2) const {
  return FeatureMatchesFromBlob(ReadMatchesBlob(image_id1, image_id2));
}

std::vector<std::pair<image_pair_t, FeatureMatchesBlob>>
Database::ReadAllMatchesBlob() const {
  Sqlite3StmtContext context(sql_stmt_read_matches_all_);

  std::vector<std::pair<image_pair_t, FeatureMatchesBlob>> all_matches;

  int rc;
  while ((rc = SQLITE3_CALL(sqlite3_step(sql_stmt_read_matches_all_))) ==
         SQLITE_ROW) {
    const image_pair_t pair_id = static_cast<image_pair_t>(
        sqlite3_column_int64(sql_stmt_read_matches_all_, 0));
    all_matches.emplace_back(pair_id,
                             ReadDynamicMatrixBlob<FeatureMatchesBlob>(
                                 sql_stmt_read_matches_all_, rc, 1));
  }

  return all_matches;
}

std::vector<std::pair<image_pair_t, FeatureMatches>> Database::ReadAllMatches()
    const {
  Sqlite3StmtContext context(sql_stmt_read_matches_all_);

  std::vector<std::pair<image_pair_t, FeatureMatches>> all_matches;

  int rc;
  while ((rc = SQLITE3_CALL(sqlite3_step(sql_stmt_read_matches_all_))) ==
         SQLITE_ROW) {
    const image_pair_t pair_id = static_cast<image_pair_t>(
        sqlite3_column_int64(sql_stmt_read_matches_all_, 0));
    const FeatureMatchesBlob blob = ReadDynamicMatrixBlob<FeatureMatchesBlob>(
        sql_stmt_read_matches_all_, rc, 1);
    all_matches.emplace_back(pair_id, FeatureMatchesFromBlob(blob));
  }

  return all_matches;
}

std::vector<std::pair<image_pair_t, int>> Database::ReadNumMatches() const {
  Sqlite3StmtContext context(sql_stmt_read_num_matches_);

  std::vector<std::pair<image_pair_t, int>> num_matches;
  while (SQLITE3_CALL(sqlite3_step(sql_stmt_read_num_matches_)) == SQLITE_ROW) {
    const image_pair_t pair_id = static_cast<image_pair_t>(
        sqlite3_column_int64(sql_stmt_read_num_matches_, 0));

    const int rows =
        static_cast<int>(sqlite3_column_int64(sql_stmt_read_num_matches_, 1));
    num_matches.emplace_back(pair_id, rows);
  }

  return num_matches;
}

TwoViewGeometry Database::ReadTwoViewGeometry(const image_t image_id1,
                                              const image_t image_id2) const {
  Sqlite3StmtContext context(sql_stmt_read_two_view_geometry_);

  const image_pair_t pair_id = ImagePairToPairId(image_id1, image_id2);
  SQLITE3_CALL(
      sqlite3_bind_int64(sql_stmt_read_two_view_geometry_, 1, pair_id));

  const int rc = SQLITE3_CALL(sqlite3_step(sql_stmt_read_two_view_geometry_));

  TwoViewGeometry two_view_geometry;

  FeatureMatchesBlob blob = ReadDynamicMatrixBlob<FeatureMatchesBlob>(
      sql_stmt_read_two_view_geometry_, rc, 0);

  two_view_geometry.config = static_cast<int>(
      sqlite3_column_int64(sql_stmt_read_two_view_geometry_, 3));

  two_view_geometry.F = ReadStaticMatrixBlob<Eigen::Matrix3d>(
      sql_stmt_read_two_view_geometry_, rc, 4);
  two_view_geometry.E = ReadStaticMatrixBlob<Eigen::Matrix3d>(
      sql_stmt_read_two_view_geometry_, rc, 5);
  two_view_geometry.H = ReadStaticMatrixBlob<Eigen::Matrix3d>(
      sql_stmt_read_two_view_geometry_, rc, 6);
  const Eigen::Vector4d quat_wxyz = ReadStaticMatrixBlob<Eigen::Vector4d>(
      sql_stmt_read_two_view_geometry_, rc, 7);
  two_view_geometry.cam2_from_cam1.rotation = Eigen::Quaterniond(
      quat_wxyz(0), quat_wxyz(1), quat_wxyz(2), quat_wxyz(3));
  two_view_geometry.cam2_from_cam1.translation =
      ReadStaticMatrixBlob<Eigen::Vector3d>(
          sql_stmt_read_two_view_geometry_, rc, 8);

  two_view_geometry.inlier_matches = FeatureMatchesFromBlob(blob);
  two_view_geometry.F.transposeInPlace();
  two_view_geometry.E.transposeInPlace();
  two_view_geometry.H.transposeInPlace();

  if (SwapImagePair(image_id1, image_id2)) {
    two_view_geometry.Invert();
  }

  return two_view_geometry;
}

std::vector<std::pair<image_pair_t, TwoViewGeometry>>
Database::ReadTwoViewGeometries() const {
  Sqlite3StmtContext context(sql_stmt_read_two_view_geometries_);

  std::vector<std::pair<image_pair_t, TwoViewGeometry>> all_two_view_geometries;

  int rc;
  while ((rc = SQLITE3_CALL(sqlite3_step(
              sql_stmt_read_two_view_geometries_))) == SQLITE_ROW) {
    const image_pair_t pair_id = static_cast<image_pair_t>(
        sqlite3_column_int64(sql_stmt_read_two_view_geometries_, 0));

    TwoViewGeometry two_view_geometry;

    const FeatureMatchesBlob blob = ReadDynamicMatrixBlob<FeatureMatchesBlob>(
        sql_stmt_read_two_view_geometries_, rc, 1);
    two_view_geometry.inlier_matches = FeatureMatchesFromBlob(blob);

    two_view_geometry.config = static_cast<int>(
        sqlite3_column_int64(sql_stmt_read_two_view_geometries_, 4));

    two_view_geometry.F = ReadStaticMatrixBlob<Eigen::Matrix3d>(
        sql_stmt_read_two_view_geometries_, rc, 5);
    two_view_geometry.E = ReadStaticMatrixBlob<Eigen::Matrix3d>(
        sql_stmt_read_two_view_geometries_, rc, 6);
    two_view_geometry.H = ReadStaticMatrixBlob<Eigen::Matrix3d>(
        sql_stmt_read_two_view_geometries_, rc, 7);
    const Eigen::Vector4d quat_wxyz = ReadStaticMatrixBlob<Eigen::Vector4d>(
        sql_stmt_read_two_view_geometries_, rc, 8);
    two_view_geometry.cam2_from_cam1.rotation = Eigen::Quaterniond(
        quat_wxyz(0), quat_wxyz(1), quat_wxyz(2), quat_wxyz(3));
    two_view_geometry.cam2_from_cam1.translation =
        ReadStaticMatrixBlob<Eigen::Vector3d>(
            sql_stmt_read_two_view_geometries_, rc, 9);

    two_view_geometry.F.transposeInPlace();
    two_view_geometry.E.transposeInPlace();
    two_view_geometry.H.transposeInPlace();

    all_two_view_geometries.emplace_back(pair_id, std::move(two_view_geometry));
  }

  return all_two_view_geometries;
}

std::vector<std::pair<image_pair_t, int>>
Database::ReadTwoViewGeometryNumInliers() const {
  Sqlite3StmtContext context(sql_stmt_read_two_view_geometry_num_inliers_);

  std::vector<std::pair<image_pair_t, int>> num_inliers;
  while (SQLITE3_CALL(sqlite3_step(
             sql_stmt_read_two_view_geometry_num_inliers_)) == SQLITE_ROW) {
    const image_pair_t pair_id = static_cast<image_pair_t>(
        sqlite3_column_int64(sql_stmt_read_two_view_geometry_num_inliers_, 0));

    const int rows = static_cast<int>(
        sqlite3_column_int64(sql_stmt_read_two_view_geometry_num_inliers_, 1));
    num_inliers.emplace_back(pair_id, rows);
  }

  return num_inliers;
}

rig_t Database::WriteRig(const Rig& rig, const bool use_rig_id) const {
  THROW_CHECK(rig.NumSensors() > 0) << "Rig must have at least one sensor";

  Sqlite3StmtContext context(sql_stmt_add_rig_);

  if (use_rig_id) {
    THROW_CHECK(!ExistsRig(rig.RigId())) << "rig_id must be unique";
    SQLITE3_CALL(sqlite3_bind_int64(sql_stmt_add_rig_, 1, rig.RigId()));
  } else {
    SQLITE3_CALL(sqlite3_bind_null(sql_stmt_add_rig_, 1));
  }

  SQLITE3_CALL(sqlite3_bind_int64(
      sql_stmt_add_rig_, 2, static_cast<sqlite3_int64>(rig.RefSensorId().id)));
  SQLITE3_CALL(
      sqlite3_bind_int64(sql_stmt_add_rig_,
                         3,
                         static_cast<sqlite3_int64>(rig.RefSensorId().type)));

  SQLITE3_CALL(sqlite3_step(sql_stmt_add_rig_));

  const rig_t rig_id = static_cast<rig_t>(sqlite3_last_insert_rowid(database_));

  WriteRigSensors(rig_id, rig, sql_stmt_add_rig_sensor_);

  return rig_id;
}

camera_t Database::WriteCamera(const Camera& camera,
                               const bool use_camera_id) const {
  Sqlite3StmtContext context(sql_stmt_add_camera_);

  if (use_camera_id) {
    THROW_CHECK(!ExistsCamera(camera.camera_id)) << "camera_id must be unique";
    SQLITE3_CALL(sqlite3_bind_int64(sql_stmt_add_camera_, 1, camera.camera_id));
  } else {
    SQLITE3_CALL(sqlite3_bind_null(sql_stmt_add_camera_, 1));
  }

  SQLITE3_CALL(sqlite3_bind_int64(
      sql_stmt_add_camera_, 2, static_cast<sqlite3_int64>(camera.model_id)));
  SQLITE3_CALL(sqlite3_bind_int64(
      sql_stmt_add_camera_, 3, static_cast<sqlite3_int64>(camera.width)));
  SQLITE3_CALL(sqlite3_bind_int64(
      sql_stmt_add_camera_, 4, static_cast<sqlite3_int64>(camera.height)));

  const size_t num_params_bytes = sizeof(double) * camera.params.size();
  SQLITE3_CALL(sqlite3_bind_blob(sql_stmt_add_camera_,
                                 5,
                                 camera.params.data(),
                                 static_cast<int>(num_params_bytes),
                                 SQLITE_STATIC));

  SQLITE3_CALL(sqlite3_bind_int64(
      sql_stmt_add_camera_, 6, camera.has_prior_focal_length));

  SQLITE3_CALL(sqlite3_step(sql_stmt_add_camera_));

  return static_cast<camera_t>(sqlite3_last_insert_rowid(database_));
}

frame_t Database::WriteFrame(const Frame& frame,
                             const bool use_frame_id) const {
  Sqlite3StmtContext context(sql_stmt_add_frame_);

  if (use_frame_id) {
    THROW_CHECK(!ExistsFrame(frame.FrameId())) << "frame_id must be unique";
    SQLITE3_CALL(sqlite3_bind_int64(sql_stmt_add_frame_, 1, frame.FrameId()));
  } else {
    SQLITE3_CALL(sqlite3_bind_null(sql_stmt_add_frame_, 1));
  }

  SQLITE3_CALL(sqlite3_bind_int64(sql_stmt_add_frame_, 2, frame.RigId()));

  SQLITE3_CALL(sqlite3_step(sql_stmt_add_frame_));

  const frame_t frame_id =
      static_cast<frame_t>(sqlite3_last_insert_rowid(database_));

  WriteFrameData(frame_id, frame, sql_stmt_add_frame_data_);

  return frame_id;
}

image_t Database::WriteImage(const Image& image,
                             const bool use_image_id) const {
  Sqlite3StmtContext context(sql_stmt_add_image_);

  if (use_image_id) {
    THROW_CHECK(!ExistsImage(image.ImageId())) << "image_id must be unique";
    SQLITE3_CALL(sqlite3_bind_int64(sql_stmt_add_image_, 1, image.ImageId()));
  } else {
    SQLITE3_CALL(sqlite3_bind_null(sql_stmt_add_image_, 1));
  }

  SQLITE3_CALL(sqlite3_bind_text(sql_stmt_add_image_,
                                 2,
                                 image.Name().c_str(),
                                 static_cast<int>(image.Name().size()),
                                 SQLITE_STATIC));
  SQLITE3_CALL(sqlite3_bind_int64(sql_stmt_add_image_, 3, image.CameraId()));

  SQLITE3_CALL(sqlite3_step(sql_stmt_add_image_));

  return static_cast<image_t>(sqlite3_last_insert_rowid(database_));
}

void Database::WritePosePrior(const image_t image_id,
                              const PosePrior& pose_prior) const {
  Sqlite3StmtContext context(sql_stmt_write_pose_prior_);

  SQLITE3_CALL(sqlite3_bind_int64(sql_stmt_write_pose_prior_, 1, image_id));
  WriteStaticMatrixBlob(sql_stmt_write_pose_prior_, pose_prior.position, 2);
  SQLITE3_CALL(sqlite3_bind_int64(
      sql_stmt_write_pose_prior_,
      3,
      static_cast<sqlite3_int64>(pose_prior.coordinate_system)));
  WriteStaticMatrixBlob(
      sql_stmt_write_pose_prior_, pose_prior.position_covariance, 4);
  SQLITE3_CALL(sqlite3_step(sql_stmt_write_pose_prior_));
}

void Database::WriteKeypoints(const image_t image_id,
                              const FeatureKeypoints& keypoints) const {
  WriteKeypoints(image_id, FeatureKeypointsToBlob(keypoints));
}

void Database::WriteKeypoints(const image_t image_id,
                              const FeatureKeypointsBlob& blob) const {
  Sqlite3StmtContext context(sql_stmt_write_keypoints_);

  SQLITE3_CALL(sqlite3_bind_int64(sql_stmt_write_keypoints_, 1, image_id));
  WriteDynamicMatrixBlob(sql_stmt_write_keypoints_, blob, 2);

  SQLITE3_CALL(sqlite3_step(sql_stmt_write_keypoints_));
}

void Database::WriteDescriptors(const image_t image_id,
                                const FeatureDescriptors& descriptors) const {
  Sqlite3StmtContext context(sql_stmt_write_descriptors_);

  SQLITE3_CALL(sqlite3_bind_int64(sql_stmt_write_descriptors_, 1, image_id));
  WriteDynamicMatrixBlob(sql_stmt_write_descriptors_, descriptors, 2);

  SQLITE3_CALL(sqlite3_step(sql_stmt_write_descriptors_));
}

void Database::WriteMatches(const image_t image_id1,
                            const image_t image_id2,
                            const FeatureMatches& matches) const {
  WriteMatches(image_id1, image_id2, FeatureMatchesToBlob(matches));
}

void Database::WriteMatches(const image_t image_id1,
                            const image_t image_id2,
                            const FeatureMatchesBlob& blob) const {
  Sqlite3StmtContext context(sql_stmt_write_matches_);

  const image_pair_t pair_id = ImagePairToPairId(image_id1, image_id2);
  SQLITE3_CALL(sqlite3_bind_int64(sql_stmt_write_matches_, 1, pair_id));

  // Important: the swapped data must live until the query is executed.
  FeatureMatchesBlob swapped_blob;
  if (SwapImagePair(image_id1, image_id2)) {
    swapped_blob = blob;
    SwapFeatureMatchesBlob(&swapped_blob);
    WriteDynamicMatrixBlob(sql_stmt_write_matches_, swapped_blob, 2);
  } else {
    WriteDynamicMatrixBlob(sql_stmt_write_matches_, blob, 2);
  }

  SQLITE3_CALL(sqlite3_step(sql_stmt_write_matches_));
}

void Database::WriteTwoViewGeometry(
    const image_t image_id1,
    const image_t image_id2,
    const TwoViewGeometry& two_view_geometry) const {
  Sqlite3StmtContext context(sql_stmt_write_two_view_geometry_);

  const image_pair_t pair_id = ImagePairToPairId(image_id1, image_id2);
  SQLITE3_CALL(
      sqlite3_bind_int64(sql_stmt_write_two_view_geometry_, 1, pair_id));

  const TwoViewGeometry* two_view_geometry_ptr = &two_view_geometry;

  // Invert the two-view geometry if the image pair has to be swapped.
  std::unique_ptr<TwoViewGeometry> swapped_two_view_geometry;
  if (SwapImagePair(image_id1, image_id2)) {
    swapped_two_view_geometry = std::make_unique<TwoViewGeometry>();
    *swapped_two_view_geometry = two_view_geometry;
    swapped_two_view_geometry->Invert();
    two_view_geometry_ptr = swapped_two_view_geometry.get();
  }

  const FeatureMatchesBlob inlier_matches =
      FeatureMatchesToBlob(two_view_geometry_ptr->inlier_matches);
  WriteDynamicMatrixBlob(sql_stmt_write_two_view_geometry_, inlier_matches, 2);

  SQLITE3_CALL(sqlite3_bind_int64(
      sql_stmt_write_two_view_geometry_, 5, two_view_geometry_ptr->config));

  // Transpose the matrices to obtain row-major data layout.
  // Important: Do not move these objects inside the if-statement, because
  // the objects must live until `sqlite3_step` is called on the statement.
  const Eigen::Matrix3d Ft = two_view_geometry_ptr->F.transpose();
  const Eigen::Matrix3d Et = two_view_geometry_ptr->E.transpose();
  const Eigen::Matrix3d Ht = two_view_geometry_ptr->H.transpose();
  const Eigen::Vector4d quat_wxyz(
      two_view_geometry_ptr->cam2_from_cam1.rotation.w(),
      two_view_geometry_ptr->cam2_from_cam1.rotation.x(),
      two_view_geometry_ptr->cam2_from_cam1.rotation.y(),
      two_view_geometry_ptr->cam2_from_cam1.rotation.z());

  if (two_view_geometry_ptr->inlier_matches.size() > 0) {
    WriteStaticMatrixBlob(sql_stmt_write_two_view_geometry_, Ft, 6);
    WriteStaticMatrixBlob(sql_stmt_write_two_view_geometry_, Et, 7);
    WriteStaticMatrixBlob(sql_stmt_write_two_view_geometry_, Ht, 8);
    WriteStaticMatrixBlob(sql_stmt_write_two_view_geometry_, quat_wxyz, 9);
    WriteStaticMatrixBlob(sql_stmt_write_two_view_geometry_,
                          two_view_geometry_ptr->cam2_from_cam1.translation,
                          10);
  } else {
    WriteStaticMatrixBlob(
        sql_stmt_write_two_view_geometry_, Eigen::MatrixXd(0, 0), 6);
    WriteStaticMatrixBlob(
        sql_stmt_write_two_view_geometry_, Eigen::MatrixXd(0, 0), 7);
    WriteStaticMatrixBlob(
        sql_stmt_write_two_view_geometry_, Eigen::MatrixXd(0, 0), 8);
    WriteStaticMatrixBlob(
        sql_stmt_write_two_view_geometry_, Eigen::MatrixXd(0, 0), 9);
    WriteStaticMatrixBlob(
        sql_stmt_write_two_view_geometry_, Eigen::MatrixXd(0, 0), 10);
  }

  SQLITE3_CALL(sqlite3_step(sql_stmt_write_two_view_geometry_));
}

void Database::UpdateRig(const Rig& rig) const {
  // Update rig.
  {
    Sqlite3StmtContext context(sql_stmt_update_rig_);
    SQLITE3_CALL(
        sqlite3_bind_int64(sql_stmt_update_rig_,
                           1,
                           static_cast<sqlite3_int64>(rig.RefSensorId().id)));
    SQLITE3_CALL(
        sqlite3_bind_int64(sql_stmt_update_rig_,
                           2,
                           static_cast<sqlite3_int64>(rig.RefSensorId().type)));
    SQLITE3_CALL(sqlite3_bind_int64(sql_stmt_update_rig_, 3, rig.RigId()));
    SQLITE3_CALL(sqlite3_step(sql_stmt_update_rig_));
  }

  // Clear the rig sensors.
  {
    Sqlite3StmtContext context(sql_stmt_delete_rig_sensors_);
    SQLITE3_CALL(
        sqlite3_bind_int64(sql_stmt_delete_rig_sensors_, 1, rig.RigId()));
    SQLITE3_CALL(sqlite3_step(sql_stmt_delete_rig_sensors_));
>>>>>>> 9df841e4
  }
  throw std::runtime_error("No registered database factory succeeded.");
}

void Database::Merge(const Database& database1,
                     const Database& database2,
                     Database* merged_database) {
  // Merge the cameras.

  std::unordered_map<camera_t, camera_t> new_camera_ids1;
  for (const auto& camera : database1.ReadAllCameras()) {
    const camera_t new_camera_id = merged_database->WriteCamera(camera);
    new_camera_ids1.emplace(camera.camera_id, new_camera_id);
  }

  std::unordered_map<camera_t, camera_t> new_camera_ids2;
  for (const auto& camera : database2.ReadAllCameras()) {
    const camera_t new_camera_id = merged_database->WriteCamera(camera);
    new_camera_ids2.emplace(camera.camera_id, new_camera_id);
  }

  // Merge the rigs.

  auto update_rig =
      [](const Rig& rig,
         const std::unordered_map<camera_t, camera_t>& new_camera_ids) {
        if (rig.NumSensors() == 0) {
          return rig;
        }
        Rig updated_rig;
        updated_rig.SetRigId(rig.RigId());
        sensor_t ref_sensor_id = rig.RefSensorId();
        if (ref_sensor_id.type == SensorType::CAMERA) {
          ref_sensor_id.id = new_camera_ids.at(ref_sensor_id.id);
        }
        updated_rig.AddRefSensor(ref_sensor_id);
        for (const auto& [sensor_id, sensor_from_rig] : rig.Sensors()) {
          sensor_t updated_sensor_id = sensor_id;
          if (sensor_id.type == SensorType::CAMERA) {
            updated_sensor_id.id = new_camera_ids.at(sensor_id.id);
          }
          updated_rig.AddSensor(updated_sensor_id, sensor_from_rig);
        }
        return updated_rig;
      };

  std::unordered_map<rig_t, rig_t> new_rig_ids1;
  for (auto& rig : database1.ReadAllRigs()) {
    const rig_t new_rig_id =
        merged_database->WriteRig(update_rig(rig, new_camera_ids1));
    new_rig_ids1.emplace(rig.RigId(), new_rig_id);
  }

  std::unordered_map<rig_t, rig_t> new_rig_ids2;
  for (auto& rig : database2.ReadAllRigs()) {
    const rig_t new_rig_id =
        merged_database->WriteRig(update_rig(rig, new_camera_ids2));
    new_rig_ids2.emplace(rig.RigId(), new_rig_id);
  }

  // Merge the images.

  std::unordered_map<image_t, image_t> new_image_ids1;
  for (auto& image : database1.ReadAllImages()) {
    image.SetCameraId(new_camera_ids1.at(image.CameraId()));
    THROW_CHECK(!merged_database->ExistsImageWithName(image.Name()))
        << "The two databases must not contain images with the same name, but "
           "there are images with name "
        << image.Name() << " in both databases";
    const image_t new_image_id = merged_database->WriteImage(image);
    new_image_ids1.emplace(image.ImageId(), new_image_id);
    const auto keypoints = database1.ReadKeypoints(image.ImageId());
    const auto descriptors = database1.ReadDescriptors(image.ImageId());
    merged_database->WriteKeypoints(new_image_id, keypoints);
    merged_database->WriteDescriptors(new_image_id, descriptors);
    if (database1.ExistsPosePrior(image.ImageId())) {
      merged_database->WritePosePrior(new_image_id,
                                      database1.ReadPosePrior(image.ImageId()));
    }
  }

  std::unordered_map<image_t, image_t> new_image_ids2;
  for (auto& image : database2.ReadAllImages()) {
    image.SetCameraId(new_camera_ids2.at(image.CameraId()));
    THROW_CHECK(!merged_database->ExistsImageWithName(image.Name()))
        << "The two databases must not contain images with the same name, but "
           "there are images with name "
        << image.Name() << " in both databases";
    const image_t new_image_id = merged_database->WriteImage(image);
    new_image_ids2.emplace(image.ImageId(), new_image_id);
    const auto keypoints = database2.ReadKeypoints(image.ImageId());
    const auto descriptors = database2.ReadDescriptors(image.ImageId());
    merged_database->WriteKeypoints(new_image_id, keypoints);
    merged_database->WriteDescriptors(new_image_id, descriptors);
    if (database2.ExistsPosePrior(image.ImageId())) {
      merged_database->WritePosePrior(new_image_id,
                                      database2.ReadPosePrior(image.ImageId()));
    }
  }

  // Merge the frames.

  auto update_frame =
      [](const Frame& frame,
         const std::unordered_map<camera_t, camera_t>& new_camera_ids,
         const std::unordered_map<image_t, image_t>& new_image_ids) {
        Frame updated_frame;
        updated_frame.SetFrameId(frame.FrameId());
        updated_frame.SetRigId(frame.RigId());
        for (data_t data_id : frame.DataIds()) {
          if (data_id.sensor_id.type == SensorType::CAMERA) {
            data_id.id = new_image_ids.at(data_id.id);
            data_id.sensor_id.id = new_camera_ids.at(data_id.sensor_id.id);
            updated_frame.AddDataId(data_id);
          } else {
            std::ostringstream error;
            error << "Data type not supported: " << data_id.sensor_id.type;
            throw std::runtime_error(error.str());
          }
        }
        return updated_frame;
      };

  for (Frame& frame : database1.ReadAllFrames()) {
    merged_database->WriteFrame(
        update_frame(frame, new_camera_ids1, new_image_ids1));
  }

  for (Frame& frame : database2.ReadAllFrames()) {
    merged_database->WriteFrame(
        update_frame(frame, new_camera_ids2, new_image_ids2));
  }

  // Merge the matches.

  for (const auto& matches : database1.ReadAllMatches()) {
    const auto image_pair = PairIdToImagePair(matches.first);

    const image_t new_image_id1 = new_image_ids1.at(image_pair.first);
    const image_t new_image_id2 = new_image_ids1.at(image_pair.second);

    merged_database->WriteMatches(new_image_id1, new_image_id2, matches.second);
  }

  for (const auto& matches : database2.ReadAllMatches()) {
    const auto image_pair = PairIdToImagePair(matches.first);

    const image_t new_image_id1 = new_image_ids2.at(image_pair.first);
    const image_t new_image_id2 = new_image_ids2.at(image_pair.second);

    merged_database->WriteMatches(new_image_id1, new_image_id2, matches.second);
  }

  // Merge the two-view geometries.

  for (const auto& [pair_id, two_view_geometry] :
       database1.ReadTwoViewGeometries()) {
    const auto image_pair = PairIdToImagePair(pair_id);

    const image_t new_image_id1 = new_image_ids1.at(image_pair.first);
    const image_t new_image_id2 = new_image_ids1.at(image_pair.second);

    merged_database->WriteTwoViewGeometry(
        new_image_id1, new_image_id2, two_view_geometry);
  }

  for (const auto& [pair_id, two_view_geometry] :
       database2.ReadTwoViewGeometries()) {
    const auto image_pair = PairIdToImagePair(pair_id);

    const image_t new_image_id1 = new_image_ids2.at(image_pair.first);
    const image_t new_image_id2 = new_image_ids2.at(image_pair.second);

    merged_database->WriteTwoViewGeometry(
        new_image_id1, new_image_id2, two_view_geometry);
  }
}

<<<<<<< HEAD
=======
void Database::BeginTransaction() const {
  SQLITE3_EXEC(database_, "BEGIN TRANSACTION", nullptr);
}

void Database::EndTransaction() const {
  SQLITE3_EXEC(database_, "END TRANSACTION", nullptr);
}

void Database::PrepareSQLStatements() {
  sql_stmts_.clear();

  auto prepare_sql_stmt = [this](const std::string_view sql,
                                 sqlite3_stmt** sql_stmt) {
    VLOG(3) << "Preparing SQL statement: " << sql;
    SQLITE3_CALL(sqlite3_prepare_v2(database_, sql.data(), -1, sql_stmt, 0));
    sql_stmts_.push_back(*sql_stmt);
  };

  //////////////////////////////////////////////////////////////////////////////
  // num_*
  //////////////////////////////////////////////////////////////////////////////
  prepare_sql_stmt("SELECT rows FROM keypoints WHERE image_id = ?;",
                   &sql_stmt_num_keypoints_);
  prepare_sql_stmt("SELECT rows FROM descriptors WHERE image_id = ?;",
                   &sql_stmt_num_descriptors_);

  //////////////////////////////////////////////////////////////////////////////
  // exists_*
  //////////////////////////////////////////////////////////////////////////////
  prepare_sql_stmt("SELECT 1 FROM rigs WHERE rig_id = ?;",
                   &sql_stmt_exists_rig_);
  prepare_sql_stmt("SELECT 1 FROM cameras WHERE camera_id = ?;",
                   &sql_stmt_exists_camera_);
  prepare_sql_stmt("SELECT 1 FROM frames WHERE frame_id = ?;",
                   &sql_stmt_exists_frame_);
  prepare_sql_stmt("SELECT 1 FROM images WHERE image_id = ?;",
                   &sql_stmt_exists_image_id_);
  prepare_sql_stmt("SELECT 1 FROM images WHERE name = ?;",
                   &sql_stmt_exists_image_name_);
  prepare_sql_stmt("SELECT 1 FROM pose_priors WHERE image_id = ?;",
                   &sql_stmt_exists_pose_prior_);
  prepare_sql_stmt("SELECT 1 FROM keypoints WHERE image_id = ?;",
                   &sql_stmt_exists_keypoints_);
  prepare_sql_stmt("SELECT 1 FROM descriptors WHERE image_id = ?;",
                   &sql_stmt_exists_descriptors_);
  prepare_sql_stmt("SELECT 1 FROM matches WHERE pair_id = ?;",
                   &sql_stmt_exists_matches_);
  prepare_sql_stmt("SELECT 1 FROM two_view_geometries WHERE pair_id = ?;",
                   &sql_stmt_exists_two_view_geometry_);

  //////////////////////////////////////////////////////////////////////////////
  // add_*
  //////////////////////////////////////////////////////////////////////////////
  prepare_sql_stmt(
      "INSERT INTO rigs(rig_id, ref_sensor_id, ref_sensor_type) "
      "VALUES(?, ?, ?);",
      &sql_stmt_add_rig_);
  prepare_sql_stmt(
      "INSERT INTO rig_sensors(rig_id, sensor_id, sensor_type, "
      "sensor_from_rig) VALUES(?, ?, ?, ?);",
      &sql_stmt_add_rig_sensor_);
  prepare_sql_stmt(
      "INSERT INTO cameras(camera_id, model, width, height, params, "
      "prior_focal_length) VALUES(?, ?, ?, ?, ?, ?);",
      &sql_stmt_add_camera_);
  prepare_sql_stmt("INSERT INTO frames(frame_id, rig_id) VALUES(?, ?);",
                   &sql_stmt_add_frame_);
  prepare_sql_stmt(
      "INSERT INTO frame_data(frame_id, data_id, sensor_id, sensor_type) "
      "VALUES(?, ?, ?, ?);",
      &sql_stmt_add_frame_data_);
  prepare_sql_stmt(
      "INSERT INTO images(image_id, name, camera_id) VALUES(?, ?, ?);",
      &sql_stmt_add_image_);

  //////////////////////////////////////////////////////////////////////////////
  // update_*
  //////////////////////////////////////////////////////////////////////////////
  prepare_sql_stmt(
      "UPDATE rigs SET ref_sensor_id=?, ref_sensor_type=? WHERE rig_id=?;",
      &sql_stmt_update_rig_);
  prepare_sql_stmt(
      "UPDATE cameras SET model=?, width=?, height=?, params=?, "
      "prior_focal_length=? WHERE camera_id=?;",
      &sql_stmt_update_camera_);
  prepare_sql_stmt("UPDATE frames SET rig_id=? WHERE frame_id=?;",
                   &sql_stmt_update_frame_);
  prepare_sql_stmt("UPDATE images SET name=?, camera_id=? WHERE image_id=?;",
                   &sql_stmt_update_image_);
  prepare_sql_stmt(
      "UPDATE pose_priors SET position=?, coordinate_system=?, "
      "position_covariance=? WHERE image_id=?;",
      &sql_stmt_update_pose_prior_);

  //////////////////////////////////////////////////////////////////////////////
  // read_*
  //////////////////////////////////////////////////////////////////////////////

  prepare_sql_stmt(
      "SELECT rigs.rig_id, rigs.ref_sensor_id, rigs.ref_sensor_type, "
      "rig_sensors.sensor_id, rig_sensors.sensor_type, "
      "rig_sensors.sensor_from_rig FROM rigs "
      "LEFT OUTER JOIN rig_sensors ON rigs.rig_id = rig_sensors.rig_id "
      "ORDER BY rigs.rig_id;",
      &sql_stmt_read_rigs_);
  prepare_sql_stmt(
      "SELECT rigs.rig_id, rigs.ref_sensor_id, rigs.ref_sensor_type, "
      "rig_sensors.sensor_id, rig_sensors.sensor_type, "
      "rig_sensors.sensor_from_rig FROM rigs "
      "LEFT OUTER JOIN rig_sensors ON rigs.rig_id = rig_sensors.rig_id "
      "WHERE rigs.rig_id = ? "
      "ORDER BY rigs.rig_id;",
      &sql_stmt_read_rig_);
  prepare_sql_stmt(
      "SELECT rig_id FROM rig_sensors WHERE sensor_id = ? AND sensor_type = ?;",
      &sql_stmt_read_rig_with_sensor_);
  prepare_sql_stmt(
      "SELECT rig_id FROM rigs "
      "WHERE ref_sensor_id = ? AND ref_sensor_type = ?;",
      &sql_stmt_read_rig_with_ref_sensor_);
  prepare_sql_stmt("SELECT * FROM cameras;", &sql_stmt_read_cameras_);
  prepare_sql_stmt("SELECT * FROM cameras WHERE camera_id = ?;",
                   &sql_stmt_read_camera_);
  prepare_sql_stmt(
      "SELECT frames.frame_id, frames.rig_id, frame_data.data_id, "
      "frame_data.sensor_id, frame_data.sensor_type FROM frames "
      "LEFT OUTER JOIN frame_data ON frames.frame_id = frame_data.frame_id "
      "ORDER BY frames.frame_id;",
      &sql_stmt_read_frames_);
  prepare_sql_stmt(
      "SELECT frames.frame_id, frames.rig_id, frame_data.data_id, "
      "frame_data.sensor_id, frame_data.sensor_type FROM frames "
      "LEFT OUTER JOIN frame_data ON frames.frame_id = frame_data.frame_id "
      "WHERE frames.frame_id = ? "
      "ORDER BY frames.frame_id;",
      &sql_stmt_read_frame_);
  prepare_sql_stmt("SELECT * FROM images WHERE image_id = ?;",
                   &sql_stmt_read_image_id_);
  prepare_sql_stmt("SELECT * FROM images;", &sql_stmt_read_images_);
  prepare_sql_stmt("SELECT * FROM images WHERE name = ?;",
                   &sql_stmt_read_image_with_name_);
  prepare_sql_stmt("SELECT * FROM pose_priors WHERE image_id = ?;",
                   &sql_stmt_read_pose_prior_);
  prepare_sql_stmt("SELECT rows, cols, data FROM keypoints WHERE image_id = ?;",
                   &sql_stmt_read_keypoints_);
  prepare_sql_stmt(
      "SELECT rows, cols, data FROM descriptors WHERE image_id = ?;",
      &sql_stmt_read_descriptors_);
  prepare_sql_stmt("SELECT rows, cols, data FROM matches WHERE pair_id = ?;",
                   &sql_stmt_read_matches_);
  prepare_sql_stmt("SELECT * FROM matches WHERE rows > 0;",
                   &sql_stmt_read_matches_all_);
  prepare_sql_stmt("SELECT pair_id, rows FROM matches WHERE rows > 0;",
                   &sql_stmt_read_num_matches_);
  prepare_sql_stmt(
      "SELECT rows, cols, data, config, F, E, H, qvec, tvec FROM "
      "two_view_geometries WHERE pair_id = ?;",
      &sql_stmt_read_two_view_geometry_);
  prepare_sql_stmt("SELECT * FROM two_view_geometries WHERE rows > 0;",
                   &sql_stmt_read_two_view_geometries_);
  prepare_sql_stmt(
      "SELECT pair_id, rows FROM two_view_geometries WHERE rows > 0;",
      &sql_stmt_read_two_view_geometry_num_inliers_);

  //////////////////////////////////////////////////////////////////////////////
  // write_*
  //////////////////////////////////////////////////////////////////////////////
  prepare_sql_stmt(
      "INSERT INTO pose_priors(image_id, position, coordinate_system, "
      "position_covariance) VALUES(?, ?, ?, ?);",
      &sql_stmt_write_pose_prior_);
  prepare_sql_stmt(
      "INSERT INTO keypoints(image_id, rows, cols, data) VALUES(?, ?, ?, ?);",
      &sql_stmt_write_keypoints_);
  prepare_sql_stmt(
      "INSERT INTO descriptors(image_id, rows, cols, data) VALUES(?, ?, ?, ?);",
      &sql_stmt_write_descriptors_);
  prepare_sql_stmt(
      "INSERT INTO matches(pair_id, rows, cols, data) VALUES(?, ?, "
      "?, ?);",
      &sql_stmt_write_matches_);
  prepare_sql_stmt(
      "INSERT INTO two_view_geometries(pair_id, rows, cols, data, config, F, "
      "E, H, qvec, tvec) VALUES(?, ?, ?, ?, ?, ?, ?, ?, ?, ?);",
      &sql_stmt_write_two_view_geometry_);

  //////////////////////////////////////////////////////////////////////////////
  // delete_*
  //////////////////////////////////////////////////////////////////////////////
  prepare_sql_stmt("DELETE FROM rig_sensors WHERE rig_id = ?;",
                   &sql_stmt_delete_rig_sensors_);
  prepare_sql_stmt("DELETE FROM frame_data WHERE frame_id = ?;",
                   &sql_stmt_delete_frame_data_);
  prepare_sql_stmt("DELETE FROM matches WHERE pair_id = ?;",
                   &sql_stmt_delete_matches_);
  prepare_sql_stmt("DELETE FROM two_view_geometries WHERE pair_id = ?;",
                   &sql_stmt_delete_two_view_geometry_);

  //////////////////////////////////////////////////////////////////////////////
  // clear_*
  //////////////////////////////////////////////////////////////////////////////
  prepare_sql_stmt("DELETE FROM rigs; DELETE FROM rig_sensors;",
                   &sql_stmt_clear_rigs_);
  prepare_sql_stmt("DELETE FROM cameras;", &sql_stmt_clear_cameras_);
  prepare_sql_stmt("DELETE FROM frames; DELETE FROM frame_data;",
                   &sql_stmt_clear_frames_);
  prepare_sql_stmt("DELETE FROM images;", &sql_stmt_clear_images_);
  prepare_sql_stmt("DELETE FROM pose_priors;", &sql_stmt_clear_pose_priors_);
  prepare_sql_stmt("DELETE FROM keypoints;", &sql_stmt_clear_keypoints_);
  prepare_sql_stmt("DELETE FROM descriptors;", &sql_stmt_clear_descriptors_);
  prepare_sql_stmt("DELETE FROM matches;", &sql_stmt_clear_matches_);
  prepare_sql_stmt("DELETE FROM two_view_geometries;",
                   &sql_stmt_clear_two_view_geometries_);
}

void Database::FinalizeSQLStatements() {
  for (const auto& sql_stmt : sql_stmts_) {
    SQLITE3_CALL(sqlite3_finalize(sql_stmt));
  }
}

void Database::CreateTables() const {
  CreateRigTable();
  CreateRigSensorsTable();
  CreateCameraTable();
  CreateFrameTable();
  CreateFrameDataTable();
  CreateImageTable();
  CreatePosePriorTable();
  CreateKeypointsTable();
  CreateDescriptorsTable();
  CreateMatchesTable();
  CreateTwoViewGeometriesTable();
}

void Database::CreateRigTable() const {
  const std::string sql =
      "CREATE TABLE IF NOT EXISTS rigs"
      "   (rig_id               INTEGER  PRIMARY KEY AUTOINCREMENT  NOT NULL,"
      "    ref_sensor_id        INTEGER                             NOT NULL,"
      "    ref_sensor_type      INTEGER                             NOT NULL);"
      "CREATE UNIQUE INDEX IF NOT EXISTS rig_ref_sensor_assignment ON "
      "   rigs(ref_sensor_id, ref_sensor_type);";

  SQLITE3_EXEC(database_, sql.c_str(), nullptr);
}

void Database::CreateRigSensorsTable() const {
  const std::string sql =
      "CREATE TABLE IF NOT EXISTS rig_sensors"
      "   (rig_id               INTEGER                             NOT NULL,"
      "    sensor_id            INTEGER                             NOT NULL,"
      "    sensor_type          INTEGER                             NOT NULL,"
      "    sensor_from_rig      BLOB,"
      "FOREIGN KEY(rig_id) REFERENCES rigs(rig_id) ON DELETE CASCADE);"
      "CREATE UNIQUE INDEX IF NOT EXISTS rig_sensor_assignment ON "
      "   rig_sensors(sensor_id, sensor_type);";

  SQLITE3_EXEC(database_, sql.c_str(), nullptr);
}

void Database::CreateCameraTable() const {
  const std::string sql =
      "CREATE TABLE IF NOT EXISTS cameras"
      "   (camera_id            INTEGER  PRIMARY KEY AUTOINCREMENT  NOT NULL,"
      "    model                INTEGER                             NOT NULL,"
      "    width                INTEGER                             NOT NULL,"
      "    height               INTEGER                             NOT NULL,"
      "    params               BLOB,"
      "    prior_focal_length   INTEGER                             NOT NULL);";

  SQLITE3_EXEC(database_, sql.c_str(), nullptr);
}

void Database::CreateFrameTable() const {
  const std::string sql =
      "CREATE TABLE IF NOT EXISTS frames"
      "   (frame_id             INTEGER  PRIMARY KEY AUTOINCREMENT  NOT NULL,"
      "    rig_id               INTEGER                             NOT NULL,"
      "    FOREIGN KEY(rig_id) REFERENCES rigs(rig_id) ON DELETE CASCADE);";

  SQLITE3_EXEC(database_, sql.c_str(), nullptr);
}

void Database::CreateFrameDataTable() const {
  const std::string sql =
      "CREATE TABLE IF NOT EXISTS frame_data"
      "   (frame_id             INTEGER                             NOT NULL,"
      "    data_id              INTEGER                             NOT NULL,"
      "    sensor_id            INTEGER                             NOT NULL,"
      "    sensor_type          INTEGER                             NOT NULL,"
      "    FOREIGN KEY(frame_id) REFERENCES frames(frame_id) ON DELETE "
      "CASCADE);"
      "CREATE UNIQUE INDEX IF NOT EXISTS frame_sensor_assignment ON "
      "   frame_data(data_id, sensor_type);";

  SQLITE3_EXEC(database_, sql.c_str(), nullptr);
}

void Database::CreateImageTable() const {
  const std::string sql = StringPrintf(
      "CREATE TABLE IF NOT EXISTS images"
      "   (image_id   INTEGER  PRIMARY KEY AUTOINCREMENT  NOT NULL,"
      "    name       TEXT                                NOT NULL UNIQUE,"
      "    camera_id  INTEGER                             NOT NULL,"
      "    CONSTRAINT image_id_check CHECK(image_id >= 0 and image_id < %d),"
      "    FOREIGN KEY(camera_id) REFERENCES cameras(camera_id));"
      "CREATE UNIQUE INDEX IF NOT EXISTS index_name ON images(name);",
      kMaxNumImages);

  SQLITE3_EXEC(database_, sql.c_str(), nullptr);
}

void Database::CreatePosePriorTable() const {
  const std::string sql =
      "CREATE TABLE IF NOT EXISTS pose_priors"
      "   (image_id                   INTEGER  PRIMARY KEY  NOT NULL,"
      "    position                   BLOB,"
      "    coordinate_system          INTEGER               NOT NULL,"
      "    position_covariance        BLOB,"
      "    FOREIGN KEY(image_id) REFERENCES images(image_id) ON DELETE "
      "CASCADE);";

  SQLITE3_EXEC(database_, sql.c_str(), nullptr);
}

void Database::CreateKeypointsTable() const {
  const std::string sql =
      "CREATE TABLE IF NOT EXISTS keypoints"
      "   (image_id  INTEGER  PRIMARY KEY  NOT NULL,"
      "    rows      INTEGER               NOT NULL,"
      "    cols      INTEGER               NOT NULL,"
      "    data      BLOB,"
      "    FOREIGN KEY(image_id) REFERENCES images(image_id) ON DELETE "
      "CASCADE);";

  SQLITE3_EXEC(database_, sql.c_str(), nullptr);
}

void Database::CreateDescriptorsTable() const {
  const std::string sql =
      "CREATE TABLE IF NOT EXISTS descriptors"
      "   (image_id  INTEGER  PRIMARY KEY  NOT NULL,"
      "    rows      INTEGER               NOT NULL,"
      "    cols      INTEGER               NOT NULL,"
      "    data      BLOB,"
      "    FOREIGN KEY(image_id) REFERENCES images(image_id) ON DELETE "
      "CASCADE);";

  SQLITE3_EXEC(database_, sql.c_str(), nullptr);
}

void Database::CreateMatchesTable() const {
  const std::string sql =
      "CREATE TABLE IF NOT EXISTS matches"
      "   (pair_id  INTEGER  PRIMARY KEY  NOT NULL,"
      "    rows     INTEGER               NOT NULL,"
      "    cols     INTEGER               NOT NULL,"
      "    data     BLOB);";

  SQLITE3_EXEC(database_, sql.c_str(), nullptr);
}

void Database::CreateTwoViewGeometriesTable() const {
  if (ExistsTable("inlier_matches")) {
    SQLITE3_EXEC(database_,
                 "ALTER TABLE inlier_matches RENAME TO two_view_geometries;",
                 nullptr);
  } else {
    const std::string sql =
        "CREATE TABLE IF NOT EXISTS two_view_geometries"
        "   (pair_id  INTEGER  PRIMARY KEY  NOT NULL,"
        "    rows     INTEGER               NOT NULL,"
        "    cols     INTEGER               NOT NULL,"
        "    data     BLOB,"
        "    config   INTEGER               NOT NULL,"
        "    F        BLOB,"
        "    E        BLOB,"
        "    H        BLOB,"
        "    qvec     BLOB,"
        "    tvec     BLOB);";
    SQLITE3_EXEC(database_, sql.c_str(), nullptr);
  }
}

void Database::UpdateSchema() const {
  if (!ExistsColumn("two_view_geometries", "F")) {
    SQLITE3_EXEC(database_,
                 "ALTER TABLE two_view_geometries ADD COLUMN F BLOB;",
                 nullptr);
  }

  if (!ExistsColumn("two_view_geometries", "E")) {
    SQLITE3_EXEC(database_,
                 "ALTER TABLE two_view_geometries ADD COLUMN E BLOB;",
                 nullptr);
  }

  if (!ExistsColumn("two_view_geometries", "H")) {
    SQLITE3_EXEC(database_,
                 "ALTER TABLE two_view_geometries ADD COLUMN H BLOB;",
                 nullptr);
  }

  if (!ExistsColumn("two_view_geometries", "qvec")) {
    SQLITE3_EXEC(database_,
                 "ALTER TABLE two_view_geometries ADD COLUMN qvec BLOB;",
                 nullptr);
  }

  if (!ExistsColumn("two_view_geometries", "tvec")) {
    SQLITE3_EXEC(database_,
                 "ALTER TABLE two_view_geometries ADD COLUMN tvec BLOB;",
                 nullptr);
  }

  if (!ExistsColumn("pose_priors", "position_covariance")) {
    // Create position_covariance matrix column
    SQLITE3_EXEC(database_,
                 "ALTER TABLE pose_priors ADD COLUMN position_covariance BLOB "
                 "DEFAULT NULL;",
                 nullptr);

    // Set position_covariance column to NaN matrices
    const std::string update_sql =
        "UPDATE pose_priors SET position_covariance = ?;";
    sqlite3_stmt* update_stmt;
    SQLITE3_CALL(
        sqlite3_prepare_v2(database_, update_sql.c_str(), -1, &update_stmt, 0));
    WriteStaticMatrixBlob(update_stmt, PosePrior().position_covariance, 1);
    SQLITE3_CALL(sqlite3_step(update_stmt));
    SQLITE3_CALL(sqlite3_finalize(update_stmt));
  }

  // Update user version number.
  std::unique_lock<std::mutex> lock(update_schema_mutex_);
  const std::string update_user_version_sql =
      StringPrintf("PRAGMA user_version = 3900;");
  SQLITE3_EXEC(database_, update_user_version_sql.c_str(), nullptr);
}

bool Database::ExistsTable(const std::string& table_name) const {
  const std::string sql =
      "SELECT name FROM sqlite_master WHERE type='table' AND name = ?;";

  sqlite3_stmt* sql_stmt;
  SQLITE3_CALL(sqlite3_prepare_v2(database_, sql.c_str(), -1, &sql_stmt, 0));

  SQLITE3_CALL(sqlite3_bind_text(sql_stmt,
                                 1,
                                 table_name.c_str(),
                                 static_cast<int>(table_name.size()),
                                 SQLITE_STATIC));

  const bool exists = SQLITE3_CALL(sqlite3_step(sql_stmt)) == SQLITE_ROW;

  SQLITE3_CALL(sqlite3_finalize(sql_stmt));

  return exists;
}

bool Database::ExistsColumn(const std::string& table_name,
                            const std::string& column_name) const {
  const std::string sql =
      StringPrintf("PRAGMA table_info(%s);", table_name.c_str());

  sqlite3_stmt* sql_stmt;
  SQLITE3_CALL(sqlite3_prepare_v2(database_, sql.c_str(), -1, &sql_stmt, 0));

  bool exists_column = false;
  while (SQLITE3_CALL(sqlite3_step(sql_stmt)) == SQLITE_ROW) {
    const std::string result =
        reinterpret_cast<const char*>(sqlite3_column_text(sql_stmt, 1));
    if (column_name == result) {
      exists_column = true;
      break;
    }
  }

  SQLITE3_CALL(sqlite3_finalize(sql_stmt));

  return exists_column;
}

bool Database::ExistsRowId(sqlite3_stmt* sql_stmt,
                           const sqlite3_int64 row_id) const {
  Sqlite3StmtContext context(sql_stmt);
  SQLITE3_CALL(
      sqlite3_bind_int64(sql_stmt, 1, static_cast<sqlite3_int64>(row_id)));

  return SQLITE3_CALL(sqlite3_step(sql_stmt)) == SQLITE_ROW;
}

bool Database::ExistsRowString(sqlite3_stmt* sql_stmt,
                               const std::string& row_entry) const {
  Sqlite3StmtContext context(sql_stmt);
  SQLITE3_CALL(sqlite3_bind_text(sql_stmt,
                                 1,
                                 row_entry.c_str(),
                                 static_cast<int>(row_entry.size()),
                                 SQLITE_STATIC));
  return SQLITE3_CALL(sqlite3_step(sql_stmt)) == SQLITE_ROW;
}

size_t Database::CountRows(const std::string& table) const {
  const std::string sql =
      StringPrintf("SELECT COUNT(*) FROM %s;", table.c_str());

  sqlite3_stmt* sql_stmt;
  SQLITE3_CALL(sqlite3_prepare_v2(database_, sql.c_str(), -1, &sql_stmt, 0));

  size_t count = 0;
  const int rc = SQLITE3_CALL(sqlite3_step(sql_stmt));
  if (rc == SQLITE_ROW) {
    count = static_cast<size_t>(sqlite3_column_int64(sql_stmt, 0));
  }

  SQLITE3_CALL(sqlite3_finalize(sql_stmt));

  return count;
}

size_t Database::CountRowsForEntry(sqlite3_stmt* sql_stmt,
                                   const sqlite3_int64 row_id) const {
  Sqlite3StmtContext context(sql_stmt);
  SQLITE3_CALL(sqlite3_bind_int64(sql_stmt, 1, row_id));
  if (SQLITE3_CALL(sqlite3_step(sql_stmt)) == SQLITE_ROW) {
    return static_cast<size_t>(sqlite3_column_int64(sql_stmt, 0));
  }
  return 0;
}

size_t Database::SumColumn(const std::string& column,
                           const std::string& table) const {
  const std::string sql =
      StringPrintf("SELECT SUM(%s) FROM %s;", column.c_str(), table.c_str());

  sqlite3_stmt* sql_stmt;
  SQLITE3_CALL(sqlite3_prepare_v2(database_, sql.c_str(), -1, &sql_stmt, 0));

  size_t sum = 0;
  const int rc = SQLITE3_CALL(sqlite3_step(sql_stmt));
  if (rc == SQLITE_ROW) {
    sum = static_cast<size_t>(sqlite3_column_int64(sql_stmt, 0));
  }

  SQLITE3_CALL(sqlite3_finalize(sql_stmt));

  return sum;
}

size_t Database::MaxColumn(const std::string& column,
                           const std::string& table) const {
  const std::string sql =
      StringPrintf("SELECT MAX(%s) FROM %s;", column.c_str(), table.c_str());

  sqlite3_stmt* sql_stmt;
  SQLITE3_CALL(sqlite3_prepare_v2(database_, sql.c_str(), -1, &sql_stmt, 0));

  size_t max = 0;
  const int rc = SQLITE3_CALL(sqlite3_step(sql_stmt));
  if (rc == SQLITE_ROW) {
    max = static_cast<size_t>(sqlite3_column_int64(sql_stmt, 0));
  }

  SQLITE3_CALL(sqlite3_finalize(sql_stmt));

  return max;
}

>>>>>>> 9df841e4
DatabaseTransaction::DatabaseTransaction(Database* database)
    : database_(database), database_lock_(database->transaction_mutex_) {
  THROW_CHECK_NOTNULL(database_);
  database_->BeginTransaction();
}

DatabaseTransaction::~DatabaseTransaction() { database_->EndTransaction(); }

}  // namespace colmap<|MERGE_RESOLUTION|>--- conflicted
+++ resolved
@@ -33,160 +33,10 @@
 
 namespace colmap {
 
-<<<<<<< HEAD
 const size_t Database::kMaxNumImages =
     static_cast<size_t>(std::numeric_limits<int32_t>::max());
 
 std::vector<Database::Factory> Database::factories_ = {&OpenSqliteDatabase};
-=======
-const std::string Database::kInMemoryDatabasePath = ":memory:";
-
-std::mutex Database::update_schema_mutex_;
-
-Database::Database() : database_(nullptr) {}
-
-Database::Database(const std::string& path) : Database() { Open(path); }
-
-Database::~Database() { Close(); }
-
-void Database::Open(const std::string& path) {
-  Close();
-
-  // SQLITE_OPEN_NOMUTEX specifies that the connection should not have a
-  // mutex (so that we don't serialize the connection's operations).
-  // Modifications to the database will still be serialized, but multiple
-  // connections can read concurrently.
-  SQLITE3_CALL(sqlite3_open_v2(
-      PlatformToUTF8(path).c_str(),
-      &database_,
-      SQLITE_OPEN_READWRITE | SQLITE_OPEN_CREATE | SQLITE_OPEN_NOMUTEX,
-      nullptr));
-
-  // Don't wait for the operating system to write the changes to disk
-  SQLITE3_EXEC(database_, "PRAGMA synchronous=OFF", nullptr);
-
-  // Use faster journaling mode
-  SQLITE3_EXEC(database_, "PRAGMA journal_mode=WAL", nullptr);
-
-  // Store temporary tables and indices in memory
-  SQLITE3_EXEC(database_, "PRAGMA temp_store=MEMORY", nullptr);
-
-  // Disabled by default
-  SQLITE3_EXEC(database_, "PRAGMA foreign_keys=ON", nullptr);
-
-  // Enable auto vacuum to reduce DB file size
-  SQLITE3_EXEC(database_, "PRAGMA auto_vacuum=1", nullptr);
-
-  CreateTables();
-  UpdateSchema();
-  PrepareSQLStatements();
-}
-
-void Database::Close() {
-  if (database_ != nullptr) {
-    FinalizeSQLStatements();
-    if (database_entry_deleted_) {
-      SQLITE3_EXEC(database_, "VACUUM", nullptr);
-      database_entry_deleted_ = false;
-    }
-    sqlite3_close_v2(database_);
-    database_ = nullptr;
-  }
-}
-
-bool Database::ExistsRig(const rig_t rig_id) const {
-  return ExistsRowId(sql_stmt_exists_rig_, rig_id);
-}
-
-bool Database::ExistsCamera(const camera_t camera_id) const {
-  return ExistsRowId(sql_stmt_exists_camera_, camera_id);
-}
-
-bool Database::ExistsFrame(const frame_t frame_id) const {
-  return ExistsRowId(sql_stmt_exists_frame_, frame_id);
-}
-
-bool Database::ExistsImage(const image_t image_id) const {
-  return ExistsRowId(sql_stmt_exists_image_id_, image_id);
-}
-
-bool Database::ExistsImageWithName(const std::string& name) const {
-  return ExistsRowString(sql_stmt_exists_image_name_, name);
-}
-
-bool Database::ExistsPosePrior(const image_t image_id) const {
-  return ExistsRowId(sql_stmt_exists_pose_prior_, image_id);
-}
-
-bool Database::ExistsKeypoints(const image_t image_id) const {
-  return ExistsRowId(sql_stmt_exists_keypoints_, image_id);
-}
-
-bool Database::ExistsDescriptors(const image_t image_id) const {
-  return ExistsRowId(sql_stmt_exists_descriptors_, image_id);
-}
-
-bool Database::ExistsMatches(const image_t image_id1,
-                             const image_t image_id2) const {
-  return ExistsRowId(sql_stmt_exists_matches_,
-                     ImagePairToPairId(image_id1, image_id2));
-}
-
-bool Database::ExistsInlierMatches(const image_t image_id1,
-                                   const image_t image_id2) const {
-  return ExistsRowId(sql_stmt_exists_two_view_geometry_,
-                     ImagePairToPairId(image_id1, image_id2));
-}
-
-size_t Database::NumRigs() const { return CountRows("rigs"); }
-
-size_t Database::NumCameras() const { return CountRows("cameras"); }
-
-size_t Database::NumFrames() const { return CountRows("frames"); }
-
-size_t Database::NumImages() const { return CountRows("images"); }
-
-size_t Database::NumPosePriors() const { return CountRows("pose_priors"); }
-
-size_t Database::NumKeypoints() const { return SumColumn("rows", "keypoints"); }
-
-size_t Database::MaxNumKeypoints() const {
-  return MaxColumn("rows", "keypoints");
-}
-
-size_t Database::NumKeypointsForImage(const image_t image_id) const {
-  return CountRowsForEntry(sql_stmt_num_keypoints_, image_id);
-}
-
-size_t Database::NumDescriptors() const {
-  return SumColumn("rows", "descriptors");
-}
-
-size_t Database::MaxNumDescriptors() const {
-  return MaxColumn("rows", "descriptors");
-}
-
-size_t Database::NumDescriptorsForImage(const image_t image_id) const {
-  return CountRowsForEntry(sql_stmt_num_descriptors_, image_id);
-}
-
-size_t Database::NumMatches() const { return SumColumn("rows", "matches"); }
-
-size_t Database::NumInlierMatches() const {
-  return SumColumn("rows", "two_view_geometries");
-}
-
-size_t Database::NumMatchedImagePairs() const { return CountRows("matches"); }
-
-size_t Database::NumVerifiedImagePairs() const {
-  return CountRows("two_view_geometries");
-}
-
-Rig Database::ReadRig(const rig_t rig_id) const {
-  Sqlite3StmtContext context(sql_stmt_read_rig_);
-
-  Rig rig;
->>>>>>> 9df841e4
 
 void Database::Register(Factory factory) { factories_.push_back(factory); }
 
@@ -201,626 +51,6 @@
           << "Failed to open database with registered factory, because: "
           << e.what() << ". Trying next registered factory.";
     }
-<<<<<<< HEAD
-=======
-    return rig_id;
-  };
-
-  if (const std::optional<rig_t> rig_id =
-          find_rig_id_with_sensor(sql_stmt_read_rig_with_sensor_);
-      rig_id.has_value()) {
-    return ReadRig(*rig_id);
-  }
-
-  if (const std::optional<rig_t> rig_id =
-          find_rig_id_with_sensor(sql_stmt_read_rig_with_ref_sensor_);
-      rig_id.has_value()) {
-    return ReadRig(*rig_id);
-  }
-
-  return std::nullopt;
-}
-
-std::vector<Rig> Database::ReadAllRigs() const {
-  Sqlite3StmtContext context(sql_stmt_read_rigs_);
-
-  std::vector<Rig> rigs;
-
-  ReadRigRows(sql_stmt_read_rigs_,
-              [&rigs](Rig new_rig) { rigs.push_back(std::move(new_rig)); });
-
-  return rigs;
-}
-
-Camera Database::ReadCamera(const camera_t camera_id) const {
-  Sqlite3StmtContext context(sql_stmt_read_camera_);
-
-  SQLITE3_CALL(sqlite3_bind_int64(sql_stmt_read_camera_, 1, camera_id));
-
-  Camera camera;
-
-  const int rc = SQLITE3_CALL(sqlite3_step(sql_stmt_read_camera_));
-  if (rc == SQLITE_ROW) {
-    camera = ReadCameraRow(sql_stmt_read_camera_);
-  }
-
-  return camera;
-}
-
-std::vector<Camera> Database::ReadAllCameras() const {
-  Sqlite3StmtContext context(sql_stmt_read_cameras_);
-
-  std::vector<Camera> cameras;
-
-  while (SQLITE3_CALL(sqlite3_step(sql_stmt_read_cameras_)) == SQLITE_ROW) {
-    cameras.push_back(ReadCameraRow(sql_stmt_read_cameras_));
-  }
-
-  return cameras;
-}
-
-Frame Database::ReadFrame(const frame_t frame_id) const {
-  Sqlite3StmtContext context(sql_stmt_read_frame_);
-
-  SQLITE3_CALL(sqlite3_bind_int64(sql_stmt_read_frame_, 1, frame_id));
-
-  Frame frame;
-  ReadFrameRows(sql_stmt_read_frame_, [&frame](Frame new_frame) {
-    THROW_CHECK_EQ(frame.FrameId(), kInvalidFrameId);
-    frame = std::move(new_frame);
-  });
-
-  return frame;
-}
-
-std::vector<Frame> Database::ReadAllFrames() const {
-  Sqlite3StmtContext context(sql_stmt_read_frames_);
-
-  std::vector<Frame> frames;
-
-  ReadFrameRows(sql_stmt_read_frames_, [&frames](Frame new_frame) {
-    frames.push_back(std::move(new_frame));
-  });
-
-  return frames;
-}
-
-Image Database::ReadImage(const image_t image_id) const {
-  Sqlite3StmtContext context(sql_stmt_read_image_id_);
-
-  SQLITE3_CALL(sqlite3_bind_int64(sql_stmt_read_image_id_, 1, image_id));
-
-  Image image;
-
-  const int rc = SQLITE3_CALL(sqlite3_step(sql_stmt_read_image_id_));
-  if (rc == SQLITE_ROW) {
-    image = ReadImageRow(sql_stmt_read_image_id_);
-  }
-
-  return image;
-}
-
-std::optional<Image> Database::ReadImageWithName(
-    const std::string& name) const {
-  Sqlite3StmtContext context(sql_stmt_read_image_with_name_);
-
-  SQLITE3_CALL(sqlite3_bind_text(sql_stmt_read_image_with_name_,
-                                 1,
-                                 name.c_str(),
-                                 static_cast<int>(name.size()),
-                                 SQLITE_STATIC));
-
-  std::optional<Image> image;
-  if (SQLITE3_CALL(sqlite3_step(sql_stmt_read_image_with_name_)) ==
-      SQLITE_ROW) {
-    image = ReadImageRow(sql_stmt_read_image_with_name_);
-  }
-
-  return image;
-}
-
-std::vector<Image> Database::ReadAllImages() const {
-  Sqlite3StmtContext context(sql_stmt_read_images_);
-
-  std::vector<Image> images;
-  images.reserve(NumImages());
-
-  while (SQLITE3_CALL(sqlite3_step(sql_stmt_read_images_)) == SQLITE_ROW) {
-    images.push_back(ReadImageRow(sql_stmt_read_images_));
-  }
-
-  return images;
-}
-
-PosePrior Database::ReadPosePrior(const image_t image_id) const {
-  Sqlite3StmtContext context(sql_stmt_read_pose_prior_);
-
-  SQLITE3_CALL(sqlite3_bind_int64(sql_stmt_read_pose_prior_, 1, image_id));
-  PosePrior prior;
-  const int rc = SQLITE3_CALL(sqlite3_step(sql_stmt_read_pose_prior_));
-  if (rc == SQLITE_ROW) {
-    prior.position =
-        ReadStaticMatrixBlob<Eigen::Vector3d>(sql_stmt_read_pose_prior_, rc, 1);
-    prior.coordinate_system = static_cast<PosePrior::CoordinateSystem>(
-        sqlite3_column_int64(sql_stmt_read_pose_prior_, 2));
-    prior.position_covariance =
-        ReadStaticMatrixBlob<Eigen::Matrix3d>(sql_stmt_read_pose_prior_, rc, 3);
-  }
-  return prior;
-}
-
-FeatureKeypointsBlob Database::ReadKeypointsBlob(const image_t image_id) const {
-  Sqlite3StmtContext context(sql_stmt_read_keypoints_);
-
-  SQLITE3_CALL(sqlite3_bind_int64(sql_stmt_read_keypoints_, 1, image_id));
-
-  const int rc = SQLITE3_CALL(sqlite3_step(sql_stmt_read_keypoints_));
-  FeatureKeypointsBlob blob = ReadDynamicMatrixBlob<FeatureKeypointsBlob>(
-      sql_stmt_read_keypoints_, rc, 0);
-
-  return blob;
-}
-
-FeatureKeypoints Database::ReadKeypoints(const image_t image_id) const {
-  return FeatureKeypointsFromBlob(ReadKeypointsBlob(image_id));
-}
-
-FeatureDescriptors Database::ReadDescriptors(const image_t image_id) const {
-  Sqlite3StmtContext context(sql_stmt_read_descriptors_);
-
-  SQLITE3_CALL(sqlite3_bind_int64(sql_stmt_read_descriptors_, 1, image_id));
-
-  const int rc = SQLITE3_CALL(sqlite3_step(sql_stmt_read_descriptors_));
-  FeatureDescriptors descriptors = ReadDynamicMatrixBlob<FeatureDescriptors>(
-      sql_stmt_read_descriptors_, rc, 0);
-
-  return descriptors;
-}
-
-FeatureMatchesBlob Database::ReadMatchesBlob(image_t image_id1,
-                                             image_t image_id2) const {
-  Sqlite3StmtContext context(sql_stmt_read_matches_);
-
-  const image_pair_t pair_id = ImagePairToPairId(image_id1, image_id2);
-  SQLITE3_CALL(sqlite3_bind_int64(sql_stmt_read_matches_, 1, pair_id));
-
-  const int rc = SQLITE3_CALL(sqlite3_step(sql_stmt_read_matches_));
-  FeatureMatchesBlob blob =
-      ReadDynamicMatrixBlob<FeatureMatchesBlob>(sql_stmt_read_matches_, rc, 0);
-
-  if (SwapImagePair(image_id1, image_id2)) {
-    SwapFeatureMatchesBlob(&blob);
-  }
-  return blob;
-}
-
-FeatureMatches Database::ReadMatches(image_t image_id1,
-                                     image_t image_id2) const {
-  return FeatureMatchesFromBlob(ReadMatchesBlob(image_id1, image_id2));
-}
-
-std::vector<std::pair<image_pair_t, FeatureMatchesBlob>>
-Database::ReadAllMatchesBlob() const {
-  Sqlite3StmtContext context(sql_stmt_read_matches_all_);
-
-  std::vector<std::pair<image_pair_t, FeatureMatchesBlob>> all_matches;
-
-  int rc;
-  while ((rc = SQLITE3_CALL(sqlite3_step(sql_stmt_read_matches_all_))) ==
-         SQLITE_ROW) {
-    const image_pair_t pair_id = static_cast<image_pair_t>(
-        sqlite3_column_int64(sql_stmt_read_matches_all_, 0));
-    all_matches.emplace_back(pair_id,
-                             ReadDynamicMatrixBlob<FeatureMatchesBlob>(
-                                 sql_stmt_read_matches_all_, rc, 1));
-  }
-
-  return all_matches;
-}
-
-std::vector<std::pair<image_pair_t, FeatureMatches>> Database::ReadAllMatches()
-    const {
-  Sqlite3StmtContext context(sql_stmt_read_matches_all_);
-
-  std::vector<std::pair<image_pair_t, FeatureMatches>> all_matches;
-
-  int rc;
-  while ((rc = SQLITE3_CALL(sqlite3_step(sql_stmt_read_matches_all_))) ==
-         SQLITE_ROW) {
-    const image_pair_t pair_id = static_cast<image_pair_t>(
-        sqlite3_column_int64(sql_stmt_read_matches_all_, 0));
-    const FeatureMatchesBlob blob = ReadDynamicMatrixBlob<FeatureMatchesBlob>(
-        sql_stmt_read_matches_all_, rc, 1);
-    all_matches.emplace_back(pair_id, FeatureMatchesFromBlob(blob));
-  }
-
-  return all_matches;
-}
-
-std::vector<std::pair<image_pair_t, int>> Database::ReadNumMatches() const {
-  Sqlite3StmtContext context(sql_stmt_read_num_matches_);
-
-  std::vector<std::pair<image_pair_t, int>> num_matches;
-  while (SQLITE3_CALL(sqlite3_step(sql_stmt_read_num_matches_)) == SQLITE_ROW) {
-    const image_pair_t pair_id = static_cast<image_pair_t>(
-        sqlite3_column_int64(sql_stmt_read_num_matches_, 0));
-
-    const int rows =
-        static_cast<int>(sqlite3_column_int64(sql_stmt_read_num_matches_, 1));
-    num_matches.emplace_back(pair_id, rows);
-  }
-
-  return num_matches;
-}
-
-TwoViewGeometry Database::ReadTwoViewGeometry(const image_t image_id1,
-                                              const image_t image_id2) const {
-  Sqlite3StmtContext context(sql_stmt_read_two_view_geometry_);
-
-  const image_pair_t pair_id = ImagePairToPairId(image_id1, image_id2);
-  SQLITE3_CALL(
-      sqlite3_bind_int64(sql_stmt_read_two_view_geometry_, 1, pair_id));
-
-  const int rc = SQLITE3_CALL(sqlite3_step(sql_stmt_read_two_view_geometry_));
-
-  TwoViewGeometry two_view_geometry;
-
-  FeatureMatchesBlob blob = ReadDynamicMatrixBlob<FeatureMatchesBlob>(
-      sql_stmt_read_two_view_geometry_, rc, 0);
-
-  two_view_geometry.config = static_cast<int>(
-      sqlite3_column_int64(sql_stmt_read_two_view_geometry_, 3));
-
-  two_view_geometry.F = ReadStaticMatrixBlob<Eigen::Matrix3d>(
-      sql_stmt_read_two_view_geometry_, rc, 4);
-  two_view_geometry.E = ReadStaticMatrixBlob<Eigen::Matrix3d>(
-      sql_stmt_read_two_view_geometry_, rc, 5);
-  two_view_geometry.H = ReadStaticMatrixBlob<Eigen::Matrix3d>(
-      sql_stmt_read_two_view_geometry_, rc, 6);
-  const Eigen::Vector4d quat_wxyz = ReadStaticMatrixBlob<Eigen::Vector4d>(
-      sql_stmt_read_two_view_geometry_, rc, 7);
-  two_view_geometry.cam2_from_cam1.rotation = Eigen::Quaterniond(
-      quat_wxyz(0), quat_wxyz(1), quat_wxyz(2), quat_wxyz(3));
-  two_view_geometry.cam2_from_cam1.translation =
-      ReadStaticMatrixBlob<Eigen::Vector3d>(
-          sql_stmt_read_two_view_geometry_, rc, 8);
-
-  two_view_geometry.inlier_matches = FeatureMatchesFromBlob(blob);
-  two_view_geometry.F.transposeInPlace();
-  two_view_geometry.E.transposeInPlace();
-  two_view_geometry.H.transposeInPlace();
-
-  if (SwapImagePair(image_id1, image_id2)) {
-    two_view_geometry.Invert();
-  }
-
-  return two_view_geometry;
-}
-
-std::vector<std::pair<image_pair_t, TwoViewGeometry>>
-Database::ReadTwoViewGeometries() const {
-  Sqlite3StmtContext context(sql_stmt_read_two_view_geometries_);
-
-  std::vector<std::pair<image_pair_t, TwoViewGeometry>> all_two_view_geometries;
-
-  int rc;
-  while ((rc = SQLITE3_CALL(sqlite3_step(
-              sql_stmt_read_two_view_geometries_))) == SQLITE_ROW) {
-    const image_pair_t pair_id = static_cast<image_pair_t>(
-        sqlite3_column_int64(sql_stmt_read_two_view_geometries_, 0));
-
-    TwoViewGeometry two_view_geometry;
-
-    const FeatureMatchesBlob blob = ReadDynamicMatrixBlob<FeatureMatchesBlob>(
-        sql_stmt_read_two_view_geometries_, rc, 1);
-    two_view_geometry.inlier_matches = FeatureMatchesFromBlob(blob);
-
-    two_view_geometry.config = static_cast<int>(
-        sqlite3_column_int64(sql_stmt_read_two_view_geometries_, 4));
-
-    two_view_geometry.F = ReadStaticMatrixBlob<Eigen::Matrix3d>(
-        sql_stmt_read_two_view_geometries_, rc, 5);
-    two_view_geometry.E = ReadStaticMatrixBlob<Eigen::Matrix3d>(
-        sql_stmt_read_two_view_geometries_, rc, 6);
-    two_view_geometry.H = ReadStaticMatrixBlob<Eigen::Matrix3d>(
-        sql_stmt_read_two_view_geometries_, rc, 7);
-    const Eigen::Vector4d quat_wxyz = ReadStaticMatrixBlob<Eigen::Vector4d>(
-        sql_stmt_read_two_view_geometries_, rc, 8);
-    two_view_geometry.cam2_from_cam1.rotation = Eigen::Quaterniond(
-        quat_wxyz(0), quat_wxyz(1), quat_wxyz(2), quat_wxyz(3));
-    two_view_geometry.cam2_from_cam1.translation =
-        ReadStaticMatrixBlob<Eigen::Vector3d>(
-            sql_stmt_read_two_view_geometries_, rc, 9);
-
-    two_view_geometry.F.transposeInPlace();
-    two_view_geometry.E.transposeInPlace();
-    two_view_geometry.H.transposeInPlace();
-
-    all_two_view_geometries.emplace_back(pair_id, std::move(two_view_geometry));
-  }
-
-  return all_two_view_geometries;
-}
-
-std::vector<std::pair<image_pair_t, int>>
-Database::ReadTwoViewGeometryNumInliers() const {
-  Sqlite3StmtContext context(sql_stmt_read_two_view_geometry_num_inliers_);
-
-  std::vector<std::pair<image_pair_t, int>> num_inliers;
-  while (SQLITE3_CALL(sqlite3_step(
-             sql_stmt_read_two_view_geometry_num_inliers_)) == SQLITE_ROW) {
-    const image_pair_t pair_id = static_cast<image_pair_t>(
-        sqlite3_column_int64(sql_stmt_read_two_view_geometry_num_inliers_, 0));
-
-    const int rows = static_cast<int>(
-        sqlite3_column_int64(sql_stmt_read_two_view_geometry_num_inliers_, 1));
-    num_inliers.emplace_back(pair_id, rows);
-  }
-
-  return num_inliers;
-}
-
-rig_t Database::WriteRig(const Rig& rig, const bool use_rig_id) const {
-  THROW_CHECK(rig.NumSensors() > 0) << "Rig must have at least one sensor";
-
-  Sqlite3StmtContext context(sql_stmt_add_rig_);
-
-  if (use_rig_id) {
-    THROW_CHECK(!ExistsRig(rig.RigId())) << "rig_id must be unique";
-    SQLITE3_CALL(sqlite3_bind_int64(sql_stmt_add_rig_, 1, rig.RigId()));
-  } else {
-    SQLITE3_CALL(sqlite3_bind_null(sql_stmt_add_rig_, 1));
-  }
-
-  SQLITE3_CALL(sqlite3_bind_int64(
-      sql_stmt_add_rig_, 2, static_cast<sqlite3_int64>(rig.RefSensorId().id)));
-  SQLITE3_CALL(
-      sqlite3_bind_int64(sql_stmt_add_rig_,
-                         3,
-                         static_cast<sqlite3_int64>(rig.RefSensorId().type)));
-
-  SQLITE3_CALL(sqlite3_step(sql_stmt_add_rig_));
-
-  const rig_t rig_id = static_cast<rig_t>(sqlite3_last_insert_rowid(database_));
-
-  WriteRigSensors(rig_id, rig, sql_stmt_add_rig_sensor_);
-
-  return rig_id;
-}
-
-camera_t Database::WriteCamera(const Camera& camera,
-                               const bool use_camera_id) const {
-  Sqlite3StmtContext context(sql_stmt_add_camera_);
-
-  if (use_camera_id) {
-    THROW_CHECK(!ExistsCamera(camera.camera_id)) << "camera_id must be unique";
-    SQLITE3_CALL(sqlite3_bind_int64(sql_stmt_add_camera_, 1, camera.camera_id));
-  } else {
-    SQLITE3_CALL(sqlite3_bind_null(sql_stmt_add_camera_, 1));
-  }
-
-  SQLITE3_CALL(sqlite3_bind_int64(
-      sql_stmt_add_camera_, 2, static_cast<sqlite3_int64>(camera.model_id)));
-  SQLITE3_CALL(sqlite3_bind_int64(
-      sql_stmt_add_camera_, 3, static_cast<sqlite3_int64>(camera.width)));
-  SQLITE3_CALL(sqlite3_bind_int64(
-      sql_stmt_add_camera_, 4, static_cast<sqlite3_int64>(camera.height)));
-
-  const size_t num_params_bytes = sizeof(double) * camera.params.size();
-  SQLITE3_CALL(sqlite3_bind_blob(sql_stmt_add_camera_,
-                                 5,
-                                 camera.params.data(),
-                                 static_cast<int>(num_params_bytes),
-                                 SQLITE_STATIC));
-
-  SQLITE3_CALL(sqlite3_bind_int64(
-      sql_stmt_add_camera_, 6, camera.has_prior_focal_length));
-
-  SQLITE3_CALL(sqlite3_step(sql_stmt_add_camera_));
-
-  return static_cast<camera_t>(sqlite3_last_insert_rowid(database_));
-}
-
-frame_t Database::WriteFrame(const Frame& frame,
-                             const bool use_frame_id) const {
-  Sqlite3StmtContext context(sql_stmt_add_frame_);
-
-  if (use_frame_id) {
-    THROW_CHECK(!ExistsFrame(frame.FrameId())) << "frame_id must be unique";
-    SQLITE3_CALL(sqlite3_bind_int64(sql_stmt_add_frame_, 1, frame.FrameId()));
-  } else {
-    SQLITE3_CALL(sqlite3_bind_null(sql_stmt_add_frame_, 1));
-  }
-
-  SQLITE3_CALL(sqlite3_bind_int64(sql_stmt_add_frame_, 2, frame.RigId()));
-
-  SQLITE3_CALL(sqlite3_step(sql_stmt_add_frame_));
-
-  const frame_t frame_id =
-      static_cast<frame_t>(sqlite3_last_insert_rowid(database_));
-
-  WriteFrameData(frame_id, frame, sql_stmt_add_frame_data_);
-
-  return frame_id;
-}
-
-image_t Database::WriteImage(const Image& image,
-                             const bool use_image_id) const {
-  Sqlite3StmtContext context(sql_stmt_add_image_);
-
-  if (use_image_id) {
-    THROW_CHECK(!ExistsImage(image.ImageId())) << "image_id must be unique";
-    SQLITE3_CALL(sqlite3_bind_int64(sql_stmt_add_image_, 1, image.ImageId()));
-  } else {
-    SQLITE3_CALL(sqlite3_bind_null(sql_stmt_add_image_, 1));
-  }
-
-  SQLITE3_CALL(sqlite3_bind_text(sql_stmt_add_image_,
-                                 2,
-                                 image.Name().c_str(),
-                                 static_cast<int>(image.Name().size()),
-                                 SQLITE_STATIC));
-  SQLITE3_CALL(sqlite3_bind_int64(sql_stmt_add_image_, 3, image.CameraId()));
-
-  SQLITE3_CALL(sqlite3_step(sql_stmt_add_image_));
-
-  return static_cast<image_t>(sqlite3_last_insert_rowid(database_));
-}
-
-void Database::WritePosePrior(const image_t image_id,
-                              const PosePrior& pose_prior) const {
-  Sqlite3StmtContext context(sql_stmt_write_pose_prior_);
-
-  SQLITE3_CALL(sqlite3_bind_int64(sql_stmt_write_pose_prior_, 1, image_id));
-  WriteStaticMatrixBlob(sql_stmt_write_pose_prior_, pose_prior.position, 2);
-  SQLITE3_CALL(sqlite3_bind_int64(
-      sql_stmt_write_pose_prior_,
-      3,
-      static_cast<sqlite3_int64>(pose_prior.coordinate_system)));
-  WriteStaticMatrixBlob(
-      sql_stmt_write_pose_prior_, pose_prior.position_covariance, 4);
-  SQLITE3_CALL(sqlite3_step(sql_stmt_write_pose_prior_));
-}
-
-void Database::WriteKeypoints(const image_t image_id,
-                              const FeatureKeypoints& keypoints) const {
-  WriteKeypoints(image_id, FeatureKeypointsToBlob(keypoints));
-}
-
-void Database::WriteKeypoints(const image_t image_id,
-                              const FeatureKeypointsBlob& blob) const {
-  Sqlite3StmtContext context(sql_stmt_write_keypoints_);
-
-  SQLITE3_CALL(sqlite3_bind_int64(sql_stmt_write_keypoints_, 1, image_id));
-  WriteDynamicMatrixBlob(sql_stmt_write_keypoints_, blob, 2);
-
-  SQLITE3_CALL(sqlite3_step(sql_stmt_write_keypoints_));
-}
-
-void Database::WriteDescriptors(const image_t image_id,
-                                const FeatureDescriptors& descriptors) const {
-  Sqlite3StmtContext context(sql_stmt_write_descriptors_);
-
-  SQLITE3_CALL(sqlite3_bind_int64(sql_stmt_write_descriptors_, 1, image_id));
-  WriteDynamicMatrixBlob(sql_stmt_write_descriptors_, descriptors, 2);
-
-  SQLITE3_CALL(sqlite3_step(sql_stmt_write_descriptors_));
-}
-
-void Database::WriteMatches(const image_t image_id1,
-                            const image_t image_id2,
-                            const FeatureMatches& matches) const {
-  WriteMatches(image_id1, image_id2, FeatureMatchesToBlob(matches));
-}
-
-void Database::WriteMatches(const image_t image_id1,
-                            const image_t image_id2,
-                            const FeatureMatchesBlob& blob) const {
-  Sqlite3StmtContext context(sql_stmt_write_matches_);
-
-  const image_pair_t pair_id = ImagePairToPairId(image_id1, image_id2);
-  SQLITE3_CALL(sqlite3_bind_int64(sql_stmt_write_matches_, 1, pair_id));
-
-  // Important: the swapped data must live until the query is executed.
-  FeatureMatchesBlob swapped_blob;
-  if (SwapImagePair(image_id1, image_id2)) {
-    swapped_blob = blob;
-    SwapFeatureMatchesBlob(&swapped_blob);
-    WriteDynamicMatrixBlob(sql_stmt_write_matches_, swapped_blob, 2);
-  } else {
-    WriteDynamicMatrixBlob(sql_stmt_write_matches_, blob, 2);
-  }
-
-  SQLITE3_CALL(sqlite3_step(sql_stmt_write_matches_));
-}
-
-void Database::WriteTwoViewGeometry(
-    const image_t image_id1,
-    const image_t image_id2,
-    const TwoViewGeometry& two_view_geometry) const {
-  Sqlite3StmtContext context(sql_stmt_write_two_view_geometry_);
-
-  const image_pair_t pair_id = ImagePairToPairId(image_id1, image_id2);
-  SQLITE3_CALL(
-      sqlite3_bind_int64(sql_stmt_write_two_view_geometry_, 1, pair_id));
-
-  const TwoViewGeometry* two_view_geometry_ptr = &two_view_geometry;
-
-  // Invert the two-view geometry if the image pair has to be swapped.
-  std::unique_ptr<TwoViewGeometry> swapped_two_view_geometry;
-  if (SwapImagePair(image_id1, image_id2)) {
-    swapped_two_view_geometry = std::make_unique<TwoViewGeometry>();
-    *swapped_two_view_geometry = two_view_geometry;
-    swapped_two_view_geometry->Invert();
-    two_view_geometry_ptr = swapped_two_view_geometry.get();
-  }
-
-  const FeatureMatchesBlob inlier_matches =
-      FeatureMatchesToBlob(two_view_geometry_ptr->inlier_matches);
-  WriteDynamicMatrixBlob(sql_stmt_write_two_view_geometry_, inlier_matches, 2);
-
-  SQLITE3_CALL(sqlite3_bind_int64(
-      sql_stmt_write_two_view_geometry_, 5, two_view_geometry_ptr->config));
-
-  // Transpose the matrices to obtain row-major data layout.
-  // Important: Do not move these objects inside the if-statement, because
-  // the objects must live until `sqlite3_step` is called on the statement.
-  const Eigen::Matrix3d Ft = two_view_geometry_ptr->F.transpose();
-  const Eigen::Matrix3d Et = two_view_geometry_ptr->E.transpose();
-  const Eigen::Matrix3d Ht = two_view_geometry_ptr->H.transpose();
-  const Eigen::Vector4d quat_wxyz(
-      two_view_geometry_ptr->cam2_from_cam1.rotation.w(),
-      two_view_geometry_ptr->cam2_from_cam1.rotation.x(),
-      two_view_geometry_ptr->cam2_from_cam1.rotation.y(),
-      two_view_geometry_ptr->cam2_from_cam1.rotation.z());
-
-  if (two_view_geometry_ptr->inlier_matches.size() > 0) {
-    WriteStaticMatrixBlob(sql_stmt_write_two_view_geometry_, Ft, 6);
-    WriteStaticMatrixBlob(sql_stmt_write_two_view_geometry_, Et, 7);
-    WriteStaticMatrixBlob(sql_stmt_write_two_view_geometry_, Ht, 8);
-    WriteStaticMatrixBlob(sql_stmt_write_two_view_geometry_, quat_wxyz, 9);
-    WriteStaticMatrixBlob(sql_stmt_write_two_view_geometry_,
-                          two_view_geometry_ptr->cam2_from_cam1.translation,
-                          10);
-  } else {
-    WriteStaticMatrixBlob(
-        sql_stmt_write_two_view_geometry_, Eigen::MatrixXd(0, 0), 6);
-    WriteStaticMatrixBlob(
-        sql_stmt_write_two_view_geometry_, Eigen::MatrixXd(0, 0), 7);
-    WriteStaticMatrixBlob(
-        sql_stmt_write_two_view_geometry_, Eigen::MatrixXd(0, 0), 8);
-    WriteStaticMatrixBlob(
-        sql_stmt_write_two_view_geometry_, Eigen::MatrixXd(0, 0), 9);
-    WriteStaticMatrixBlob(
-        sql_stmt_write_two_view_geometry_, Eigen::MatrixXd(0, 0), 10);
-  }
-
-  SQLITE3_CALL(sqlite3_step(sql_stmt_write_two_view_geometry_));
-}
-
-void Database::UpdateRig(const Rig& rig) const {
-  // Update rig.
-  {
-    Sqlite3StmtContext context(sql_stmt_update_rig_);
-    SQLITE3_CALL(
-        sqlite3_bind_int64(sql_stmt_update_rig_,
-                           1,
-                           static_cast<sqlite3_int64>(rig.RefSensorId().id)));
-    SQLITE3_CALL(
-        sqlite3_bind_int64(sql_stmt_update_rig_,
-                           2,
-                           static_cast<sqlite3_int64>(rig.RefSensorId().type)));
-    SQLITE3_CALL(sqlite3_bind_int64(sql_stmt_update_rig_, 3, rig.RigId()));
-    SQLITE3_CALL(sqlite3_step(sql_stmt_update_rig_));
-  }
-
-  // Clear the rig sensors.
-  {
-    Sqlite3StmtContext context(sql_stmt_delete_rig_sensors_);
-    SQLITE3_CALL(
-        sqlite3_bind_int64(sql_stmt_delete_rig_sensors_, 1, rig.RigId()));
-    SQLITE3_CALL(sqlite3_step(sql_stmt_delete_rig_sensors_));
->>>>>>> 9df841e4
   }
   throw std::runtime_error("No registered database factory succeeded.");
 }
@@ -999,579 +229,6 @@
   }
 }
 
-<<<<<<< HEAD
-=======
-void Database::BeginTransaction() const {
-  SQLITE3_EXEC(database_, "BEGIN TRANSACTION", nullptr);
-}
-
-void Database::EndTransaction() const {
-  SQLITE3_EXEC(database_, "END TRANSACTION", nullptr);
-}
-
-void Database::PrepareSQLStatements() {
-  sql_stmts_.clear();
-
-  auto prepare_sql_stmt = [this](const std::string_view sql,
-                                 sqlite3_stmt** sql_stmt) {
-    VLOG(3) << "Preparing SQL statement: " << sql;
-    SQLITE3_CALL(sqlite3_prepare_v2(database_, sql.data(), -1, sql_stmt, 0));
-    sql_stmts_.push_back(*sql_stmt);
-  };
-
-  //////////////////////////////////////////////////////////////////////////////
-  // num_*
-  //////////////////////////////////////////////////////////////////////////////
-  prepare_sql_stmt("SELECT rows FROM keypoints WHERE image_id = ?;",
-                   &sql_stmt_num_keypoints_);
-  prepare_sql_stmt("SELECT rows FROM descriptors WHERE image_id = ?;",
-                   &sql_stmt_num_descriptors_);
-
-  //////////////////////////////////////////////////////////////////////////////
-  // exists_*
-  //////////////////////////////////////////////////////////////////////////////
-  prepare_sql_stmt("SELECT 1 FROM rigs WHERE rig_id = ?;",
-                   &sql_stmt_exists_rig_);
-  prepare_sql_stmt("SELECT 1 FROM cameras WHERE camera_id = ?;",
-                   &sql_stmt_exists_camera_);
-  prepare_sql_stmt("SELECT 1 FROM frames WHERE frame_id = ?;",
-                   &sql_stmt_exists_frame_);
-  prepare_sql_stmt("SELECT 1 FROM images WHERE image_id = ?;",
-                   &sql_stmt_exists_image_id_);
-  prepare_sql_stmt("SELECT 1 FROM images WHERE name = ?;",
-                   &sql_stmt_exists_image_name_);
-  prepare_sql_stmt("SELECT 1 FROM pose_priors WHERE image_id = ?;",
-                   &sql_stmt_exists_pose_prior_);
-  prepare_sql_stmt("SELECT 1 FROM keypoints WHERE image_id = ?;",
-                   &sql_stmt_exists_keypoints_);
-  prepare_sql_stmt("SELECT 1 FROM descriptors WHERE image_id = ?;",
-                   &sql_stmt_exists_descriptors_);
-  prepare_sql_stmt("SELECT 1 FROM matches WHERE pair_id = ?;",
-                   &sql_stmt_exists_matches_);
-  prepare_sql_stmt("SELECT 1 FROM two_view_geometries WHERE pair_id = ?;",
-                   &sql_stmt_exists_two_view_geometry_);
-
-  //////////////////////////////////////////////////////////////////////////////
-  // add_*
-  //////////////////////////////////////////////////////////////////////////////
-  prepare_sql_stmt(
-      "INSERT INTO rigs(rig_id, ref_sensor_id, ref_sensor_type) "
-      "VALUES(?, ?, ?);",
-      &sql_stmt_add_rig_);
-  prepare_sql_stmt(
-      "INSERT INTO rig_sensors(rig_id, sensor_id, sensor_type, "
-      "sensor_from_rig) VALUES(?, ?, ?, ?);",
-      &sql_stmt_add_rig_sensor_);
-  prepare_sql_stmt(
-      "INSERT INTO cameras(camera_id, model, width, height, params, "
-      "prior_focal_length) VALUES(?, ?, ?, ?, ?, ?);",
-      &sql_stmt_add_camera_);
-  prepare_sql_stmt("INSERT INTO frames(frame_id, rig_id) VALUES(?, ?);",
-                   &sql_stmt_add_frame_);
-  prepare_sql_stmt(
-      "INSERT INTO frame_data(frame_id, data_id, sensor_id, sensor_type) "
-      "VALUES(?, ?, ?, ?);",
-      &sql_stmt_add_frame_data_);
-  prepare_sql_stmt(
-      "INSERT INTO images(image_id, name, camera_id) VALUES(?, ?, ?);",
-      &sql_stmt_add_image_);
-
-  //////////////////////////////////////////////////////////////////////////////
-  // update_*
-  //////////////////////////////////////////////////////////////////////////////
-  prepare_sql_stmt(
-      "UPDATE rigs SET ref_sensor_id=?, ref_sensor_type=? WHERE rig_id=?;",
-      &sql_stmt_update_rig_);
-  prepare_sql_stmt(
-      "UPDATE cameras SET model=?, width=?, height=?, params=?, "
-      "prior_focal_length=? WHERE camera_id=?;",
-      &sql_stmt_update_camera_);
-  prepare_sql_stmt("UPDATE frames SET rig_id=? WHERE frame_id=?;",
-                   &sql_stmt_update_frame_);
-  prepare_sql_stmt("UPDATE images SET name=?, camera_id=? WHERE image_id=?;",
-                   &sql_stmt_update_image_);
-  prepare_sql_stmt(
-      "UPDATE pose_priors SET position=?, coordinate_system=?, "
-      "position_covariance=? WHERE image_id=?;",
-      &sql_stmt_update_pose_prior_);
-
-  //////////////////////////////////////////////////////////////////////////////
-  // read_*
-  //////////////////////////////////////////////////////////////////////////////
-
-  prepare_sql_stmt(
-      "SELECT rigs.rig_id, rigs.ref_sensor_id, rigs.ref_sensor_type, "
-      "rig_sensors.sensor_id, rig_sensors.sensor_type, "
-      "rig_sensors.sensor_from_rig FROM rigs "
-      "LEFT OUTER JOIN rig_sensors ON rigs.rig_id = rig_sensors.rig_id "
-      "ORDER BY rigs.rig_id;",
-      &sql_stmt_read_rigs_);
-  prepare_sql_stmt(
-      "SELECT rigs.rig_id, rigs.ref_sensor_id, rigs.ref_sensor_type, "
-      "rig_sensors.sensor_id, rig_sensors.sensor_type, "
-      "rig_sensors.sensor_from_rig FROM rigs "
-      "LEFT OUTER JOIN rig_sensors ON rigs.rig_id = rig_sensors.rig_id "
-      "WHERE rigs.rig_id = ? "
-      "ORDER BY rigs.rig_id;",
-      &sql_stmt_read_rig_);
-  prepare_sql_stmt(
-      "SELECT rig_id FROM rig_sensors WHERE sensor_id = ? AND sensor_type = ?;",
-      &sql_stmt_read_rig_with_sensor_);
-  prepare_sql_stmt(
-      "SELECT rig_id FROM rigs "
-      "WHERE ref_sensor_id = ? AND ref_sensor_type = ?;",
-      &sql_stmt_read_rig_with_ref_sensor_);
-  prepare_sql_stmt("SELECT * FROM cameras;", &sql_stmt_read_cameras_);
-  prepare_sql_stmt("SELECT * FROM cameras WHERE camera_id = ?;",
-                   &sql_stmt_read_camera_);
-  prepare_sql_stmt(
-      "SELECT frames.frame_id, frames.rig_id, frame_data.data_id, "
-      "frame_data.sensor_id, frame_data.sensor_type FROM frames "
-      "LEFT OUTER JOIN frame_data ON frames.frame_id = frame_data.frame_id "
-      "ORDER BY frames.frame_id;",
-      &sql_stmt_read_frames_);
-  prepare_sql_stmt(
-      "SELECT frames.frame_id, frames.rig_id, frame_data.data_id, "
-      "frame_data.sensor_id, frame_data.sensor_type FROM frames "
-      "LEFT OUTER JOIN frame_data ON frames.frame_id = frame_data.frame_id "
-      "WHERE frames.frame_id = ? "
-      "ORDER BY frames.frame_id;",
-      &sql_stmt_read_frame_);
-  prepare_sql_stmt("SELECT * FROM images WHERE image_id = ?;",
-                   &sql_stmt_read_image_id_);
-  prepare_sql_stmt("SELECT * FROM images;", &sql_stmt_read_images_);
-  prepare_sql_stmt("SELECT * FROM images WHERE name = ?;",
-                   &sql_stmt_read_image_with_name_);
-  prepare_sql_stmt("SELECT * FROM pose_priors WHERE image_id = ?;",
-                   &sql_stmt_read_pose_prior_);
-  prepare_sql_stmt("SELECT rows, cols, data FROM keypoints WHERE image_id = ?;",
-                   &sql_stmt_read_keypoints_);
-  prepare_sql_stmt(
-      "SELECT rows, cols, data FROM descriptors WHERE image_id = ?;",
-      &sql_stmt_read_descriptors_);
-  prepare_sql_stmt("SELECT rows, cols, data FROM matches WHERE pair_id = ?;",
-                   &sql_stmt_read_matches_);
-  prepare_sql_stmt("SELECT * FROM matches WHERE rows > 0;",
-                   &sql_stmt_read_matches_all_);
-  prepare_sql_stmt("SELECT pair_id, rows FROM matches WHERE rows > 0;",
-                   &sql_stmt_read_num_matches_);
-  prepare_sql_stmt(
-      "SELECT rows, cols, data, config, F, E, H, qvec, tvec FROM "
-      "two_view_geometries WHERE pair_id = ?;",
-      &sql_stmt_read_two_view_geometry_);
-  prepare_sql_stmt("SELECT * FROM two_view_geometries WHERE rows > 0;",
-                   &sql_stmt_read_two_view_geometries_);
-  prepare_sql_stmt(
-      "SELECT pair_id, rows FROM two_view_geometries WHERE rows > 0;",
-      &sql_stmt_read_two_view_geometry_num_inliers_);
-
-  //////////////////////////////////////////////////////////////////////////////
-  // write_*
-  //////////////////////////////////////////////////////////////////////////////
-  prepare_sql_stmt(
-      "INSERT INTO pose_priors(image_id, position, coordinate_system, "
-      "position_covariance) VALUES(?, ?, ?, ?);",
-      &sql_stmt_write_pose_prior_);
-  prepare_sql_stmt(
-      "INSERT INTO keypoints(image_id, rows, cols, data) VALUES(?, ?, ?, ?);",
-      &sql_stmt_write_keypoints_);
-  prepare_sql_stmt(
-      "INSERT INTO descriptors(image_id, rows, cols, data) VALUES(?, ?, ?, ?);",
-      &sql_stmt_write_descriptors_);
-  prepare_sql_stmt(
-      "INSERT INTO matches(pair_id, rows, cols, data) VALUES(?, ?, "
-      "?, ?);",
-      &sql_stmt_write_matches_);
-  prepare_sql_stmt(
-      "INSERT INTO two_view_geometries(pair_id, rows, cols, data, config, F, "
-      "E, H, qvec, tvec) VALUES(?, ?, ?, ?, ?, ?, ?, ?, ?, ?);",
-      &sql_stmt_write_two_view_geometry_);
-
-  //////////////////////////////////////////////////////////////////////////////
-  // delete_*
-  //////////////////////////////////////////////////////////////////////////////
-  prepare_sql_stmt("DELETE FROM rig_sensors WHERE rig_id = ?;",
-                   &sql_stmt_delete_rig_sensors_);
-  prepare_sql_stmt("DELETE FROM frame_data WHERE frame_id = ?;",
-                   &sql_stmt_delete_frame_data_);
-  prepare_sql_stmt("DELETE FROM matches WHERE pair_id = ?;",
-                   &sql_stmt_delete_matches_);
-  prepare_sql_stmt("DELETE FROM two_view_geometries WHERE pair_id = ?;",
-                   &sql_stmt_delete_two_view_geometry_);
-
-  //////////////////////////////////////////////////////////////////////////////
-  // clear_*
-  //////////////////////////////////////////////////////////////////////////////
-  prepare_sql_stmt("DELETE FROM rigs; DELETE FROM rig_sensors;",
-                   &sql_stmt_clear_rigs_);
-  prepare_sql_stmt("DELETE FROM cameras;", &sql_stmt_clear_cameras_);
-  prepare_sql_stmt("DELETE FROM frames; DELETE FROM frame_data;",
-                   &sql_stmt_clear_frames_);
-  prepare_sql_stmt("DELETE FROM images;", &sql_stmt_clear_images_);
-  prepare_sql_stmt("DELETE FROM pose_priors;", &sql_stmt_clear_pose_priors_);
-  prepare_sql_stmt("DELETE FROM keypoints;", &sql_stmt_clear_keypoints_);
-  prepare_sql_stmt("DELETE FROM descriptors;", &sql_stmt_clear_descriptors_);
-  prepare_sql_stmt("DELETE FROM matches;", &sql_stmt_clear_matches_);
-  prepare_sql_stmt("DELETE FROM two_view_geometries;",
-                   &sql_stmt_clear_two_view_geometries_);
-}
-
-void Database::FinalizeSQLStatements() {
-  for (const auto& sql_stmt : sql_stmts_) {
-    SQLITE3_CALL(sqlite3_finalize(sql_stmt));
-  }
-}
-
-void Database::CreateTables() const {
-  CreateRigTable();
-  CreateRigSensorsTable();
-  CreateCameraTable();
-  CreateFrameTable();
-  CreateFrameDataTable();
-  CreateImageTable();
-  CreatePosePriorTable();
-  CreateKeypointsTable();
-  CreateDescriptorsTable();
-  CreateMatchesTable();
-  CreateTwoViewGeometriesTable();
-}
-
-void Database::CreateRigTable() const {
-  const std::string sql =
-      "CREATE TABLE IF NOT EXISTS rigs"
-      "   (rig_id               INTEGER  PRIMARY KEY AUTOINCREMENT  NOT NULL,"
-      "    ref_sensor_id        INTEGER                             NOT NULL,"
-      "    ref_sensor_type      INTEGER                             NOT NULL);"
-      "CREATE UNIQUE INDEX IF NOT EXISTS rig_ref_sensor_assignment ON "
-      "   rigs(ref_sensor_id, ref_sensor_type);";
-
-  SQLITE3_EXEC(database_, sql.c_str(), nullptr);
-}
-
-void Database::CreateRigSensorsTable() const {
-  const std::string sql =
-      "CREATE TABLE IF NOT EXISTS rig_sensors"
-      "   (rig_id               INTEGER                             NOT NULL,"
-      "    sensor_id            INTEGER                             NOT NULL,"
-      "    sensor_type          INTEGER                             NOT NULL,"
-      "    sensor_from_rig      BLOB,"
-      "FOREIGN KEY(rig_id) REFERENCES rigs(rig_id) ON DELETE CASCADE);"
-      "CREATE UNIQUE INDEX IF NOT EXISTS rig_sensor_assignment ON "
-      "   rig_sensors(sensor_id, sensor_type);";
-
-  SQLITE3_EXEC(database_, sql.c_str(), nullptr);
-}
-
-void Database::CreateCameraTable() const {
-  const std::string sql =
-      "CREATE TABLE IF NOT EXISTS cameras"
-      "   (camera_id            INTEGER  PRIMARY KEY AUTOINCREMENT  NOT NULL,"
-      "    model                INTEGER                             NOT NULL,"
-      "    width                INTEGER                             NOT NULL,"
-      "    height               INTEGER                             NOT NULL,"
-      "    params               BLOB,"
-      "    prior_focal_length   INTEGER                             NOT NULL);";
-
-  SQLITE3_EXEC(database_, sql.c_str(), nullptr);
-}
-
-void Database::CreateFrameTable() const {
-  const std::string sql =
-      "CREATE TABLE IF NOT EXISTS frames"
-      "   (frame_id             INTEGER  PRIMARY KEY AUTOINCREMENT  NOT NULL,"
-      "    rig_id               INTEGER                             NOT NULL,"
-      "    FOREIGN KEY(rig_id) REFERENCES rigs(rig_id) ON DELETE CASCADE);";
-
-  SQLITE3_EXEC(database_, sql.c_str(), nullptr);
-}
-
-void Database::CreateFrameDataTable() const {
-  const std::string sql =
-      "CREATE TABLE IF NOT EXISTS frame_data"
-      "   (frame_id             INTEGER                             NOT NULL,"
-      "    data_id              INTEGER                             NOT NULL,"
-      "    sensor_id            INTEGER                             NOT NULL,"
-      "    sensor_type          INTEGER                             NOT NULL,"
-      "    FOREIGN KEY(frame_id) REFERENCES frames(frame_id) ON DELETE "
-      "CASCADE);"
-      "CREATE UNIQUE INDEX IF NOT EXISTS frame_sensor_assignment ON "
-      "   frame_data(data_id, sensor_type);";
-
-  SQLITE3_EXEC(database_, sql.c_str(), nullptr);
-}
-
-void Database::CreateImageTable() const {
-  const std::string sql = StringPrintf(
-      "CREATE TABLE IF NOT EXISTS images"
-      "   (image_id   INTEGER  PRIMARY KEY AUTOINCREMENT  NOT NULL,"
-      "    name       TEXT                                NOT NULL UNIQUE,"
-      "    camera_id  INTEGER                             NOT NULL,"
-      "    CONSTRAINT image_id_check CHECK(image_id >= 0 and image_id < %d),"
-      "    FOREIGN KEY(camera_id) REFERENCES cameras(camera_id));"
-      "CREATE UNIQUE INDEX IF NOT EXISTS index_name ON images(name);",
-      kMaxNumImages);
-
-  SQLITE3_EXEC(database_, sql.c_str(), nullptr);
-}
-
-void Database::CreatePosePriorTable() const {
-  const std::string sql =
-      "CREATE TABLE IF NOT EXISTS pose_priors"
-      "   (image_id                   INTEGER  PRIMARY KEY  NOT NULL,"
-      "    position                   BLOB,"
-      "    coordinate_system          INTEGER               NOT NULL,"
-      "    position_covariance        BLOB,"
-      "    FOREIGN KEY(image_id) REFERENCES images(image_id) ON DELETE "
-      "CASCADE);";
-
-  SQLITE3_EXEC(database_, sql.c_str(), nullptr);
-}
-
-void Database::CreateKeypointsTable() const {
-  const std::string sql =
-      "CREATE TABLE IF NOT EXISTS keypoints"
-      "   (image_id  INTEGER  PRIMARY KEY  NOT NULL,"
-      "    rows      INTEGER               NOT NULL,"
-      "    cols      INTEGER               NOT NULL,"
-      "    data      BLOB,"
-      "    FOREIGN KEY(image_id) REFERENCES images(image_id) ON DELETE "
-      "CASCADE);";
-
-  SQLITE3_EXEC(database_, sql.c_str(), nullptr);
-}
-
-void Database::CreateDescriptorsTable() const {
-  const std::string sql =
-      "CREATE TABLE IF NOT EXISTS descriptors"
-      "   (image_id  INTEGER  PRIMARY KEY  NOT NULL,"
-      "    rows      INTEGER               NOT NULL,"
-      "    cols      INTEGER               NOT NULL,"
-      "    data      BLOB,"
-      "    FOREIGN KEY(image_id) REFERENCES images(image_id) ON DELETE "
-      "CASCADE);";
-
-  SQLITE3_EXEC(database_, sql.c_str(), nullptr);
-}
-
-void Database::CreateMatchesTable() const {
-  const std::string sql =
-      "CREATE TABLE IF NOT EXISTS matches"
-      "   (pair_id  INTEGER  PRIMARY KEY  NOT NULL,"
-      "    rows     INTEGER               NOT NULL,"
-      "    cols     INTEGER               NOT NULL,"
-      "    data     BLOB);";
-
-  SQLITE3_EXEC(database_, sql.c_str(), nullptr);
-}
-
-void Database::CreateTwoViewGeometriesTable() const {
-  if (ExistsTable("inlier_matches")) {
-    SQLITE3_EXEC(database_,
-                 "ALTER TABLE inlier_matches RENAME TO two_view_geometries;",
-                 nullptr);
-  } else {
-    const std::string sql =
-        "CREATE TABLE IF NOT EXISTS two_view_geometries"
-        "   (pair_id  INTEGER  PRIMARY KEY  NOT NULL,"
-        "    rows     INTEGER               NOT NULL,"
-        "    cols     INTEGER               NOT NULL,"
-        "    data     BLOB,"
-        "    config   INTEGER               NOT NULL,"
-        "    F        BLOB,"
-        "    E        BLOB,"
-        "    H        BLOB,"
-        "    qvec     BLOB,"
-        "    tvec     BLOB);";
-    SQLITE3_EXEC(database_, sql.c_str(), nullptr);
-  }
-}
-
-void Database::UpdateSchema() const {
-  if (!ExistsColumn("two_view_geometries", "F")) {
-    SQLITE3_EXEC(database_,
-                 "ALTER TABLE two_view_geometries ADD COLUMN F BLOB;",
-                 nullptr);
-  }
-
-  if (!ExistsColumn("two_view_geometries", "E")) {
-    SQLITE3_EXEC(database_,
-                 "ALTER TABLE two_view_geometries ADD COLUMN E BLOB;",
-                 nullptr);
-  }
-
-  if (!ExistsColumn("two_view_geometries", "H")) {
-    SQLITE3_EXEC(database_,
-                 "ALTER TABLE two_view_geometries ADD COLUMN H BLOB;",
-                 nullptr);
-  }
-
-  if (!ExistsColumn("two_view_geometries", "qvec")) {
-    SQLITE3_EXEC(database_,
-                 "ALTER TABLE two_view_geometries ADD COLUMN qvec BLOB;",
-                 nullptr);
-  }
-
-  if (!ExistsColumn("two_view_geometries", "tvec")) {
-    SQLITE3_EXEC(database_,
-                 "ALTER TABLE two_view_geometries ADD COLUMN tvec BLOB;",
-                 nullptr);
-  }
-
-  if (!ExistsColumn("pose_priors", "position_covariance")) {
-    // Create position_covariance matrix column
-    SQLITE3_EXEC(database_,
-                 "ALTER TABLE pose_priors ADD COLUMN position_covariance BLOB "
-                 "DEFAULT NULL;",
-                 nullptr);
-
-    // Set position_covariance column to NaN matrices
-    const std::string update_sql =
-        "UPDATE pose_priors SET position_covariance = ?;";
-    sqlite3_stmt* update_stmt;
-    SQLITE3_CALL(
-        sqlite3_prepare_v2(database_, update_sql.c_str(), -1, &update_stmt, 0));
-    WriteStaticMatrixBlob(update_stmt, PosePrior().position_covariance, 1);
-    SQLITE3_CALL(sqlite3_step(update_stmt));
-    SQLITE3_CALL(sqlite3_finalize(update_stmt));
-  }
-
-  // Update user version number.
-  std::unique_lock<std::mutex> lock(update_schema_mutex_);
-  const std::string update_user_version_sql =
-      StringPrintf("PRAGMA user_version = 3900;");
-  SQLITE3_EXEC(database_, update_user_version_sql.c_str(), nullptr);
-}
-
-bool Database::ExistsTable(const std::string& table_name) const {
-  const std::string sql =
-      "SELECT name FROM sqlite_master WHERE type='table' AND name = ?;";
-
-  sqlite3_stmt* sql_stmt;
-  SQLITE3_CALL(sqlite3_prepare_v2(database_, sql.c_str(), -1, &sql_stmt, 0));
-
-  SQLITE3_CALL(sqlite3_bind_text(sql_stmt,
-                                 1,
-                                 table_name.c_str(),
-                                 static_cast<int>(table_name.size()),
-                                 SQLITE_STATIC));
-
-  const bool exists = SQLITE3_CALL(sqlite3_step(sql_stmt)) == SQLITE_ROW;
-
-  SQLITE3_CALL(sqlite3_finalize(sql_stmt));
-
-  return exists;
-}
-
-bool Database::ExistsColumn(const std::string& table_name,
-                            const std::string& column_name) const {
-  const std::string sql =
-      StringPrintf("PRAGMA table_info(%s);", table_name.c_str());
-
-  sqlite3_stmt* sql_stmt;
-  SQLITE3_CALL(sqlite3_prepare_v2(database_, sql.c_str(), -1, &sql_stmt, 0));
-
-  bool exists_column = false;
-  while (SQLITE3_CALL(sqlite3_step(sql_stmt)) == SQLITE_ROW) {
-    const std::string result =
-        reinterpret_cast<const char*>(sqlite3_column_text(sql_stmt, 1));
-    if (column_name == result) {
-      exists_column = true;
-      break;
-    }
-  }
-
-  SQLITE3_CALL(sqlite3_finalize(sql_stmt));
-
-  return exists_column;
-}
-
-bool Database::ExistsRowId(sqlite3_stmt* sql_stmt,
-                           const sqlite3_int64 row_id) const {
-  Sqlite3StmtContext context(sql_stmt);
-  SQLITE3_CALL(
-      sqlite3_bind_int64(sql_stmt, 1, static_cast<sqlite3_int64>(row_id)));
-
-  return SQLITE3_CALL(sqlite3_step(sql_stmt)) == SQLITE_ROW;
-}
-
-bool Database::ExistsRowString(sqlite3_stmt* sql_stmt,
-                               const std::string& row_entry) const {
-  Sqlite3StmtContext context(sql_stmt);
-  SQLITE3_CALL(sqlite3_bind_text(sql_stmt,
-                                 1,
-                                 row_entry.c_str(),
-                                 static_cast<int>(row_entry.size()),
-                                 SQLITE_STATIC));
-  return SQLITE3_CALL(sqlite3_step(sql_stmt)) == SQLITE_ROW;
-}
-
-size_t Database::CountRows(const std::string& table) const {
-  const std::string sql =
-      StringPrintf("SELECT COUNT(*) FROM %s;", table.c_str());
-
-  sqlite3_stmt* sql_stmt;
-  SQLITE3_CALL(sqlite3_prepare_v2(database_, sql.c_str(), -1, &sql_stmt, 0));
-
-  size_t count = 0;
-  const int rc = SQLITE3_CALL(sqlite3_step(sql_stmt));
-  if (rc == SQLITE_ROW) {
-    count = static_cast<size_t>(sqlite3_column_int64(sql_stmt, 0));
-  }
-
-  SQLITE3_CALL(sqlite3_finalize(sql_stmt));
-
-  return count;
-}
-
-size_t Database::CountRowsForEntry(sqlite3_stmt* sql_stmt,
-                                   const sqlite3_int64 row_id) const {
-  Sqlite3StmtContext context(sql_stmt);
-  SQLITE3_CALL(sqlite3_bind_int64(sql_stmt, 1, row_id));
-  if (SQLITE3_CALL(sqlite3_step(sql_stmt)) == SQLITE_ROW) {
-    return static_cast<size_t>(sqlite3_column_int64(sql_stmt, 0));
-  }
-  return 0;
-}
-
-size_t Database::SumColumn(const std::string& column,
-                           const std::string& table) const {
-  const std::string sql =
-      StringPrintf("SELECT SUM(%s) FROM %s;", column.c_str(), table.c_str());
-
-  sqlite3_stmt* sql_stmt;
-  SQLITE3_CALL(sqlite3_prepare_v2(database_, sql.c_str(), -1, &sql_stmt, 0));
-
-  size_t sum = 0;
-  const int rc = SQLITE3_CALL(sqlite3_step(sql_stmt));
-  if (rc == SQLITE_ROW) {
-    sum = static_cast<size_t>(sqlite3_column_int64(sql_stmt, 0));
-  }
-
-  SQLITE3_CALL(sqlite3_finalize(sql_stmt));
-
-  return sum;
-}
-
-size_t Database::MaxColumn(const std::string& column,
-                           const std::string& table) const {
-  const std::string sql =
-      StringPrintf("SELECT MAX(%s) FROM %s;", column.c_str(), table.c_str());
-
-  sqlite3_stmt* sql_stmt;
-  SQLITE3_CALL(sqlite3_prepare_v2(database_, sql.c_str(), -1, &sql_stmt, 0));
-
-  size_t max = 0;
-  const int rc = SQLITE3_CALL(sqlite3_step(sql_stmt));
-  if (rc == SQLITE_ROW) {
-    max = static_cast<size_t>(sqlite3_column_int64(sql_stmt, 0));
-  }
-
-  SQLITE3_CALL(sqlite3_finalize(sql_stmt));
-
-  return max;
-}
-
->>>>>>> 9df841e4
 DatabaseTransaction::DatabaseTransaction(Database* database)
     : database_(database), database_lock_(database->transaction_mutex_) {
   THROW_CHECK_NOTNULL(database_);
